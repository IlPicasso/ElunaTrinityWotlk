# Copyright (C) 2008-2017 TrinityCore <http://www.trinitycore.org/>
#
# This file is free software; as a special exception the author gives
# unlimited permission to copy and/or distribute it, with or without
# modifications, as long as this notice is preserved.
#
# This program is distributed in the hope that it will be useful, but
# WITHOUT ANY WARRANTY, to the extent permitted by law; without even the
# implied warranty of MERCHANTABILITY or FITNESS FOR A PARTICULAR PURPOSE.

option(SERVERS          "Build worldserver and authserver"                            1)

set(SCRIPTS_AVAILABLE_OPTIONS none static dynamic minimal-static minimal-dynamic)

# Log a fatal error when the value of the SCRIPTS variable isn't a valid option.
if (SCRIPTS)
  list (FIND SCRIPTS_AVAILABLE_OPTIONS "${SCRIPTS}" SCRIPTS_INDEX)
  if (${SCRIPTS_INDEX} EQUAL -1)
    message(FATAL_ERROR "The value (${SCRIPTS}) of your SCRIPTS variable is invalid! "
                        "Allowed values are: ${SCRIPTS_AVAILABLE_OPTIONS} if you still "
                        "have problems search on forum for TCE00019.")
  endif()
endif()

set(SCRIPTS "static" CACHE STRING "Build core with scripts")
set_property(CACHE SCRIPTS PROPERTY STRINGS ${SCRIPTS_AVAILABLE_OPTIONS})

# Build a list of all script modules when -DSCRIPT="custom" is selected
GetScriptModuleList(SCRIPT_MODULE_LIST)
foreach(SCRIPT_MODULE ${SCRIPT_MODULE_LIST})
  ScriptModuleNameToVariable(${SCRIPT_MODULE} SCRIPT_MODULE_VARIABLE)
  set(${SCRIPT_MODULE_VARIABLE} "default" CACHE STRING "Build type of the ${SCRIPT_MODULE} module.")
  set_property(CACHE ${SCRIPT_MODULE_VARIABLE} PROPERTY STRINGS default disabled static dynamic)
endforeach()

<<<<<<< HEAD
option(TOOLS            "Build map/vmap/mmap extraction/assembler tools"              0)
option(ELUNA            "Build Eluna Lua Engine"                                      1)
=======
option(TOOLS            "Build map/vmap/mmap extraction/assembler tools"              1)
>>>>>>> 02633a33
option(USE_SCRIPTPCH    "Use precompiled headers when compiling scripts"              1)
option(USE_COREPCH      "Use precompiled headers when compiling servers"              1)
option(WITH_DYNAMIC_LINKING "Enable dynamic library linking."                         0)
IsDynamicLinkingRequired(WITH_DYNAMIC_LINKING_FORCED)
if (WITH_DYNAMIC_LINKING AND WITH_DYNAMIC_LINKING_FORCED)
  set(WITH_DYNAMIC_LINKING_FORCED OFF)
endif()
if (WITH_DYNAMIC_LINKING OR WITH_DYNAMIC_LINKING_FORCED)
  set(BUILD_SHARED_LIBS ON)
else()
  set(BUILD_SHARED_LIBS OFF)
endif()
option(WITH_WARNINGS    "Show all warnings during compile"                            0)
option(WITH_COREDEBUG   "Include additional debug-code in core"                       0)
set(WITH_SOURCE_TREE    "hierarchical" CACHE STRING "Build the source tree for IDE's.")
set_property(CACHE WITH_SOURCE_TREE PROPERTY STRINGS no flat hierarchical hierarchical-folders)
option(WITHOUT_GIT      "Disable the GIT testing routines"                            0)<|MERGE_RESOLUTION|>--- conflicted
+++ resolved
@@ -33,12 +33,8 @@
   set_property(CACHE ${SCRIPT_MODULE_VARIABLE} PROPERTY STRINGS default disabled static dynamic)
 endforeach()
 
-<<<<<<< HEAD
-option(TOOLS            "Build map/vmap/mmap extraction/assembler tools"              0)
+option(TOOLS            "Build map/vmap/mmap extraction/assembler tools"              1)
 option(ELUNA            "Build Eluna Lua Engine"                                      1)
-=======
-option(TOOLS            "Build map/vmap/mmap extraction/assembler tools"              1)
->>>>>>> 02633a33
 option(USE_SCRIPTPCH    "Use precompiled headers when compiling scripts"              1)
 option(USE_COREPCH      "Use precompiled headers when compiling servers"              1)
 option(WITH_DYNAMIC_LINKING "Enable dynamic library linking."                         0)
