-- up to TC2 3019 TC1 1434

-- --------
-- LINKED
-- --------

# spell1 / spell2 / type
# + + 0 caster casts 2 when casts 1
# + - 0 caster removes aura 2 when casts 1
# + + 1 target casts 2 on self (originalCaster = caster) when 1 casted by caster hits target
# + - 1 target removes aura 2 when hit by 1
# + + 2 when aura 1 is applied, aura 2 is also applied; when 1 is removed, 2 is also removed
# + - 2 when aura 1 is applied, target is immune to spell 2, until 1 is removed
# - + 0 target casts 2 on self (originalCaster = caster) when aura 1 casted by caster is removed
# - - 0 aura 2 is removed when aura 1 is removed

DROP TABLE IF EXISTS `spell_linked_spell`;
CREATE TABLE `spell_linked_spell` (
  `spell_trigger` mediumint(8) NOT NULL,
  `spell_effect` mediumint(8) NOT NULL default '0',
  `type` tinyint(3) unsigned NOT NULL default '0',
  `comment` text NOT NULL,
  UNIQUE KEY `trigger_effect_type` (`spell_trigger`,`spell_effect`,`type`)
) ENGINE=MyISAM DEFAULT CHARSET=latin1 COMMENT='Spell System';

INSERT INTO `spell_linked_spell` (`spell_trigger`, `spell_effect`, `type`, `comment`) VALUES
-- class
( 31224, -1543, 2, 'Cloak of Shadows - Flare'),
( 15237, 23455, 0, 'Holy Nova (rank1)'),
( 15430, 23458, 0, 'Holy Nova (rank2)'),
( 15431, 23459, 0, 'Holy Nova (rank3)'),
( 27799, 27803, 0, 'Holy Nova (rank4)'),
( 27800, 27804, 0, 'Holy Nova (rank5)'),
( 27801, 27805, 0, 'Holy Nova (rank6)'),
( 25331, 25329, 0, 'Holy Nova (rank7)'),
( 48077, 48075, 0, 'Holy Nova (rank8)'),
( 48078, 48076, 0, 'Holy Nova (rank9)'),
(-19386, 24131, 0, 'Wyvern Sting'),
(-24132, 24134, 0, 'Wyvern Sting'),
(-24133, 24135, 0, 'Wyvern Sting'),
(-27068, 27069, 0, 'Wyvern Sting'),
(-49011, 49009, 0, 'Wyvern Sting'),
(-49012, 49010, 0, 'Wyvern Sting'),
( 47585, 60069, 0, 'Dispersion (transform/regen)'),
(-47953, 60406, 0, 'Divine hymn buff to enemies'),
( 48265, 49772, 2, 'Unholy Presence'),
( 49772, 55222, 2, 'Unholy Presence'),
( 48263, 61261, 2, 'Frost Presence'),
( 61847, 61848, 2, 'Aspect of te dragonhawk'),
( 61846, 61848, 2, 'Aspect of te dragonhawk'),
( 47988, 54501, 2, 'Consume Shadows - Rank 9'),
( 47987, 54501, 2, 'Consume Shadows - Rank 8'),
( 27272, 54501, 2, 'Consume Shadows - Rank 7'),
( 17854, 54501, 2, 'Consume Shadows - Rank 6'),
( 17853, 54501, 2, 'Consume Shadows - Rank 5'),
( 17852, 54501, 2, 'Consume Shadows - Rank 4'),
( 17851, 54501, 2, 'Consume Shadows - Rank 3'),
( 17850, 54501, 2, 'Consume Shadows - Rank 2'),
( 17767, 54501, 2, 'Consume Shadows - Rank 1'),
( 53563, 53651, 2, 'Beacon of Light'),
( 16857, 60089, 0, 'Faerie Fire (Feral) Rank 1'),
( 17390, 60089, 0, 'Faerie Fire (Feral) Rank 2'),
( 17391, 60089, 0, 'Faerie Fire (Feral) Rank 3'),
( 17392, 60089, 0, 'Faerie Fire (Feral) Rank 4'),
( 27011, 60089, 0, 'Faerie Fire (Feral) Rank 5'),
( 48475, 60089, 0, 'Faerie Fire (Feral) Rank 6'),
(   781, 56446, 0, 'Disengage'),
( 57635, 57636, 0, 'Disengage'),
( 60932, 60934, 0, 'Disengage'),
( 61507, 61508, 0, 'Disengage'),
( 49576, 49560, 0, 'Death Grip'),
( 47897, 47960, 1, 'Shadowflame Rank 1'),
( 61290, 61291, 1, 'Shadowflame Rank 2'),
( 51723, 52874, 0, 'Fan Of Knives'),
( 32386, 60448, 2, 'Shadow Embrace Rank1'),
( 32388, 60465, 2, 'Shadow Embrace Rank2'),
( 32389, 60466, 2, 'Shadow Embrace Rank3'),
( 32390, 60467, 2, 'Shadow Embrace Rank4'),
( 32391, 60468, 2, 'Shadow Embrace Rank5'),
-- Creature
( 36574, 36650, 0, 'Apply Phase Slip Vulnerability'),
-- instance
(-30410, 44032, 0, 'Manticron Cube Mind Exhaustion'),
(-33711, 33686, 0, 'Murmur\'s Shockwave (Normal)'),
(-38794, 33686, 0, 'Murmur\'s Shockwave (Heroic)'),
( 33686, 31705, 0, 'Murmur\'s Shockwave Jump'),
-- Zul'aman
( 44008, 45265, 1, 'Static Disruption Visual'),
( 43648, 44007, 1, 'Storm Eye Safe Zone'),
( 44007,-43657, 2, 'Storm Eye Safe Zone Immune'),
( 43658, 43653, 0, 'Electrical Arc Visual'),
( 43658, 43654, 0, 'Electrical Arc Visual'),
( 43658, 43655, 0, 'Electrical Arc Visual'),
( 43658, 43656, 0, 'Electrical Arc Visual'),
( 43658, 43659, 0, 'Electrical Arc Visual'),
-- black temple
# (39992, 39835, 1, 'Needle Spine'),
( 39835, 39968, 1, 'Needle Spine'),
(-41376, 41377, 0, 'Spite'),
( 41126, 41131, 1, 'Flame Crash'),
(-41914, 41915, 0, 'Summon Parasitic Shadowfiend'),
(-41917, 41915, 0, 'Summon Parasitic Shadowfiend'),
( 39908, 40017, 1, 'Eye Blast'),
( 40604, 40616, 1, 'Fel Rage Aura'),
( 40616, 41625, 1, 'Fel Rage Aura'),
( 41292, 42017, 2, 'Aura of Suffering'),
-- hyjal mount
( 38528,-31984, 2, 'Protection of Elune - Finger of Death'),
( 38528,-32111, 2, 'Protection of Elune - Finger of Death'),
( 38528,-32124, 2, 'Protection of Elune - Denouement Wisp'),
-- sunwell
( 44869, 44866, 1, 'Spectral Blast Portal'),
# (44869, 46648, 1, 'Spectral Blast Visual'), cause severe lag seems should be casted by go
( 44869, 46019, 1, 'Spectral Blast Teleport'),
( 46019, 46021, 1, 'Spectral Realm Aura'),
# (46021, 44852, 1, 'Spectral Realm Aura'), 44852 makes boss friendly to you
(-46021, 46020, 0, 'Teleport: Normal Realm'),
( 46020, 44867, 1, 'Spectral Exhaustion'),
( 44867,-46019, 2, 'Spectral Exhaustion - Teleport: Spectral Realm'),
( 45661, 45665, 1, 'Encapsulate'),
( 45347,-45348, 1, 'Remove Flame Touched'),
( 45348,-45347, 1, 'Remove Dark Touched'),
( 45248, 45347, 1, 'Apply Dark Touched'),
( 45329, 45347, 1, 'Apply Dark Touched'),
( 45256, 45347, 1, 'Apply Dark Touched'),
( 45270, 45347, 1, 'Apply Dark Touched'),
( 45342, 45348, 1, 'Apply Flame Touched'),
( 46771, 45348, 1, 'Apply Flame Touched'),
( 45271, 45347, 1, 'Apply Dark Touched'),
( 45246, 45348, 1, 'Apply Flame Touched'),
( 44869,-45018, 1, 'Remove Arcane Buffet'),
( 46019,-45018, 1, 'Remove Arcane Buffet'),
( 46242, 46247, 0, 'Black Hole Visual (Birth)'),
( 46228, 46235, 0, 'Black Hole Visual (Grown)'),
( 46228,-46247, 0, 'Black Hole Visual (Grown)'),
( 46262, 46265, 0, 'Void Zone Visual'),
-- naxx
(-28169, 28206, 0, 'Mutating Injection - Mutagen Explosion'),
(-28169, 28240, 0, 'Mutating Injection - Poison Cloud');


-- --------
-- TRIGGER
-- --------

INSERT INTO creature_template (entry, spell1, flags_extra, scriptname) VALUES
(23095, 40980, 128, 'molten_flame'), # molten_flame
# (23085, 40117, 128, ''), # volcano
(23336, 40836, 128, ''), # flame crash
(23259, 40610, 128, ''), # blaze
(23069, 40029, 128, ''), # demon fire
(24187, 43218, 128, ''), # pillar of fire
(17662, 30914, 128, ''), # Broggok Poison Cloud
(25879, 46262, 128, ''), # Void Zone Periodic
(16363, 28158, 128, ''), # Grobbulus Cloud
(29379, 54362, 128, '') # Grobbulus Cloud (H)
ON DUPLICATE KEY UPDATE
spell1 = VALUES(spell1),
flags_extra = VALUES(flags_extra),
scriptname = VALUES(scriptname);

UPDATE creature_template SET speed = 1.0 WHERE entry = 23095; # molten_flame


-- --------
-- TARGET
-- --------

-- zulaman
DELETE FROM `spell_script_target` WHERE `entry` IN
(42577,42471,43734,42631);
INSERT INTO `spell_script_target` (`entry`, `type`, `targetEntry`) VALUES
(42471, 1, 23817), # hatch eggs
(43734, 1, 23817), # hatch eggs
(42631, 1, 23920), # fire bomb
(42577, 1, 24136); # zap inform

-- sunwell
DELETE FROM `spell_script_target` WHERE `entry` IN
(44885,45388,45389,46350,45714);
INSERT INTO `spell_script_target` (`entry`, `type`, `targetEntry`) VALUES
(45388, 1, 25038),
(45389, 1, 25265),
(44885, 1, 25160),
(46350, 1, 25160),
(45714, 1, 25038);

-- Magtheridon 
DELETE FROM spell_script_target WHERE `entry` IN
(30531,30657);
INSERT INTO `spell_script_target` (`entry`, `type`, `targetEntry`) VALUES
(30531, 1, 17256), # soul transfer
(30657, 1, 24136); # quake

-- black temple
DELETE FROM `spell_script_target` WHERE `entry` IN
(41455);
INSERT INTO `spell_script_target` (`entry`, `type`, `targetEntry`) VALUES
(41455, 1, 22949), # circle of healing
(41455, 1, 22950),
(41455, 1, 22951),
(41455, 1, 22952);

-- Magisters' Terrace
DELETE FROM spell_script_target WHERE `entry` IN
(44320, 44321);
INSERT INTO `spell_script_target` (`entry`, `type`, `targetEntry`) VALUES
(44320, 1, 24723), # Mana Rage
(44321, 1, 24723); # Mana Rage

DELETE FROM `spell_script_target` WHERE `entry` IN
(30659);
INSERT INTO `spell_script_target` (`entry`, `type`, `targetEntry`) VALUES
(30659, 1, 17281); # Fel Infusion

DELETE FROM `spell_script_target` WHERE `entry` IN
(34186, 42492, 33831, 5628, 45109, 45149);
INSERT INTO `spell_script_target` (`entry`, `type`, `targetEntry`) VALUES
(34186, 1, 16938),
(42492, 1, 0),
(33831, 1, 0),
(5628,  1, 2011),
(5628,  1, 2012),
(5628,  1, 2013),
(5628,  1, 2014),
(45109, 1, 25084),
(45149, 0, 300154);

DELETE FROM `spell_script_target` WHERE entry IN
(33655, 44374);
INSERT INTO `spell_script_target` (`entry`, `type`, `targetEntry`) VALUES
(33655, 0, 183350), # Dropping The Nether Modulator/Gateway Murketh
(33655, 0, 183351),
(44374, 1, 24722);

REPLACE INTO `spell_script_target` VALUES
(33655,0,183350),
(33655,0,183351),
(44374,1,24722),
(31538,1,17895),
(29967,1,16524),
(39887,1,23002),
(31617,1,17899),
(31624,1,17899),
(31625,1,17899),
(34019,1,19422),
(34946,1,20040),
(34946,1,20041),
(21934,1,21934),
(43144,1,23817),
(12613,1,5843),
(9095,1,1200);

DELETE FROM `spell_script_target` WHERE entry IN
(8913,9095,12613,34019,34526,36904,38015,38738,39011,39844,40105,40106,42391);
INSERT INTO `spell_script_target` (`entry`, `type`, `targetEntry`) VALUES
(8913,  1, 1200),
(9095,  1, 6492),
(12613, 1, 5843),
(34019, 2, 16873), # raise dead
(34019, 2, 16871),
(34019, 2, 19422),
(34019, 2, 16907),
(34526, 1, 19723),
(34526, 1, 19724),
(36904, 0, 21511),
(38015, 1, 21216),
(38738, 0, 185193), # Activate Legion Obelisk
(38738, 0, 185195),
(38738, 0, 185196),
(38738, 0, 185197),
(38738, 0, 185198),
(39011, 1, 20885),
(39844, 0, 185549),
(40105, 1, 22883),
(40106, 1, 22883),
(42391, 0, 300152);

-- too many...
REPLACE INTO `spell_script_target` (`entry`, `type`, `targetEntry`) VALUES
(3730,1,15263),
(6955,1,4946),
(7022,1,4945),
(7277,1,5409),
(9457,1,3701),
(11893,1,8156),
(12134,2,5270),
(12134,2,5271),
(12134,2,5273),
(12134,2,8313),
(12134,2,5256),
(12134,2,5259),
(13489,1,9178),
(15658,1,8929), -- It's up to script to implement SpellHit() for Moira Bronze beard
(16032,1,6557), -- Dummy effect should be implemented in core i think
(16337,1,10339),
(16337,1,10429), -- per spells description, it buffs two npc's.
(16637,1,10447),
(17748,1,10556),
(18969,1,12126),
(19749,1,12352), -- used by creature script to check if all troopers are presents, NYI
(19773,1,12018), -- used by Ragnaros to kill Majordomo
(21556,1,13378), -- no longer in game, but still could be used for some FUN-so why not fix it ? ;)
(21566,1,13416), 
(22710,1,14349),
(23168,1,14020),
(24062,1,15010),
(24217,1,15069),
(24323,1,14834),
(24804,1,14888),
(25896,1,15299),
(28096,1,15929),
(28111,1,15930),
(28353,2,16390),
(28392,1,16420),
(28697,1,3976),
(28861,1,16592),
(29172,0,181605),
(29456,1,17060),
(29457,1,17060),
(29459,1,17060), -- Those are spells Arch Mage Xintor casts at training dummies near him.
(29531,0,181605),
(29831,0,181288),
(30221,1,620),
(30232,1,15691),
(30460,1,17404),
(30951,1,17533), 
(31326,1,15608),
(31611,1,17979),
(31727,1,17536),
(32301,1,18371),
(32396,1,18358),
(32890,1,18764),
(33111,1,17400),
(33111,1,18894),
(33644,1,19279),
(33644,1,19328),
(33644,1,19278),
(33644,1,19329),
(33644,1,19326),
(33644,1,19277),
(33644,1,19276), -- All legion antennas.
(33742,1,17400),
(33742,1,18894),
(33742,1,19279),
(33742,1,19328),
(33742,1,19278),
(33742,1,19329),
(33742,1,19326),
(33742,1,19277),
(33742,1,19276), -- All legion antennas, another spell.
(33783,1,18732),
(34254,1,19554),
(34350,1,19554),
(34662,1,17827),
(35596,1,20794),
(36174,1,20885),
(37465,1,17469),
(37465,1,21747),
(37465,1,21750),
(37465,1,21748),
(37469,1,21664),
(37469,1,21682),
(37469,1,21683),
(37469,1,17211),
(37626,1,15689), -- Netherspite's beam
(37853,1,15608),
(37868,1,21909),
(37893,1,21909),
(37895,1,21909),
(38003,1,21949),
(38044,1,21212),
(38121,1,21949),
(38123,1,21949),
(38126,1,21949),
(38128,1,21949),
(38130,1,21949),
(38250,0,185125),
(38508,1,17270),
(38508,1,16873),
(38508,1,17269),
(38508,1,16871),
(38508,1,19422),
(38508,1,16907),
(38508,1,17478),
(38508,1,19424),
(38629,0,185214),
(38722,1,21506),
(38966,1,22293),
(38968,1,38968),
(39124,0,184738),
(39126,1,19557),
(39221,1,23116),
(39364,1,19732),
(39601,1,22916),
(39974,0,300127),
(39978,1,21851),
(39993,1,23382),
(40359,1,23382),
(40454,1,22181),
(40547,1,22911),
(40828,1,23327),
(40828,1,23322),
(41128,1,23164),
(41362,1,22956),
(41362,1,22964),
(41975,1,23191),
(42317,1,22844),
(42317,1,23319),
(42317,1,23421),
(42317,1,23216),
(42317,1,23523),
(42317,1,22849),
(42317,1,22845),
(42317,1,22847),
(42317,1,23318),
(42317,1,23215),
(42317,1,23524),
(42317,1,23374),
(42317,1,22846),
(42318,1,22844),
(42318,1,23319),
(42318,1,23421),
(42318,1,23216),
(42318,1,23523),
(42318,1,22849),
(42318,1,22845),
(42318,1,22847),
(42318,1,23318),
(42318,1,23215),
(42318,1,23524),
(42318,1,23374),
(42318,1,22846),
(42405,1,23775),
(42410,1,23775),
(42517,1,23864),
(42734,1,4974),
(44864,1,24955),
(45201,1,24882),
(46809,1,26239), -- Make Ahune's Ghost Burst
(46818,1,25840),
(46852,0,181605), -- Ribbon Pole Music
(46896,0,181605),
(47104,1,26401),
(49058,1,24968); -- Rocket Bot Attack

DELETE FROM `spell_script_target` WHERE entry IN
(42857,44807,32307,32314,42222);
INSERT INTO `spell_script_target` (`entry`, `type`, `targetEntry`) VALUES
(42857, 1, 23954), -- Scourge Resurrection
(44807, 1, 24850), -- Crazed Rage - Kalecgos
(44807, 1, 24892),
(32307, 2, 17146), -- Plant Warmaul Ogre Banner
(32307, 2, 17147),
(32307, 2, 17148),
(32307, 2, 18658),
(32314, 2, 17138), -- Plant Kil'sorrow Banner
(32314, 2, 18037),
(32314, 2, 18064),
(32314, 2, 18065),
(42222, 1, 23616); -- Lunch for Kyle

DELETE FROM `spell_script_target` WHERE `entry` IN
(46589, 45839, 45976, 46177);
INSERT INTO `spell_script_target` (`entry`, `type`, `targetEntry`) VALUES
(46589, 1, 30598), -- Shadow Spike - Spike Target
(46589, 1, 30614), -- Shadow Spike - Spike Target 2
(45839, 1, 25653), -- Vengeance of the Blue Flight - Power of the Blue Flight
(45976, 1, 25770), -- Open Portal
(46177, 1, 25770); -- Open All Portals

-- --------
-- POSITION
-- --------
DELETE FROM spell_target_position WHERE `id` IN (46019, 46020, 53360);
INSERT INTO spell_target_position () VALUES (46019, 580, 1704.34, 928.17, -74.558, 0);
INSERT INTO spell_target_position () VALUES (46020, 580, 1704.34, 928.17, 53.079, 0);
<<<<<<< HEAD
INSERT INTO spell_target_position () VALUES (53360, 571, 5807.829, 587.960, 660.939, 1.663);
=======

-- --------
-- PROC
-- --------
DELETE FROM `spell_proc_event` WHERE `entry` IN (42370);
INSERT INTO `spell_proc_event` (`entry`, `SchoolMask`, `SpellFamilyName`, `SpellFamilyMask`, `procFlags`, `procEx`, `ppmRate`, `CustomChance`, `Cooldown`) VALUES
(42370, 0x00, 11, 0x00000080, 0x00000000, 0x00000000, 0.000000, 0.000000, 0); -- Merciless Totem of the Third Wind --
>>>>>>> 5b9dae20
<|MERGE_RESOLUTION|>--- conflicted
+++ resolved
@@ -475,9 +475,7 @@
 DELETE FROM spell_target_position WHERE `id` IN (46019, 46020, 53360);
 INSERT INTO spell_target_position () VALUES (46019, 580, 1704.34, 928.17, -74.558, 0);
 INSERT INTO spell_target_position () VALUES (46020, 580, 1704.34, 928.17, 53.079, 0);
-<<<<<<< HEAD
 INSERT INTO spell_target_position () VALUES (53360, 571, 5807.829, 587.960, 660.939, 1.663);
-=======
 
 -- --------
 -- PROC
@@ -485,4 +483,3 @@
 DELETE FROM `spell_proc_event` WHERE `entry` IN (42370);
 INSERT INTO `spell_proc_event` (`entry`, `SchoolMask`, `SpellFamilyName`, `SpellFamilyMask`, `procFlags`, `procEx`, `ppmRate`, `CustomChance`, `Cooldown`) VALUES
 (42370, 0x00, 11, 0x00000080, 0x00000000, 0x00000000, 0.000000, 0.000000, 0); -- Merciless Totem of the Third Wind --
->>>>>>> 5b9dae20
