language: cpp
compiler:
  - gcc
  - clang

git:
  depth: 1

before_install:
  # Get latest code for testing
  - git submodule init
  - git submodule update
  - git submodule foreach git pull origin master

  - echo "yes" | sudo add-apt-repository ppa:kalakris/cmake
  - echo "yes" | sudo add-apt-repository ppa:boost-latest/ppa
  - echo "yes" | sudo add-apt-repository ppa:ubuntu-toolchain-r/test
  - sudo apt-get -qq update
  - sudo apt-get -qq install build-essential libtool gcc-4.8 g++-4.8 make cmake openssl
  - sudo apt-get -qq install libssl-dev libmysqlclient15-dev libmysql++-dev libreadline6-dev zlib1g-dev libbz2-dev
  - sudo apt-get -qq install libboost1.55-dev libboost-thread1.55-dev libboost-system1.55-dev libboost-program-options1.55-dev
  - sudo apt-get -qq install libboost-filesystem1.55-dev
  - sudo update-alternatives --install /usr/bin/gcc gcc /usr/bin/gcc-4.8 90 --slave /usr/bin/g++ g++ /usr/bin/g++-4.8

install:
  - mysql -uroot -e 'create database test_mysql;'
  - mkdir bin
  - cd bin
<<<<<<< HEAD
  - cmake ../ -DWITH_WARNINGS=1 -DWITH_COREDEBUG=0 -DUSE_COREPCH=0 -DUSE_SCRIPTPCH=0 -DTOOLS=1 -DSCRIPTS=1 -DSERVERS=1 -DCMAKE_BUILD_TYPE=Release
=======
  - cmake ../ -DWITH_WARNINGS=1 -DWITH_COREDEBUG=1 -DUSE_COREPCH=0 -DUSE_SCRIPTPCH=0 -DTOOLS=1 -DSCRIPTS=1 -DSERVERS=1 -DNOJEM=1 -DCMAKE_BUILD_TYPE=Release
>>>>>>> 8402570b

script:
  - cd ..
  - mysql -uroot < sql/create/create_mysql.sql
  - mysql -uroot auth < sql/base/auth_database.sql
  - mysql -uroot characters < sql/base/characters_database.sql
  - mysql -uroot world < sql/base/dev/world_database.sql
  - for file in sql/updates/world/*.sql; do mysql -uroot world < $file; done
  - mysql -uroot < sql/create/drop_mysql.sql
  - cd bin
  - make -j 8<|MERGE_RESOLUTION|>--- conflicted
+++ resolved
@@ -26,11 +26,7 @@
   - mysql -uroot -e 'create database test_mysql;'
   - mkdir bin
   - cd bin
-<<<<<<< HEAD
-  - cmake ../ -DWITH_WARNINGS=1 -DWITH_COREDEBUG=0 -DUSE_COREPCH=0 -DUSE_SCRIPTPCH=0 -DTOOLS=1 -DSCRIPTS=1 -DSERVERS=1 -DCMAKE_BUILD_TYPE=Release
-=======
-  - cmake ../ -DWITH_WARNINGS=1 -DWITH_COREDEBUG=1 -DUSE_COREPCH=0 -DUSE_SCRIPTPCH=0 -DTOOLS=1 -DSCRIPTS=1 -DSERVERS=1 -DNOJEM=1 -DCMAKE_BUILD_TYPE=Release
->>>>>>> 8402570b
+  - cmake ../ -DWITH_WARNINGS=1 -DWITH_COREDEBUG=0 -DUSE_COREPCH=0 -DUSE_SCRIPTPCH=0 -DTOOLS=1 -DSCRIPTS=1 -DSERVERS=1 -DNOJEM=1 -DCMAKE_BUILD_TYPE=Release
 
 script:
   - cd ..
