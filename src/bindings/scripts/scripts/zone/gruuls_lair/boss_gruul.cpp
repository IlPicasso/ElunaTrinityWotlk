/* Copyright (C) 2006 - 2009 ScriptDev2 <https://scriptdev2.svn.sourceforge.net/>
 * This program is free software; you can redistribute it and/or modify
 * it under the terms of the GNU General Public License as published by
 * the Free Software Foundation; either version 2 of the License, or
 * (at your option) any later version.
 *
 * This program is distributed in the hope that it will be useful,
 * but WITHOUT ANY WARRANTY; without even the implied warranty of
 * MERCHANTABILITY or FITNESS FOR A PARTICULAR PURPOSE.  See the
 * GNU General Public License for more details.
 *
 * You should have received a copy of the GNU General Public License
 * along with this program; if not, write to the Free Software
 * Foundation, Inc., 59 Temple Place, Suite 330, Boston, MA  02111-1307  USA
 */

/* ScriptData
SDName: Boss_Gruul
SD%Complete: 25
SDComment: Ground Slam seriously messed up due to core problem
SDCategory: Gruul's Lair
EndScriptData */

#include "precompiled.h"
#include "def_gruuls_lair.h"

#define SAY_AGGRO                   -1565010
#define SAY_SLAM1                   -1565011
#define SAY_SLAM2                   -1565012
#define SAY_SHATTER1                -1565013
#define SAY_SHATTER2                -1565014
#define SAY_SLAY1                   -1565015
#define SAY_SLAY2                   -1565016
#define SAY_SLAY3                   -1565017
#define SAY_DEATH                   -1565018
#define EMOTE_GROW                  -1565019

#define SPELL_GROWTH                36300
#define SPELL_CAVE_IN               36240
#define SPELL_GROUND_SLAM           33525                   //AoE Ground Slam applying Ground Slam to everyone with a script effect (most likely the knock back, we can code it to a set knockback)
#define SPELL_REVERBERATION         36297                   //AoE Silence
#define SPELL_SHATTER               33654

#define SPELL_SHATTER_EFFECT        33671
#define SPELL_HURTFUL_STRIKE        33813
#define SPELL_STONED                33652                   //Spell is self cast
#define SPELL_MAGNETIC_PULL         28337
#define SPELL_KNOCK_BACK            24199                   //Knockback spell until correct implementation is made

#define SPELL_GRONN_LORDS_GRASP     33572                   //Triggered by Ground Slam

struct TRINITY_DLL_DECL boss_gruulAI : public ScriptedAI
{
    boss_gruulAI(Creature *c) : ScriptedAI(c)
    {
        pInstance = ((ScriptedInstance*)c->GetInstanceData());
    }

    ScriptedInstance *pInstance;

    uint32 Growth_Timer;
    uint32 CaveIn_Timer;
    uint32 CaveIn_StaticTimer;
    uint32 GroundSlamTimer;
    uint32 GroundSlamStage;
    uint32 PerformingGroundSlam;
    uint32 HurtfulStrike_Timer;
    uint32 Reverberation_Timer;

    void Reset()
    {
        Growth_Timer= 30000;
        CaveIn_Timer= 27000;
        CaveIn_StaticTimer = 30000;
        GroundSlamTimer= 35000;
        GroundSlamStage= 0;
        PerformingGroundSlam= false;
        HurtfulStrike_Timer= 8000;
        Reverberation_Timer= 60000+45000;

<<<<<<< HEAD
        if (pInstance)
        {
            pInstance->SetData(DATA_GRUULEVENT, NOT_STARTED);
            GameObject* EncounterDoor = GameObject::GetGameObject((*m_creature), pInstance->GetData64(DATA_GRUULDOOR));
            if (EncounterDoor)
                EncounterDoor->SetGoState(0);                   // Open the encounter door
        }else error_log(ERROR_INST_DATA);

        m_creature->ApplySpellImmune(0, IMMUNITY_STATE, SPELL_AURA_MOD_TAUNT, true);
        m_creature->ApplySpellImmune(0, IMMUNITY_EFFECT,SPELL_EFFECT_ATTACK_ME, true);
=======
        if(pInstance)
            pInstance->SetData(DATA_GRUULEVENT, NOT_STARTED);
    }

    void JustDied(Unit* Killer)
    {
        DoScriptText(SAY_DEATH, m_creature);

        if(pInstance)
            pInstance->SetData(DATA_GRUULEVENT, DONE);
>>>>>>> 9378a9cf
    }

    void Aggro(Unit *who)
    {
        DoScriptText(SAY_AGGRO, m_creature);

<<<<<<< HEAD
        if (pInstance)
        {
            pInstance->SetData(DATA_GRUULEVENT, IN_PROGRESS);
            GameObject* EncounterDoor = GameObject::GetGameObject(*m_creature, pInstance->GetData64(DATA_GRUULDOOR));
            if (EncounterDoor)
                EncounterDoor->SetGoState(1);               //Close the encounter door, open it in JustDied/Reset
        }
=======
        if(pInstance)
            pInstance->SetData(DATA_GRUULEVENT, IN_PROGRESS);
>>>>>>> 9378a9cf
    }

    void KilledUnit()
    {
        switch(rand()%3)
        {
            case 0: DoScriptText(SAY_SLAY1, m_creature); break;
            case 1: DoScriptText(SAY_SLAY2, m_creature); break;
            case 2: DoScriptText(SAY_SLAY3, m_creature); break;
        }
    }

    void JustDied(Unit* Killer)
    {
        DoScriptText(SAY_DEATH, m_creature);

        if(pInstance)
        {
            pInstance->SetData(DATA_GRUULEVENT, DONE);

            GameObject* EncounterDoor = GameObject::GetGameObject((*m_creature), pInstance->GetData64(DATA_GRUULDOOR));
            if (EncounterDoor)
                EncounterDoor->SetGoState(0);                   // Open the encounter door
        }
    }

    void UpdateAI(const uint32 diff)
    {
        //Return since we have no target
        if (!UpdateVictim() )
            return;

        // Growth
        // Gruul can cast this spell up to 30 times
        if (Growth_Timer < diff)
        {
            DoScriptText(EMOTE_GROW, m_creature);
            DoCast(m_creature,SPELL_GROWTH);
            Growth_Timer = 30000;
        }else Growth_Timer -= diff;

        if (PerformingGroundSlam)
        {
            if (GroundSlamTimer < diff)
            {
                switch(GroundSlamStage)
                {
                    case 0:
                    {
                        //Begin the whole ordeal
                        std::list<HostilReference*>& m_threatlist = m_creature->getThreatManager().getThreatList();

                        std::vector<Unit*> knockback_targets;

                        //First limit the list to only players
                        for(std::list<HostilReference*>::iterator itr = m_threatlist.begin(); itr!= m_threatlist.end(); ++itr)
                        {
                            Unit *target = Unit::GetUnit(*m_creature, (*itr)->getUnitGuid());

                            if (target && target->GetTypeId() == TYPEID_PLAYER)
                                knockback_targets.push_back(target);
                        }

                        //Now to totally disoriend those players
                        for(std::vector<Unit*>::iterator itr = knockback_targets.begin(); itr!= knockback_targets.end(); ++itr)
                        {
                            Unit *target = *itr;
                            Unit *target2 = *(knockback_targets.begin() + rand()%knockback_targets.size());

                            if (target && target2)
                            {
                                switch(rand()%2)
                                {
                                    case 0: target2->CastSpell(target, SPELL_MAGNETIC_PULL, true, NULL, NULL, m_creature->GetGUID()); break;
                                    case 1: target2->CastSpell(target, SPELL_KNOCK_BACK, true, NULL, NULL, m_creature->GetGUID()); break;
                                }
                            }
                        }

                        GroundSlamTimer = 7000;
                        break;
                    }

                    case 1:
                    {
                        //Players are going to get stoned
                        std::list<HostilReference*>& m_threatlist = m_creature->getThreatManager().getThreatList();

                        for(std::list<HostilReference*>::iterator itr = m_threatlist.begin(); itr!= m_threatlist.end(); ++itr)
                        {
                            Unit *target = Unit::GetUnit(*m_creature, (*itr)->getUnitGuid());

                            if(target)
                            {
                                target->RemoveAurasDueToSpell(SPELL_GRONN_LORDS_GRASP);
                                target->CastSpell(target, SPELL_STONED, true, NULL, NULL, m_creature->GetGUID());
                            }
                        }

                        GroundSlamTimer = 5000;
                        break;
                    }

                    case 2:
                    {
                        //The dummy shatter spell is cast
                        DoCast(m_creature, SPELL_SHATTER);
                        GroundSlamTimer = 1000;
                        break;
                    }

                    case 3:
                    {
                        //Shatter takes effect
                        std::list<HostilReference*>& m_threatlist = m_creature->getThreatManager().getThreatList();

                        for(std::list<HostilReference*>::iterator itr = m_threatlist.begin(); itr!= m_threatlist.end(); ++itr)
                        {
                            Unit *target = Unit::GetUnit(*m_creature, (*itr)->getUnitGuid());

                            if(target)
                            {
                                target->RemoveAurasDueToSpell(SPELL_STONED);

                                if(target->GetTypeId() == TYPEID_PLAYER)
                                    target->CastSpell(target, SPELL_SHATTER_EFFECT, false, NULL, NULL, m_creature->GetGUID());
                            }

                        }

                        m_creature->GetMotionMaster()->Clear();

                        Unit *victim = m_creature->getVictim();
                        if (victim)
                        {
                            m_creature->GetMotionMaster()->MoveChase(victim);
                            m_creature->SetUInt64Value(UNIT_FIELD_TARGET, victim->GetGUID());
                        }

                        PerformingGroundSlam = false;
                        GroundSlamTimer =120000;
                        HurtfulStrike_Timer= 8000;

                        if (Reverberation_Timer < 10000)     //Give a little time to the players to undo the damage from shatter
                            Reverberation_Timer += 10000;

                        break;
                    }
                }

                GroundSlamStage++;
            }
            else
                GroundSlamTimer-=diff;
        }
        else
        {
            // Hurtful Strike
            if (HurtfulStrike_Timer < diff)
            {
                Unit* target = NULL;
                target = SelectUnit(SELECT_TARGET_TOPAGGRO,1);

                if (target && m_creature->IsWithinMeleeRange(m_creature->getVictim()))
                    DoCast(target,SPELL_HURTFUL_STRIKE);
                else
                    DoCast(m_creature->getVictim(),SPELL_HURTFUL_STRIKE);

                HurtfulStrike_Timer= 8000;
            }else HurtfulStrike_Timer -= diff;

            // Reverberation
            if (Reverberation_Timer < diff)
            {
                DoCast(m_creature->getVictim(), SPELL_REVERBERATION, true);
                Reverberation_Timer = 15000 + rand()%10000;
            }else Reverberation_Timer -= diff;

            // Cave In
            if (CaveIn_Timer < diff)
            {
                if (Unit* target = SelectUnit(SELECT_TARGET_RANDOM,0))
                    DoCast(target,SPELL_CAVE_IN);

                if(CaveIn_StaticTimer >= 4000)
                    CaveIn_StaticTimer -= 2000;

                    CaveIn_Timer = CaveIn_StaticTimer;

            }else CaveIn_Timer -= diff;

            // Ground Slam, Gronn Lord's Grasp, Stoned, Shatter
            if (GroundSlamTimer < diff)
            {
                m_creature->GetMotionMaster()->Clear();
                m_creature->GetMotionMaster()->MoveIdle();
                m_creature->SetUInt64Value(UNIT_FIELD_TARGET, 0);

                PerformingGroundSlam= true;
                GroundSlamTimer = 0;
                GroundSlamStage = 0;
                DoCast(m_creature->getVictim(), SPELL_GROUND_SLAM);
            } else GroundSlamTimer -=diff;

            DoMeleeAttackIfReady();
        }
    }
};

CreatureAI* GetAI_boss_gruul(Creature *_Creature)
{
    return new boss_gruulAI (_Creature);
}

void AddSC_boss_gruul()
{
    Script *newscript;
    newscript = new Script;
    newscript->Name="boss_gruul";
    newscript->GetAI = &GetAI_boss_gruul;
    newscript->RegisterSelf();
}
<|MERGE_RESOLUTION|>--- conflicted
+++ resolved
@@ -78,47 +78,19 @@
         HurtfulStrike_Timer= 8000;
         Reverberation_Timer= 60000+45000;
 
-<<<<<<< HEAD
         if (pInstance)
-        {
             pInstance->SetData(DATA_GRUULEVENT, NOT_STARTED);
-            GameObject* EncounterDoor = GameObject::GetGameObject((*m_creature), pInstance->GetData64(DATA_GRUULDOOR));
-            if (EncounterDoor)
-                EncounterDoor->SetGoState(0);                   // Open the encounter door
-        }else error_log(ERROR_INST_DATA);
 
         m_creature->ApplySpellImmune(0, IMMUNITY_STATE, SPELL_AURA_MOD_TAUNT, true);
         m_creature->ApplySpellImmune(0, IMMUNITY_EFFECT,SPELL_EFFECT_ATTACK_ME, true);
-=======
-        if(pInstance)
-            pInstance->SetData(DATA_GRUULEVENT, NOT_STARTED);
-    }
-
-    void JustDied(Unit* Killer)
-    {
-        DoScriptText(SAY_DEATH, m_creature);
-
-        if(pInstance)
-            pInstance->SetData(DATA_GRUULEVENT, DONE);
->>>>>>> 9378a9cf
     }
 
     void Aggro(Unit *who)
     {
         DoScriptText(SAY_AGGRO, m_creature);
 
-<<<<<<< HEAD
         if (pInstance)
-        {
             pInstance->SetData(DATA_GRUULEVENT, IN_PROGRESS);
-            GameObject* EncounterDoor = GameObject::GetGameObject(*m_creature, pInstance->GetData64(DATA_GRUULDOOR));
-            if (EncounterDoor)
-                EncounterDoor->SetGoState(1);               //Close the encounter door, open it in JustDied/Reset
-        }
-=======
-        if(pInstance)
-            pInstance->SetData(DATA_GRUULEVENT, IN_PROGRESS);
->>>>>>> 9378a9cf
     }
 
     void KilledUnit()
