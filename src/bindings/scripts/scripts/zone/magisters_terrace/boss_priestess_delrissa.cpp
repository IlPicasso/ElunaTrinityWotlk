--- conflicted
+++ resolved
@@ -248,9 +248,6 @@
         if (!UpdateVictim())
             return;
 
-<<<<<<< HEAD
-        if (HealTimer < diff)
-=======
         if(ResetTimer < diff)
         {
             float x, y, z, o;
@@ -263,8 +260,7 @@
             ResetTimer = 5000;
         }else ResetTimer -= diff;
 
-        if(HealTimer < diff)
->>>>>>> 6a53bada
+        if (HealTimer < diff)
         {
             uint32 health = m_creature->GetHealth();
             Unit* target = m_creature;
