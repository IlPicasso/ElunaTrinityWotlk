 /* Copyright (C) 2006 - 2009 ScriptDev2 <https://scriptdev2.svn.sourceforge.net/>
 * This program is free software; you can redistribute it and/or modify
 * it under the terms of the GNU General Public License as published by
 * the Free Software Foundation; either version 2 of the License, or
 * (at your option) any later version.
 *
 * This program is distributed in the hope that it will be useful,
 * but WITHOUT ANY WARRANTY; without even the implied warranty of
 * MERCHANTABILITY or FITNESS FOR A PARTICULAR PURPOSE. See the
 * GNU General Public License for more details.
 *
 * You should have received a copy of the GNU General Public License
 * along with this program; if not, write to the Free Software
 * Foundation, Inc., 59 Temple Place, Suite 330, Boston, MA 02111-1307 USA
 */

/* ScriptData
SDName: Hyjal
SD%Complete: 80
SDComment: gossip text id's unknown
SDCategory: Caverns of Time, Mount Hyjal
EndScriptData */

/* ContentData
npc_jaina_proudmoore
npc_thrall
npc_tyrande_whisperwind
EndContentData */

#include "precompiled.h"
#include "hyjalAI.h"

#define GOSSIP_ITEM_BEGIN_ALLY      "My companions and I are with you, Lady Proudmoore."
#define GOSSIP_ITEM_ANETHERON       "We are ready for whatever Archimonde might send our way, Lady Proudmoore."

#define GOSSIP_ITEM_BEGIN_HORDE     "I am with you, Thrall."
#define GOSSIP_ITEM_AZGALOR         "We have nothing to fear."

#define GOSSIP_ITEM_RETREAT         "We can't keep this up. Let's retreat!"

#define GOSSIP_ITEM_TYRANDE         "Aid us in defending Nordrassil"
#define ITEM_TEAR_OF_GODDESS        24494


CreatureAI* GetAI_npc_jaina_proudmoore(Creature *_Creature)
{
    hyjalAI* ai = new hyjalAI(_Creature);

    ai->Reset();
    ai->EnterEvadeMode();

    ai->Spell[0].SpellId = SPELL_BLIZZARD;
    ai->Spell[0].Cooldown = 15000 + rand()%20000;
    ai->Spell[0].TargetType = TARGETTYPE_RANDOM;

    ai->Spell[1].SpellId = SPELL_PYROBLAST;
    ai->Spell[1].Cooldown = 5500 + rand()%4000;
    ai->Spell[1].TargetType = TARGETTYPE_RANDOM;

    ai->Spell[2].SpellId = SPELL_SUMMON_ELEMENTALS;
    ai->Spell[2].Cooldown = 15000 + rand()%30000;
    ai->Spell[2].TargetType = TARGETTYPE_SELF;

    return ai;
}

bool GossipHello_npc_jaina_proudmoore(Player *player, Creature *_Creature)
{
    hyjalAI* ai = ((hyjalAI*)_Creature->AI());
    if(ai->EventBegun)
        return false;

    uint32 RageEncounter = ai->GetInstanceData(DATA_RAGEWINTERCHILLEVENT);
    uint32 AnetheronEncounter = ai->GetInstanceData(DATA_ANETHERONEVENT);
    if(RageEncounter == NOT_STARTED)
        player->ADD_GOSSIP_ITEM( 0, GOSSIP_ITEM_BEGIN_ALLY, GOSSIP_SENDER_MAIN, GOSSIP_ACTION_INFO_DEF + 1);
    else if(RageEncounter == DONE && AnetheronEncounter == NOT_STARTED)
        player->ADD_GOSSIP_ITEM( 0, GOSSIP_ITEM_ANETHERON, GOSSIP_SENDER_MAIN, GOSSIP_ACTION_INFO_DEF + 2);
    else if(RageEncounter == DONE && AnetheronEncounter == DONE)
        player->ADD_GOSSIP_ITEM( 0, GOSSIP_ITEM_RETREAT, GOSSIP_SENDER_MAIN,    GOSSIP_ACTION_INFO_DEF + 3);

    if(player->isGameMaster())
        player->ADD_GOSSIP_ITEM(2, "[GM] Toggle Debug Timers", GOSSIP_SENDER_MAIN, GOSSIP_ACTION_INFO_DEF);

    player->SEND_GOSSIP_MENU(907, _Creature->GetGUID());
    return true;
}

bool GossipSelect_npc_jaina_proudmoore(Player *player, Creature *_Creature, uint32 sender, uint32 action)
{
<<<<<<< HEAD
    if(_Creature->GetMap()->GetPlayersCountExceptGMs() < MINPLAYERS && !player->isGameMaster())
    {
        _Creature->MonsterSay("Did you come to die with me?",0,0);
        return true;
    }
=======
>>>>>>> 2a754300
    hyjalAI* ai = ((hyjalAI*)_Creature->AI());
    switch(action)
    {
        case GOSSIP_ACTION_INFO_DEF + 1:
            ai->StartEvent(player);
            break;
        case GOSSIP_ACTION_INFO_DEF + 2:
            ai->FirstBossDead = true;
            ai->WaveCount = 9;
            ai->StartEvent(player);
            break;
        case GOSSIP_ACTION_INFO_DEF + 3:
            ai->Retreat();
            break;
         case GOSSIP_ACTION_INFO_DEF:
            ai->Debug = !ai->Debug;
            debug_log("SD2: HyjalAI - Debug mode has been toggled");
            break;
    }
    return true;
}

CreatureAI* GetAI_npc_thrall(Creature *_Creature)
{
    hyjalAI* ai = new hyjalAI(_Creature);

    ai->Reset();
    ai->EnterEvadeMode();

    ai->Spell[0].SpellId = SPELL_CHAIN_LIGHTNING;
    ai->Spell[0].Cooldown = 3000 + rand()%5000;
    ai->Spell[0].TargetType = TARGETTYPE_VICTIM;

    ai->Spell[1].SpellId = SPELL_SUMMON_DIRE_WOLF;
    ai->Spell[1].Cooldown = 6000 + rand()%35000;
    ai->Spell[1].TargetType = TARGETTYPE_RANDOM;

    return ai;
}

bool GossipHello_npc_thrall(Player *player, Creature *_Creature)
{
    hyjalAI* ai = ((hyjalAI*)_Creature->AI());
    if (ai->EventBegun)
        return false;

    uint32 AnetheronEvent = ai->GetInstanceData(DATA_ANETHERONEVENT);
    // Only let them start the Horde phases if Anetheron is dead.
    if (AnetheronEvent == DONE && ai->GetInstanceData(DATA_ALLIANCE_RETREAT))
    {
        uint32 KazrogalEvent = ai->GetInstanceData(DATA_KAZROGALEVENT);
        uint32 AzgalorEvent  = ai->GetInstanceData(DATA_AZGALOREVENT);
        if(KazrogalEvent == NOT_STARTED)
            player->ADD_GOSSIP_ITEM( 0, GOSSIP_ITEM_BEGIN_HORDE, GOSSIP_SENDER_MAIN, GOSSIP_ACTION_INFO_DEF + 1);
        else if(KazrogalEvent == DONE && AzgalorEvent == NOT_STARTED)
            player->ADD_GOSSIP_ITEM( 0, GOSSIP_ITEM_AZGALOR, GOSSIP_SENDER_MAIN, GOSSIP_ACTION_INFO_DEF + 2);
        else if(AzgalorEvent == DONE)
            player->ADD_GOSSIP_ITEM( 0, GOSSIP_ITEM_RETREAT, GOSSIP_SENDER_MAIN, GOSSIP_ACTION_INFO_DEF + 3);
    }

    if(player->isGameMaster())
        player->ADD_GOSSIP_ITEM(2, "[GM] Toggle Debug Timers", GOSSIP_SENDER_MAIN, GOSSIP_ACTION_INFO_DEF);

    player->SEND_GOSSIP_MENU(907, _Creature->GetGUID());
    return true;
}

bool GossipSelect_npc_thrall(Player *player, Creature *_Creature, uint32 sender, uint32 action)
{
<<<<<<< HEAD
    if(_Creature->GetMap()->GetPlayersCountExceptGMs() < MINPLAYERS && !player->isGameMaster())//to stop idiot farmers
    {
        _Creature->MonsterSay("Did you come to die with me?",0,0);
        return true;
    }
=======
>>>>>>> 2a754300
    hyjalAI* ai = ((hyjalAI*)_Creature->AI());
    ai->DeSpawnVeins();//despawn the alliance veins
    switch(action)
    {
        case GOSSIP_ACTION_INFO_DEF + 1:
            ai->StartEvent(player);
            break;
        case GOSSIP_ACTION_INFO_DEF + 2:
            ai->FirstBossDead = true;
            ai->WaveCount = 9;
            ai->StartEvent(player);
            break;
        case GOSSIP_ACTION_INFO_DEF + 3:
            ai->Retreat();
            break;
        case GOSSIP_ACTION_INFO_DEF:
            ai->Debug = !ai->Debug;
            debug_log("SD2: HyjalAI - Debug mode has been toggled");
            break;
    }
    return true;
}

CreatureAI* GetAI_npc_tyrande_whisperwind(Creature *_Creature)
{
    hyjalAI* ai = new hyjalAI(_Creature);
    ai->Reset();
    ai->EnterEvadeMode();
    return ai;
}

bool GossipHello_npc_tyrande_whisperwind(Player* player, Creature* _Creature)
{
    hyjalAI* ai = ((hyjalAI*)_Creature->AI());
    uint32 AzgalorEvent = ai->GetInstanceData(DATA_AZGALOREVENT);

    // Only let them get item if Azgalor is dead.
    if (AzgalorEvent == DONE && !player->HasItemCount(ITEM_TEAR_OF_GODDESS,1))
        player->ADD_GOSSIP_ITEM(0, GOSSIP_ITEM_TYRANDE, GOSSIP_SENDER_MAIN, GOSSIP_ACTION_INFO_DEF);
    player->SEND_GOSSIP_MENU(907, _Creature->GetGUID());
    return true;
}

bool GossipSelect_npc_tyrande_whisperwind(Player *player, Creature *_Creature, uint32 sender, uint32 action)
{
    if (action == GOSSIP_ACTION_INFO_DEF)  
    {
            ItemPosCountVec dest;
            uint8 msg = player->CanStoreNewItem(NULL_BAG, NULL_SLOT, dest, ITEM_TEAR_OF_GODDESS, 1);
            if (msg == EQUIP_ERR_OK)
            {
                 Item* item = player->StoreNewItem(dest, ITEM_TEAR_OF_GODDESS, true);
                 if(item && player)
                     player->SendNewItem(item,1,true,false,true);
            }
            player->SEND_GOSSIP_MENU(907, _Creature->GetGUID());
            hyjalAI* ai = ((hyjalAI*)_Creature->AI());
    }
    return true;
}

void AddSC_hyjal()
{
    Script *newscript;

    newscript = new Script;
    newscript->Name = "npc_jaina_proudmoore";
    newscript->GetAI = &GetAI_npc_jaina_proudmoore;
    newscript->pGossipHello = &GossipHello_npc_jaina_proudmoore;
    newscript->pGossipSelect = &GossipSelect_npc_jaina_proudmoore;
    newscript->RegisterSelf();

    newscript = new Script;
    newscript->Name = "npc_thrall";
    newscript->GetAI = &GetAI_npc_thrall;
    newscript->pGossipHello = &GossipHello_npc_thrall;
    newscript->pGossipSelect = &GossipSelect_npc_thrall;
    newscript->RegisterSelf();

    newscript = new Script;
    newscript->Name = "npc_tyrande_whisperwind";
    newscript->pGossipHello = &GossipHello_npc_tyrande_whisperwind;
    newscript->pGossipSelect = &GossipSelect_npc_tyrande_whisperwind;
    newscript->GetAI = &GetAI_npc_tyrande_whisperwind;
    newscript->RegisterSelf();
}
<|MERGE_RESOLUTION|>--- conflicted
+++ resolved
@@ -88,14 +88,6 @@
 
 bool GossipSelect_npc_jaina_proudmoore(Player *player, Creature *_Creature, uint32 sender, uint32 action)
 {
-<<<<<<< HEAD
-    if(_Creature->GetMap()->GetPlayersCountExceptGMs() < MINPLAYERS && !player->isGameMaster())
-    {
-        _Creature->MonsterSay("Did you come to die with me?",0,0);
-        return true;
-    }
-=======
->>>>>>> 2a754300
     hyjalAI* ai = ((hyjalAI*)_Creature->AI());
     switch(action)
     {
@@ -165,14 +157,6 @@
 
 bool GossipSelect_npc_thrall(Player *player, Creature *_Creature, uint32 sender, uint32 action)
 {
-<<<<<<< HEAD
-    if(_Creature->GetMap()->GetPlayersCountExceptGMs() < MINPLAYERS && !player->isGameMaster())//to stop idiot farmers
-    {
-        _Creature->MonsterSay("Did you come to die with me?",0,0);
-        return true;
-    }
-=======
->>>>>>> 2a754300
     hyjalAI* ai = ((hyjalAI*)_Creature->AI());
     ai->DeSpawnVeins();//despawn the alliance veins
     switch(action)
