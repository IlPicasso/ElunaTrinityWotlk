--- conflicted
+++ resolved
@@ -273,7 +273,6 @@
     TOTEM_CATEGORY_TYPE_SPANNER = 24
 };
 
-<<<<<<< HEAD
 // SummonProperties.dbc, col 1
 /*enum SummonGroup
 {
@@ -322,6 +321,3 @@
 };
 */
 #endif
-=======
-#endif
->>>>>>> 7bff1c1d
