/*
 * Copyright (C) 2005-2009 MaNGOS <http://getmangos.com/>
 *
 * Copyright (C) 2008-2009 Trinity <http://www.trinitycore.org/>
 *
 * This program is free software; you can redistribute it and/or modify
 * it under the terms of the GNU General Public License as published by
 * the Free Software Foundation; either version 2 of the License, or
 * (at your option) any later version.
 *
 * This program is distributed in the hope that it will be useful,
 * but WITHOUT ANY WARRANTY; without even the implied warranty of
 * MERCHANTABILITY or FITNESS FOR A PARTICULAR PURPOSE. See the
 * GNU General Public License for more details.
 *
 * You should have received a copy of the GNU General Public License
 * along with this program; if not, write to the Free Software
 * Foundation, Inc., 59 Temple Place, Suite 330, Boston, MA 02111-1307 USA
 */

#ifndef _UTIL_H
#define _UTIL_H

#include "Common.h"

#include <string>
#include <vector>

typedef std::vector<std::string> Tokens;

Tokens StrSplit(const std::string &src, const std::string &sep);

void stripLineInvisibleChars(std::string &src);

std::string secsToTimeString(uint32 timeInSecs, bool shortText = false, bool hoursOnly = false);
uint32 TimeStringToSecs(const std::string& timestring);
std::string TimeToTimestampStr(time_t t);

inline uint32 secsToTimeBitFields(time_t secs)
{
    tm* lt = localtime(&secs);
    return (lt->tm_year - 100) << 24 | lt->tm_mon  << 20 | (lt->tm_mday - 1) << 14 | lt->tm_wday << 11 | lt->tm_hour << 6 | lt->tm_min;
}

/* Return a random number in the range min..max; (max-min) must be smaller than 32768. */
TRINITY_DLL_SPEC int32 irand(int32 min, int32 max);

/* Return a random number in the range min..max (inclusive). For reliable results, the difference
* between max and min should be less than RAND32_MAX. */
TRINITY_DLL_SPEC uint32 urand(uint32 min, uint32 max);

/* Return a random number in the range 0 .. RAND32_MAX. */
TRINITY_DLL_SPEC int32 rand32();

/* Return a random double from 0.0 to 1.0 (exclusive). Floats support only 7 valid decimal digits.
 * A double supports up to 15 valid decimal digits and is used internally (RAND32_MAX has 10 digits).
 * With an FPU, there is usually no difference in performance between float and double. */
TRINITY_DLL_SPEC double rand_norm(void);

/* Return a random double from 0.0 to 99.9999999999999. Floats support only 7 valid decimal digits.
 * A double supports up to 15 valid decimal digits and is used internaly (RAND32_MAX has 10 digits).
 * With an FPU, there is usually no difference in performance between float and double. */
TRINITY_DLL_SPEC double rand_chance(void);

/* Return true if a random roll fits in the specified chance (range 0-100). */
inline bool roll_chance_f(float chance)
{
    return chance > rand_chance();
}

/* Return true if a random roll fits in the specified chance (range 0-100). */
inline bool roll_chance_i(int chance)
{
    return chance > irand(0, 99);
}

inline void ApplyModUInt32Var(uint32& var, int32 val, bool apply)
{
    int32 cur = var;
    cur += (apply ? val : -val);
    if(cur < 0)
        cur = 0;
    var = cur;
}

inline void ApplyModFloatVar(float& var, float  val, bool apply)
{
    var += (apply ? val : -val);
    if(var < 0)
        var = 0;
}

inline void ApplyPercentModFloatVar(float& var, float val, bool apply)
{
    if (!apply && val == -100.0f)
        val = -99.99f;
    var *= (apply?(100.0f+val)/100.0f : 100.0f / (100.0f+val));
}

bool Utf8toWStr(const std::string& utf8str, std::wstring& wstr);
// in wsize==max size of buffer, out wsize==real string size
bool Utf8toWStr(char const* utf8str, size_t csize, wchar_t* wstr, size_t& wsize);
inline bool Utf8toWStr(const std::string& utf8str, wchar_t* wstr, size_t& wsize)
{
    return Utf8toWStr(utf8str.c_str(), utf8str.size(), wstr, wsize);
}

bool WStrToUtf8(std::wstring wstr, std::string& utf8str);
// size==real string size
bool WStrToUtf8(wchar_t* wstr, size_t size, std::string& utf8str);

size_t utf8length(std::string& utf8str);                    // set string to "" if invalid utf8 sequence
void utf8truncate(std::string& utf8str,size_t len);

inline bool isBasicLatinCharacter(wchar_t wchar)
{
    if(wchar >= L'a' && wchar <= L'z')                      // LATIN SMALL LETTER A - LATIN SMALL LETTER Z
        return true;
    if(wchar >= L'A' && wchar <= L'Z')                      // LATIN CAPITAL LETTER A - LATIN CAPITAL LETTER Z
        return true;
    return false;
}

inline bool isExtendedLatinCharacter(wchar_t wchar)
{
    if(isBasicLatinCharacter(wchar))
        return true;
    if(wchar >= 0x00C0 && wchar <= 0x00D6)                  // LATIN CAPITAL LETTER A WITH GRAVE - LATIN CAPITAL LETTER O WITH DIAERESIS
        return true;
    if(wchar >= 0x00D8 && wchar <= 0x00DF)                  // LATIN CAPITAL LETTER O WITH STROKE - LATIN CAPITAL LETTER THORN
        return true;
    if(wchar == 0x00DF)                                     // LATIN SMALL LETTER SHARP S
        return true;
    if(wchar >= 0x00E0 && wchar <= 0x00F6)                  // LATIN SMALL LETTER A WITH GRAVE - LATIN SMALL LETTER O WITH DIAERESIS
        return true;
    if(wchar >= 0x00F8 && wchar <= 0x00FE)                  // LATIN SMALL LETTER O WITH STROKE - LATIN SMALL LETTER THORN
        return true;
    if(wchar >= 0x0100 && wchar <= 0x012F)                  // LATIN CAPITAL LETTER A WITH MACRON - LATIN SMALL LETTER I WITH OGONEK
        return true;
    if(wchar == 0x1E9E)                                     // LATIN CAPITAL LETTER SHARP S
        return true;
    return false;
}

inline bool isCyrillicCharacter(wchar_t wchar)
{
    if(wchar >= 0x0410 && wchar <= 0x044F)                  // CYRILLIC CAPITAL LETTER A - CYRILLIC SMALL LETTER YA
        return true;
    if(wchar == 0x0401 || wchar == 0x0451)                  // CYRILLIC CAPITAL LETTER IO, CYRILLIC SMALL LETTER IO
        return true;
    return false;
}

inline bool isEastAsianCharacter(wchar_t wchar)
{
    if(wchar >= 0x1100 && wchar <= 0x11F9)                  // Hangul Jamo
        return true;
    if(wchar >= 0x3041 && wchar <= 0x30FF)                  // Hiragana + Katakana
        return true;
    if(wchar >= 0x3131 && wchar <= 0x318E)                  // Hangul Compatibility Jamo
        return true;
    if(wchar >= 0x31F0 && wchar <= 0x31FF)                  // Katakana Phonetic Ext.
        return true;
    if(wchar >= 0x3400 && wchar <= 0x4DB5)                  // CJK Ideographs Ext. A
        return true;
    if(wchar >= 0x4E00 && wchar <= 0x9FC3)                  // Unified CJK Ideographs
        return true;
    if(wchar >= 0xAC00 && wchar <= 0xD7A3)                  // Hangul Syllables
        return true;
    if(wchar >= 0xFF01 && wchar <= 0xFFEE)                  // Halfwidth forms
        return true;
    return false;
}

inline bool isNumeric(wchar_t wchar)
{
    return (wchar >= L'0' && wchar <=L'9');
}

inline bool isNumeric(char c)
{
    return (c >= '0' && c <='9');
}

inline bool isNumericOrSpace(wchar_t wchar)
{
    return isNumeric(wchar) || wchar == L' ';
}

inline bool isBasicLatinString(std::wstring wstr, bool numericOrSpace)
{
    for(size_t i = 0; i < wstr.size(); ++i)
        if(!isBasicLatinCharacter(wstr[i]) && (!numericOrSpace || !isNumericOrSpace(wstr[i])))
            return false;
    return true;
}

inline bool isExtendedLatinString(std::wstring wstr, bool numericOrSpace)
{
    for(size_t i = 0; i < wstr.size(); ++i)
        if(!isExtendedLatinCharacter(wstr[i]) && (!numericOrSpace || !isNumericOrSpace(wstr[i])))
            return false;
    return true;
}

inline bool isCyrillicString(std::wstring wstr, bool numericOrSpace)
{
    for(size_t i = 0; i < wstr.size(); ++i)
        if(!isCyrillicCharacter(wstr[i]) && (!numericOrSpace || !isNumericOrSpace(wstr[i])))
            return false;
    return true;
}

inline bool isEastAsianString(std::wstring wstr, bool numericOrSpace)
{
    for(size_t i = 0; i < wstr.size(); ++i)
        if(!isEastAsianCharacter(wstr[i]) && (!numericOrSpace || !isNumericOrSpace(wstr[i])))
            return false;
    return true;
}

inline wchar_t wcharToUpper(wchar_t wchar)
{
    if(wchar >= L'a' && wchar <= L'z')                      // LATIN SMALL LETTER A - LATIN SMALL LETTER Z
        return wchar_t(uint16(wchar)-0x0020);
    if(wchar == 0x00DF)                                     // LATIN SMALL LETTER SHARP S
        return wchar_t(0x1E9E);
    if(wchar >= 0x00E0 && wchar <= 0x00F6)                  // LATIN SMALL LETTER A WITH GRAVE - LATIN SMALL LETTER O WITH DIAERESIS
        return wchar_t(uint16(wchar)-0x0020);
    if(wchar >= 0x00F8 && wchar <= 0x00FE)                  // LATIN SMALL LETTER O WITH STROKE - LATIN SMALL LETTER THORN
        return wchar_t(uint16(wchar)-0x0020);
    if(wchar >= 0x0101 && wchar <= 0x012F)                  // LATIN SMALL LETTER A WITH MACRON - LATIN SMALL LETTER I WITH OGONEK (only %2=1)
    {
        if(wchar % 2 == 1)
            return wchar_t(uint16(wchar)-0x0001);
    }
    if(wchar >= 0x0430 && wchar <= 0x044F)                  // CYRILLIC SMALL LETTER A - CYRILLIC SMALL LETTER YA
        return wchar_t(uint16(wchar)-0x0020);
    if(wchar == 0x0451)                                     // CYRILLIC SMALL LETTER IO
        return wchar_t(0x0401);

    return wchar;
}

inline wchar_t wcharToUpperOnlyLatin(wchar_t wchar)
{
    return isBasicLatinCharacter(wchar) ? wcharToUpper(wchar) : wchar;
}

inline wchar_t wcharToLower(wchar_t wchar)
{
    if(wchar >= L'A' && wchar <= L'Z')                      // LATIN CAPITAL LETTER A - LATIN CAPITAL LETTER Z
        return wchar_t(uint16(wchar)+0x0020);
    if(wchar >= 0x00C0 && wchar <= 0x00D6)                  // LATIN CAPITAL LETTER A WITH GRAVE - LATIN CAPITAL LETTER O WITH DIAERESIS
        return wchar_t(uint16(wchar)+0x0020);
    if(wchar >= 0x00D8 && wchar <= 0x00DE)                  // LATIN CAPITAL LETTER O WITH STROKE - LATIN CAPITAL LETTER THORN
        return wchar_t(uint16(wchar)+0x0020);
    if(wchar >= 0x0100 && wchar <= 0x012E)                  // LATIN CAPITAL LETTER A WITH MACRON - LATIN CAPITAL LETTER I WITH OGONEK (only %2=0)
    {
        if(wchar % 2 == 0)
            return wchar_t(uint16(wchar)+0x0001);
    }
    if(wchar == 0x1E9E)                                     // LATIN CAPITAL LETTER SHARP S
        return wchar_t(0x00DF);
    if(wchar == 0x0401)                                     // CYRILLIC CAPITAL LETTER IO
        return wchar_t(0x0451);
    if(wchar >= 0x0410 && wchar <= 0x042F)                  // CYRILLIC CAPITAL LETTER A - CYRILLIC CAPITAL LETTER YA
        return wchar_t(uint16(wchar)+0x0020);

    return wchar;
}

inline void wstrToUpper(std::wstring& str)
{
    std::transform( str.begin(), str.end(), str.begin(), wcharToUpper );
}

inline void wstrToLower(std::wstring& str)
{
    std::transform( str.begin(), str.end(), str.begin(), wcharToLower );
}

std::wstring GetMainPartOfName(std::wstring wname, uint32 declension);

bool utf8ToConsole(const std::string& utf8str, std::string& conStr);
bool consoleToUtf8(const std::string& conStr,std::string& utf8str);
bool Utf8FitTo(const std::string& str, std::wstring search);

#if PLATFORM == PLATFORM_WINDOWS
#define UTF8PRINTF(OUT,FRM,RESERR)                         \
{                                                          \
    char temp_buf[32*1024];                                \
    va_list ap;                                            \
    va_start(ap, FRM);                                     \
    size_t temp_len = vsnprintf(temp_buf,32*1024,FRM,ap);  \
    va_end(ap);                                            \
                                                           \
    wchar_t wtemp_buf[32*1024];                            \
    size_t wtemp_len = 32*1024-1;                          \
    if(!Utf8toWStr(temp_buf,temp_len,wtemp_buf,wtemp_len)) \
        return RESERR;                                     \
    CharToOemBuffW(&wtemp_buf[0],&temp_buf[0],wtemp_len+1);\
    fprintf(OUT,temp_buf);                                 \
}
#else
#define UTF8PRINTF(OUT,FRM,RESERR)                      \
{                                                       \
    va_list ap;                                         \
    va_start(ap, FRM);                                  \
    vfprintf(OUT, FRM, ap );                            \
    va_end(ap);                                         \
}
#endif

bool IsIPAddress(char const* ipaddress);
uint32 CreatePIDFile(const std::string& filename);

#endif
<<<<<<< HEAD

//handler for operations on large flags
#ifndef _FLAG96
#define _FLAG96

class flag96
{
private:
    uint32 part[3];
public:
    flag96(uint32 p1=0,uint32 p2=0,uint32 p3=0)
    {
        part[0]=p1;
        part[1]=p2;
        part[2]=p3;
    }

    inline bool IsEqual(uint32 p1=0, uint32 p2=0, uint32 p3=0) const
    {
        return (
            part[0]==p1 &&
            part[1]==p2 &&
            part[2]==p3);
    };

    inline bool HasFlag(uint32 p1=0, uint32 p2=0, uint32 p3=0) const
    {
        return (
            part[0]&p1 ||
            part[1]&p2 ||
            part[2]&p3);
    };

    inline void Set(uint32 p1=0, uint32 p2=0, uint32 p3=0)
    {
        part[0]=p1;
        part[1]=p2;
        part[2]=p3;
    };

    template<class type>
    inline bool operator < (type & right)
    {
        for (uint8 i=3;i>0;i--)
        {
            if (part[i-1]<right.part[i-1])
                return 1;
            else if (part[i-1]>right.part[i-1])
                return 0;
        }
        return 0;
    };

    template<class type>
    inline bool operator < (type & right) const
    {
        for (uint8 i=3;i>0;i--)
        {
            if (part[i-1]<right.part[i-1])
                return 1;
            else if (part[i-1]>right.part[i-1])
                return 0;
        }
        return 0;
    };

    template<class type>
    inline bool operator != (type & right)
    {
        if (part[0]!=right.part[0]
            || part[1]!=right.part[1]
            || part[2]!=right.part[2])
                return true;
        return false;
    }

    template<class type>
    inline bool operator != (type & right) const
    {
        if (part[0]!=right.part[0]
            || part[1]!=right.part[1]
            || part[2]!=right.part[2])
                return true;
        return false;
    };

    template<class type>
    inline bool operator == (type & right)
    {
        if (part[0]!=right.part[0]
            || part[1]!=right.part[1]
            || part[2]!=right.part[2])
                return false;
        return true;
    };

    template<class type>
    inline bool operator == (type & right) const
    {
        if (part[0]!=right.part[0]
            || part[1]!=right.part[1]
            || part[2]!=right.part[2])
                return false;
        return true;
    };

    template<class type>
    inline void operator = (type & right)
    {
        part[0]=right.part[0];
        part[1]=right.part[1];
        part[2]=right.part[2];
    };

    template<class type>
    inline flag96 operator & (type & right)
    {
        flag96 ret(part[0] & right.part[0],part[1] & right.part[1],part[2] & right.part[2]);
        return
            ret;
    };
    template<class type>
    inline flag96 operator & (type & right) const
    {
        flag96 ret(part[0] & right.part[0],part[1] & right.part[1],part[2] & right.part[2]);
        return
            ret;
    };

    template<class type>
    inline void operator &= (type & right)
    {
        *this=*this & right;
    };

    template<class type>
    inline flag96 operator | (type & right)
    {
        flag96 ret(part[0] | right.part[0],part[1] | right.part[1],part[2] | right.part[2]);
        return
            ret;
    };

    template<class type>
    inline flag96 operator | (type & right) const
    {
        flag96 ret(part[0] | right.part[0],part[1] | right.part[1],part[2] | right.part[2]);
        return
            ret;
    };

    template<class type>
    inline void operator |= (type & right)
    {
        *this=*this | right;
    };

    inline void operator ~ ()
    {
        part[2]=~part[2];
        part[1]=~part[1];
        part[0]=~part[0];
    };

    template<class type>
    inline flag96 operator ^ (type & right)
    {
        flag96 ret(part[0] ^ right.part[0],part[1] ^ right.part[1],part[2] ^ right.part[2]);
        return
            ret;
    };

    template<class type>
    inline flag96 operator ^ (type & right) const
    {
        flag96 ret(part[0] ^ right.part[0],part[1] ^ right.part[1],part[2] ^ right.part[2]);
        return
            ret;
    };

    template<class type>
    inline void operator ^= (type & right)
    {
        *this=*this^right;
    };

    inline operator bool() const
    {
        return(
            part[0] != 0 ||
            part[1] != 0 ||
            part[2] != 0);
    };

    inline operator bool()
    {
        return(
            part[0] != 0 ||
            part[1] != 0 ||
            part[2] != 0);
    };

    inline bool operator ! () const
    {
        return(
            part[0] == 0 &&
            part[1] == 0 &&
            part[2] == 0);
    };

    inline bool operator ! ()
    {
        return(
            part[0] == 0 &&
            part[1] == 0 &&
            part[2] == 0);
    };

    inline uint32 & operator[](uint8 el)
    {
        return (part[el]);
    };

    inline const uint32 & operator[](uint8 el) const
    {
        return (part[el]);
    };
};
#endif
=======
>>>>>>> 7bff1c1d
<|MERGE_RESOLUTION|>--- conflicted
+++ resolved
@@ -316,7 +316,6 @@
 uint32 CreatePIDFile(const std::string& filename);
 
 #endif
-<<<<<<< HEAD
 
 //handler for operations on large flags
 #ifndef _FLAG96
@@ -544,7 +543,4 @@
     {
         return (part[el]);
     };
-};
-#endif
-=======
->>>>>>> 7bff1c1d
+};