--- conflicted
+++ resolved
@@ -71,14 +71,10 @@
     openssl
     valgrind
     threads
-<<<<<<< HEAD
     lualib
-    jemalloc)
-=======
     jemalloc
   PRIVATE
     process)
->>>>>>> 87b45330
 
 add_dependencies(common revision_data.h)
 
