--- conflicted
+++ resolved
@@ -73,14 +73,8 @@
     openssl
     valgrind
     threads
-<<<<<<< HEAD
     lualib
-    jemalloc
-  PRIVATE
-    process)
-=======
     jemalloc)
->>>>>>> 231ec833
 
 add_dependencies(common revision_data.h)
 
