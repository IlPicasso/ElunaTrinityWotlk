--- conflicted
+++ resolved
@@ -1914,14 +1914,13 @@
 
     LoadCharacterInfoStore();
 
-<<<<<<< HEAD
 #ifdef ELUNA
     ///- Run eluna scripts.
     // in multithread foreach: run scripts
     sEluna->RunScripts();
     sEluna->OnConfigLoad(false); // Must be done after Eluna is initialized and scripts have run.
 #endif
-=======
+
     // Preload all cells, if required for the base maps
     if (sWorld->getBoolConfig(CONFIG_BASEMAP_LOAD_GRIDS))
     {
@@ -1934,7 +1933,6 @@
             }
         });
     }
->>>>>>> 5e74c222
 
     uint32 startupDuration = GetMSTimeDiffToNow(startupBegin);
 
