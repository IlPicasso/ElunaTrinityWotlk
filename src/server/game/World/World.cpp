--- conflicted
+++ resolved
@@ -1139,23 +1139,13 @@
     bool enableIndoor = ConfigMgr::GetBoolDefault("vmap.enableIndoorCheck", true);
     bool enableLOS = ConfigMgr::GetBoolDefault("vmap.enableLOS", true);
     bool enableHeight = ConfigMgr::GetBoolDefault("vmap.enableHeight", true);
-<<<<<<< HEAD
-    std::string ignoreSpellIds = ConfigMgr::GetStringDefault("vmap.ignoreSpellIds", "");
-=======
-    bool enablePetLOS = ConfigMgr::GetBoolDefault("vmap.petLOS", true);
->>>>>>> d0e4e202
 
     if (!enableHeight)
         sLog->outError(LOG_FILTER_SERVER_LOADING, "VMap height checking disabled! Creatures movements and other various things WILL be broken! Expect no support.");
 
     VMAP::VMapFactory::createOrGetVMapManager()->setEnableLineOfSightCalc(enableLOS);
     VMAP::VMapFactory::createOrGetVMapManager()->setEnableHeightCalc(enableHeight);
-<<<<<<< HEAD
-    VMAP::VMapFactory::preventSpellsFromBeingTestedForLoS(ignoreSpellIds.c_str());
-    sLog->outInfo(LOG_FILTER_SERVER_LOADING, "VMap support included. LineOfSight:%i, getHeight:%i, indoorCheck:%i", enableLOS, enableHeight, enableIndoor);
-=======
-    sLog->outInfo(LOG_FILTER_SERVER_LOADING, "VMap support included. LineOfSight: %i, getHeight: %i, indoorCheck: %i PetLOS: %i", enableLOS, enableHeight, enableIndoor, enablePetLOS);
->>>>>>> d0e4e202
+    sLog->outInfo(LOG_FILTER_SERVER_LOADING, "VMap support included. LineOfSight: %i, getHeight: %i, indoorCheck: %i", enableLOS, enableHeight, enableIndoor);
     sLog->outInfo(LOG_FILTER_SERVER_LOADING, "VMap data directory is: %svmaps", m_dataPath.c_str());
 
     m_int_configs[CONFIG_MAX_WHO] = ConfigMgr::GetIntDefault("MaxWhoListReturns", 49);
