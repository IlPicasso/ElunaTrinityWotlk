--- conflicted
+++ resolved
@@ -50,16 +50,9 @@
 #include "SocialMgr.h"
 #include "QueryHolder.h"
 #include "World.h"
-<<<<<<< HEAD
-#include "WorldPacket.h"
-#include "WorldSession.h"
 #ifdef ELUNA
 #include "LuaEngine.h"
 #endif
-#include "Metric.h"
-
-=======
->>>>>>> 24b11a4d
 
 class LoginQueryHolder : public SQLQueryHolder
 {
