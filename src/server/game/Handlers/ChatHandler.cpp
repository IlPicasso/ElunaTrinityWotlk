--- conflicted
+++ resolved
@@ -452,11 +452,7 @@
 #endif
 
             WorldPacket data;
-<<<<<<< HEAD
-            ChatHandler::BuildChatPacket(data, CHAT_MSG_BATTLEGROUND_LEADER, Language(lang), _player, NULL, msg);
-=======
             ChatHandler::BuildChatPacket(data, CHAT_MSG_BATTLEGROUND_LEADER, Language(lang), sender, NULL, msg);;
->>>>>>> 747184a7
             group->BroadcastPacket(&data, false);
         } break;
         case CHAT_MSG_CHANNEL:
@@ -474,17 +470,12 @@
             {
                 if (Channel* chn = cMgr->GetChannel(channel, sender))
                 {
-<<<<<<< HEAD
-                    sScriptMgr->OnPlayerChat(_player, type, lang, msg, chn);
+                    sScriptMgr->OnPlayerChat(sender, type, lang, msg, chn);
 #ifdef ELUNA
                     if(!sHookMgr.OnChat(sender, type, lang, msg, chn))
                         return;
 #endif
-                    chn->Say(_player->GetGUID(), msg.c_str(), lang);
-=======
-                    sScriptMgr->OnPlayerChat(sender, type, lang, msg, chn);
                     chn->Say(sender->GetGUID(), msg.c_str(), lang);
->>>>>>> 747184a7
                 }
             }
         } break;
@@ -509,15 +500,11 @@
                     sender->ToggleAFK();
                 }
 
-<<<<<<< HEAD
-                sScriptMgr->OnPlayerChat(_player, type, lang, msg);
+                sScriptMgr->OnPlayerChat(sender, type, lang, msg);
 #ifdef ELUNA
                 if(!sHookMgr.OnChat(sender, type, lang, msg))
                     return;
 #endif
-=======
-                sScriptMgr->OnPlayerChat(sender, type, lang, msg);
->>>>>>> 747184a7
             }
             break;
         }
@@ -540,15 +527,11 @@
                 sender->ToggleDND();
             }
 
-<<<<<<< HEAD
-            sScriptMgr->OnPlayerChat(_player, type, lang, msg);
+            sScriptMgr->OnPlayerChat(sender, type, lang, msg);
 #ifdef ELUNA
             if(!sHookMgr.OnChat(sender, type, lang, msg))
                 return;
 #endif
-=======
-            sScriptMgr->OnPlayerChat(sender, type, lang, msg);
->>>>>>> 747184a7
             break;
         }
         default:
