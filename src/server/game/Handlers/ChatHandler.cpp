--- conflicted
+++ resolved
@@ -253,32 +253,11 @@
                 return;
             }
 
-<<<<<<< HEAD
-            if (type == CHAT_MSG_SAY)
-            {
-#ifdef ELUNA
-                if (!sEluna->OnChat(sender, type, lang, msg))
-                    return;
-#endif
-                sender->Say(msg, Language(lang));
-            }
-            else if (type == CHAT_MSG_EMOTE)
-            {
-#ifdef ELUNA
-                if (!sEluna->OnChat(sender, type, LANG_UNIVERSAL, msg))
-                    return;
-#endif
-                sender->TextEmote(msg);
-            }
-            else if (type == CHAT_MSG_YELL)
-            {
-#ifdef ELUNA
-                if (!sEluna->OnChat(sender, type, lang, msg))
-                    return;
-#endif
-                sender->Yell(msg, Language(lang));
-            }
-=======
+#ifdef ELUNA
+            if (!sEluna->OnChat(sender, type, lang, msg))
+                return;
+#endif
+
             sender->Say(msg, Language(lang));
         }
         case CHAT_MSG_EMOTE:
@@ -293,6 +272,11 @@
                 return;
             }
 
+#ifdef ELUNA
+            if (!sEluna->OnChat(sender, type, LANG_UNIVERSAL, msg))
+                return;
+#endif
+
             sender->TextEmote(msg);
         }
         case CHAT_MSG_YELL:
@@ -307,8 +291,12 @@
                 return;
             }
 
+#ifdef ELUNA
+            if (!sEluna->OnChat(sender, type, lang, msg))
+                return;
+#endif
+
             sender->Yell(msg, Language(lang));
->>>>>>> cf827684
         } break;
         case CHAT_MSG_WHISPER:
         {
