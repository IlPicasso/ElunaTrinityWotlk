/*
 * Copyright (C) 2008-2014 TrinityCore <http://www.trinitycore.org/>
 * Copyright (C) 2005-2009 MaNGOS <http://getmangos.com/>
 *
 * This program is free software; you can redistribute it and/or modify it
 * under the terms of the GNU General Public License as published by the
 * Free Software Foundation; either version 2 of the License, or (at your
 * option) any later version.
 *
 * This program is distributed in the hope that it will be useful, but WITHOUT
 * ANY WARRANTY; without even the implied warranty of MERCHANTABILITY or
 * FITNESS FOR A PARTICULAR PURPOSE. See the GNU General Public License for
 * more details.
 *
 * You should have received a copy of the GNU General Public License along
 * with this program. If not, see <http://www.gnu.org/licenses/>.
 */

#include "ScriptMgr.h"
#include "Config.h"
#include "DatabaseEnv.h"
#include "DBCStores.h"
#include "ObjectMgr.h"
#include "OutdoorPvPMgr.h"
#include "ScriptLoader.h"
#include "ScriptSystem.h"
#include "Transport.h"
#include "Vehicle.h"
#include "SpellInfo.h"
#include "SpellScript.h"
#include "GossipDef.h"
#include "CreatureAIImpl.h"
#include "Player.h"
#include "WorldPacket.h"
#ifdef ELUNA
#include "LuaEngine.h"
#endif
#include "WorldSession.h"

namespace
{
    typedef std::set<ScriptObject*> ExampleScriptContainer;
    ExampleScriptContainer ExampleScripts;
}

// This is the global static registry of scripts.
template<class TScript>
class ScriptRegistry
{
    public:

        typedef std::map<uint32, TScript*> ScriptMap;
        typedef typename ScriptMap::iterator ScriptMapIterator;

        // The actual list of scripts. This will be accessed concurrently, so it must not be modified
        // after server startup.
        static ScriptMap ScriptPointerList;

        static void AddScript(TScript* const script)
        {
            ASSERT(script);

            // See if the script is using the same memory as another script. If this happens, it means that
            // someone forgot to allocate new memory for a script.
            for (ScriptMapIterator it = ScriptPointerList.begin(); it != ScriptPointerList.end(); ++it)
            {
                if (it->second == script)
                {
                    TC_LOG_ERROR("scripts", "Script '%s' has same memory pointer as '%s'.",
                        script->GetName().c_str(), it->second->GetName().c_str());

                    return;
                }
            }

            if (script->IsDatabaseBound())
            {
                // Get an ID for the script. An ID only exists if it's a script that is assigned in the database
                // through a script name (or similar).
                uint32 id = sObjectMgr->GetScriptId(script->GetName().c_str());
                if (id)
                {
                    // Try to find an existing script.
                    bool existing = false;
                    for (ScriptMapIterator it = ScriptPointerList.begin(); it != ScriptPointerList.end(); ++it)
                    {
                        // If the script names match...
                        if (it->second->GetName() == script->GetName())
                        {
                            // ... It exists.
                            existing = true;
                            break;
                        }
                    }

                    // If the script isn't assigned -> assign it!
                    if (!existing)
                    {
                        ScriptPointerList[id] = script;
                        sScriptMgr->IncrementScriptCount();
                    }
                    else
                    {
                        // If the script is already assigned -> delete it!
                        TC_LOG_ERROR("scripts", "Script '%s' already assigned with the same script name, so the script can't work.",
                            script->GetName().c_str());

                        ASSERT(false); // Error that should be fixed ASAP.
                    }
                }
                else
                {
                    // The script uses a script name from database, but isn't assigned to anything.
                    if (script->GetName().find("example") == std::string::npos && script->GetName().find("Smart") == std::string::npos)
                        TC_LOG_ERROR("sql.sql", "Script named '%s' does not have a script name assigned in database.",
                            script->GetName().c_str());

                    // These scripts don't get stored anywhere so throw them into this to avoid leaking memory
                    ExampleScripts.insert(script);
                }
            }
            else
            {
                // We're dealing with a code-only script; just add it.
                ScriptPointerList[_scriptIdCounter++] = script;
                sScriptMgr->IncrementScriptCount();
            }
        }

        // Gets a script by its ID (assigned by ObjectMgr).
        static TScript* GetScriptById(uint32 id)
        {
            ScriptMapIterator it = ScriptPointerList.find(id);
            if (it != ScriptPointerList.end())
                return it->second;

            return NULL;
        }

    private:

        // Counter used for code-only scripts.
        static uint32 _scriptIdCounter;
};

// Utility macros to refer to the script registry.
#define SCR_REG_MAP(T) ScriptRegistry<T>::ScriptMap
#define SCR_REG_ITR(T) ScriptRegistry<T>::ScriptMapIterator
#define SCR_REG_LST(T) ScriptRegistry<T>::ScriptPointerList

// Utility macros for looping over scripts.
#define FOR_SCRIPTS(T, C, E) \
    if (SCR_REG_LST(T).empty()) \
        return; \
    for (SCR_REG_ITR(T) C = SCR_REG_LST(T).begin(); \
        C != SCR_REG_LST(T).end(); ++C)
#define FOR_SCRIPTS_RET(T, C, E, R) \
    if (SCR_REG_LST(T).empty()) \
        return R; \
    for (SCR_REG_ITR(T) C = SCR_REG_LST(T).begin(); \
        C != SCR_REG_LST(T).end(); ++C)
#define FOREACH_SCRIPT(T) \
    FOR_SCRIPTS(T, itr, end) \
    itr->second

// Utility macros for finding specific scripts.
#define GET_SCRIPT(T, I, V) \
    T* V = ScriptRegistry<T>::GetScriptById(I); \
    if (!V) \
        return;
#define GET_SCRIPT_RET(T, I, V, R) \
    T* V = ScriptRegistry<T>::GetScriptById(I); \
    if (!V) \
        return R;

struct TSpellSummary
{
    uint8 Targets;                                          // set of enum SelectTarget
    uint8 Effects;                                          // set of enum SelectEffect
} *SpellSummary;

ScriptMgr::ScriptMgr() : _scriptCount(0)
{
    _scheduledScripts = 0;
}

ScriptMgr::~ScriptMgr() { }

void ScriptMgr::Initialize()
{
    uint32 oldMSTime = getMSTime();

    LoadDatabase();

    TC_LOG_INFO("server.loading", "Loading C++ scripts");

    FillSpellSummary();
    AddScripts();

    TC_LOG_INFO("server.loading", ">> Loaded %u C++ scripts in %u ms", GetScriptCount(), GetMSTimeDiffToNow(oldMSTime));

#ifdef ELUNA
    Eluna::Initialize();
#endif
}

void ScriptMgr::Unload()
{
    #define SCR_CLEAR(T) \
        for (SCR_REG_ITR(T) itr = SCR_REG_LST(T).begin(); itr != SCR_REG_LST(T).end(); ++itr) \
            delete itr->second; \
        SCR_REG_LST(T).clear();

    // Clear scripts for every script type.
    SCR_CLEAR(SpellScriptLoader);
    SCR_CLEAR(ServerScript);
    SCR_CLEAR(WorldScript);
    SCR_CLEAR(FormulaScript);
    SCR_CLEAR(WorldMapScript);
    SCR_CLEAR(InstanceMapScript);
    SCR_CLEAR(BattlegroundMapScript);
    SCR_CLEAR(ItemScript);
    SCR_CLEAR(CreatureScript);
    SCR_CLEAR(GameObjectScript);
    SCR_CLEAR(AreaTriggerScript);
    SCR_CLEAR(BattlegroundScript);
    SCR_CLEAR(OutdoorPvPScript);
    SCR_CLEAR(CommandScript);
    SCR_CLEAR(WeatherScript);
    SCR_CLEAR(AuctionHouseScript);
    SCR_CLEAR(ConditionScript);
    SCR_CLEAR(VehicleScript);
    SCR_CLEAR(DynamicObjectScript);
    SCR_CLEAR(TransportScript);
    SCR_CLEAR(AchievementCriteriaScript);
    SCR_CLEAR(PlayerScript);
    SCR_CLEAR(AccountScript);
    SCR_CLEAR(GuildScript);
    SCR_CLEAR(GroupScript);
    SCR_CLEAR(UnitScript);

    #undef SCR_CLEAR

    for (ExampleScriptContainer::iterator itr = ExampleScripts.begin(); itr != ExampleScripts.end(); ++itr)
        delete *itr;
    ExampleScripts.clear();

    delete[] SpellSummary;
    delete[] UnitAI::AISpellInfo;
}

void ScriptMgr::LoadDatabase()
{
    sScriptSystemMgr->LoadScriptWaypoints();
}

void ScriptMgr::FillSpellSummary()
{
    UnitAI::FillAISpellInfo();

    SpellSummary = new TSpellSummary[sSpellMgr->GetSpellInfoStoreSize()];

    SpellInfo const* pTempSpell;

    for (uint32 i = 0; i < sSpellMgr->GetSpellInfoStoreSize(); ++i)
    {
        SpellSummary[i].Effects = 0;
        SpellSummary[i].Targets = 0;

        pTempSpell = sSpellMgr->GetSpellInfo(i);
        // This spell doesn't exist.
        if (!pTempSpell)
            continue;

        for (uint32 j = 0; j < MAX_SPELL_EFFECTS; ++j)
        {
            // Spell targets self.
            if (pTempSpell->Effects[j].TargetA.GetTarget() == TARGET_UNIT_CASTER)
                SpellSummary[i].Targets |= 1 << (SELECT_TARGET_SELF-1);

            // Spell targets a single enemy.
            if (pTempSpell->Effects[j].TargetA.GetTarget() == TARGET_UNIT_TARGET_ENEMY ||
                pTempSpell->Effects[j].TargetA.GetTarget() == TARGET_DEST_TARGET_ENEMY)
                SpellSummary[i].Targets |= 1 << (SELECT_TARGET_SINGLE_ENEMY-1);

            // Spell targets AoE at enemy.
            if (pTempSpell->Effects[j].TargetA.GetTarget() == TARGET_UNIT_SRC_AREA_ENEMY ||
                pTempSpell->Effects[j].TargetA.GetTarget() == TARGET_UNIT_DEST_AREA_ENEMY ||
                pTempSpell->Effects[j].TargetA.GetTarget() == TARGET_SRC_CASTER ||
                pTempSpell->Effects[j].TargetA.GetTarget() == TARGET_DEST_DYNOBJ_ENEMY)
                SpellSummary[i].Targets |= 1 << (SELECT_TARGET_AOE_ENEMY-1);

            // Spell targets an enemy.
            if (pTempSpell->Effects[j].TargetA.GetTarget() == TARGET_UNIT_TARGET_ENEMY ||
                pTempSpell->Effects[j].TargetA.GetTarget() == TARGET_DEST_TARGET_ENEMY ||
                pTempSpell->Effects[j].TargetA.GetTarget() == TARGET_UNIT_SRC_AREA_ENEMY ||
                pTempSpell->Effects[j].TargetA.GetTarget() == TARGET_UNIT_DEST_AREA_ENEMY ||
                pTempSpell->Effects[j].TargetA.GetTarget() == TARGET_SRC_CASTER ||
                pTempSpell->Effects[j].TargetA.GetTarget() == TARGET_DEST_DYNOBJ_ENEMY)
                SpellSummary[i].Targets |= 1 << (SELECT_TARGET_ANY_ENEMY-1);

            // Spell targets a single friend (or self).
            if (pTempSpell->Effects[j].TargetA.GetTarget() == TARGET_UNIT_CASTER ||
                pTempSpell->Effects[j].TargetA.GetTarget() == TARGET_UNIT_TARGET_ALLY ||
                pTempSpell->Effects[j].TargetA.GetTarget() == TARGET_UNIT_TARGET_PARTY)
                SpellSummary[i].Targets |= 1 << (SELECT_TARGET_SINGLE_FRIEND-1);

            // Spell targets AoE friends.
            if (pTempSpell->Effects[j].TargetA.GetTarget() == TARGET_UNIT_CASTER_AREA_PARTY ||
                pTempSpell->Effects[j].TargetA.GetTarget() == TARGET_UNIT_LASTTARGET_AREA_PARTY ||
                pTempSpell->Effects[j].TargetA.GetTarget() == TARGET_SRC_CASTER)
                SpellSummary[i].Targets |= 1 << (SELECT_TARGET_AOE_FRIEND-1);

            // Spell targets any friend (or self).
            if (pTempSpell->Effects[j].TargetA.GetTarget() == TARGET_UNIT_CASTER ||
                pTempSpell->Effects[j].TargetA.GetTarget() == TARGET_UNIT_TARGET_ALLY ||
                pTempSpell->Effects[j].TargetA.GetTarget() == TARGET_UNIT_TARGET_PARTY ||
                pTempSpell->Effects[j].TargetA.GetTarget() == TARGET_UNIT_CASTER_AREA_PARTY ||
                pTempSpell->Effects[j].TargetA.GetTarget() == TARGET_UNIT_LASTTARGET_AREA_PARTY ||
                pTempSpell->Effects[j].TargetA.GetTarget() == TARGET_SRC_CASTER)
                SpellSummary[i].Targets |= 1 << (SELECT_TARGET_ANY_FRIEND-1);

            // Make sure that this spell includes a damage effect.
            if (pTempSpell->Effects[j].Effect == SPELL_EFFECT_SCHOOL_DAMAGE ||
                pTempSpell->Effects[j].Effect == SPELL_EFFECT_INSTAKILL ||
                pTempSpell->Effects[j].Effect == SPELL_EFFECT_ENVIRONMENTAL_DAMAGE ||
                pTempSpell->Effects[j].Effect == SPELL_EFFECT_HEALTH_LEECH)
                SpellSummary[i].Effects |= 1 << (SELECT_EFFECT_DAMAGE-1);

            // Make sure that this spell includes a healing effect (or an apply aura with a periodic heal).
            if (pTempSpell->Effects[j].Effect == SPELL_EFFECT_HEAL ||
                pTempSpell->Effects[j].Effect == SPELL_EFFECT_HEAL_MAX_HEALTH ||
                pTempSpell->Effects[j].Effect == SPELL_EFFECT_HEAL_MECHANICAL ||
                (pTempSpell->Effects[j].Effect == SPELL_EFFECT_APPLY_AURA  && pTempSpell->Effects[j].ApplyAuraName == 8))
                SpellSummary[i].Effects |= 1 << (SELECT_EFFECT_HEALING-1);

            // Make sure that this spell applies an aura.
            if (pTempSpell->Effects[j].Effect == SPELL_EFFECT_APPLY_AURA)
                SpellSummary[i].Effects |= 1 << (SELECT_EFFECT_AURA-1);
        }
    }
}

void ScriptMgr::CreateSpellScripts(uint32 spellId, std::list<SpellScript*>& scriptVector)
{
    SpellScriptsBounds bounds = sObjectMgr->GetSpellScriptsBounds(spellId);

    for (SpellScriptsContainer::iterator itr = bounds.first; itr != bounds.second; ++itr)
    {
        SpellScriptLoader* tmpscript = ScriptRegistry<SpellScriptLoader>::GetScriptById(itr->second);
        if (!tmpscript)
            continue;

        SpellScript* script = tmpscript->GetSpellScript();

        if (!script)
            continue;

        script->_Init(&tmpscript->GetName(), spellId);

        scriptVector.push_back(script);
    }
}

void ScriptMgr::CreateAuraScripts(uint32 spellId, std::list<AuraScript*>& scriptVector)
{
    SpellScriptsBounds bounds = sObjectMgr->GetSpellScriptsBounds(spellId);

    for (SpellScriptsContainer::iterator itr = bounds.first; itr != bounds.second; ++itr)
    {
        SpellScriptLoader* tmpscript = ScriptRegistry<SpellScriptLoader>::GetScriptById(itr->second);
        if (!tmpscript)
            continue;

        AuraScript* script = tmpscript->GetAuraScript();

        if (!script)
            continue;

        script->_Init(&tmpscript->GetName(), spellId);

        scriptVector.push_back(script);
    }
}

void ScriptMgr::CreateSpellScriptLoaders(uint32 spellId, std::vector<std::pair<SpellScriptLoader*, SpellScriptsContainer::iterator> >& scriptVector)
{
    SpellScriptsBounds bounds = sObjectMgr->GetSpellScriptsBounds(spellId);
    scriptVector.reserve(std::distance(bounds.first, bounds.second));

    for (SpellScriptsContainer::iterator itr = bounds.first; itr != bounds.second; ++itr)
    {
        SpellScriptLoader* tmpscript = ScriptRegistry<SpellScriptLoader>::GetScriptById(itr->second);
        if (!tmpscript)
            continue;

        scriptVector.push_back(std::make_pair(tmpscript, itr));
    }
}

void ScriptMgr::OnNetworkStart()
{
    FOREACH_SCRIPT(ServerScript)->OnNetworkStart();
}

void ScriptMgr::OnNetworkStop()
{
    FOREACH_SCRIPT(ServerScript)->OnNetworkStop();
}

void ScriptMgr::OnSocketOpen(std::shared_ptr<WorldSocket> socket)
{
    ASSERT(socket);

    FOREACH_SCRIPT(ServerScript)->OnSocketOpen(socket);
}

void ScriptMgr::OnSocketClose(std::shared_ptr<WorldSocket> socket)
{
    ASSERT(socket);

    FOREACH_SCRIPT(ServerScript)->OnSocketClose(socket);
}

void ScriptMgr::OnPacketReceive(WorldSession* session, WorldPacket const& packet)
{
    if (SCR_REG_LST(ServerScript).empty())
        return;

    WorldPacket copy(packet);
    FOREACH_SCRIPT(ServerScript)->OnPacketReceive(session, copy);
}

void ScriptMgr::OnPacketSend(WorldSession* session, WorldPacket const& packet)
{
    ASSERT(session);

    if (SCR_REG_LST(ServerScript).empty())
        return;

    WorldPacket copy(packet);
    FOREACH_SCRIPT(ServerScript)->OnPacketSend(session, copy);
}

void ScriptMgr::OnUnknownPacketReceive(WorldSession* session, WorldPacket const& packet)
{
    ASSERT(session);

    if (SCR_REG_LST(ServerScript).empty())
        return;

    WorldPacket copy(packet);
    FOREACH_SCRIPT(ServerScript)->OnUnknownPacketReceive(session, copy);
}

void ScriptMgr::OnOpenStateChange(bool open)
{
#ifdef ELUNA
    sEluna->OnOpenStateChange(open);
#endif
    FOREACH_SCRIPT(WorldScript)->OnOpenStateChange(open);
}

void ScriptMgr::OnConfigLoad(bool reload)
{
#ifdef ELUNA
    sEluna->OnConfigLoad(reload);
#endif
    FOREACH_SCRIPT(WorldScript)->OnConfigLoad(reload);
}

void ScriptMgr::OnMotdChange(std::string& newMotd)
{
    FOREACH_SCRIPT(WorldScript)->OnMotdChange(newMotd);
}

void ScriptMgr::OnShutdownInitiate(ShutdownExitCode code, ShutdownMask mask)
{
#ifdef ELUNA
    sEluna->OnShutdownInitiate(code, mask);
#endif
    FOREACH_SCRIPT(WorldScript)->OnShutdownInitiate(code, mask);
}

void ScriptMgr::OnShutdownCancel()
{
#ifdef ELUNA
    sEluna->OnShutdownCancel();
#endif
    FOREACH_SCRIPT(WorldScript)->OnShutdownCancel();
}

void ScriptMgr::OnWorldUpdate(uint32 diff)
{
#ifdef ELUNA
    sEluna->OnWorldUpdate(diff);
#endif
    FOREACH_SCRIPT(WorldScript)->OnUpdate(diff);
}

void ScriptMgr::OnHonorCalculation(float& honor, uint8 level, float multiplier)
{
    FOREACH_SCRIPT(FormulaScript)->OnHonorCalculation(honor, level, multiplier);
}

void ScriptMgr::OnGrayLevelCalculation(uint8& grayLevel, uint8 playerLevel)
{
    FOREACH_SCRIPT(FormulaScript)->OnGrayLevelCalculation(grayLevel, playerLevel);
}

void ScriptMgr::OnColorCodeCalculation(XPColorChar& color, uint8 playerLevel, uint8 mobLevel)
{
    FOREACH_SCRIPT(FormulaScript)->OnColorCodeCalculation(color, playerLevel, mobLevel);
}

void ScriptMgr::OnZeroDifferenceCalculation(uint8& diff, uint8 playerLevel)
{
    FOREACH_SCRIPT(FormulaScript)->OnZeroDifferenceCalculation(diff, playerLevel);
}

void ScriptMgr::OnBaseGainCalculation(uint32& gain, uint8 playerLevel, uint8 mobLevel, ContentLevels content)
{
    FOREACH_SCRIPT(FormulaScript)->OnBaseGainCalculation(gain, playerLevel, mobLevel, content);
}

void ScriptMgr::OnGainCalculation(uint32& gain, Player* player, Unit* unit)
{
    ASSERT(player);
    ASSERT(unit);

    FOREACH_SCRIPT(FormulaScript)->OnGainCalculation(gain, player, unit);
}

void ScriptMgr::OnGroupRateCalculation(float& rate, uint32 count, bool isRaid)
{
    FOREACH_SCRIPT(FormulaScript)->OnGroupRateCalculation(rate, count, isRaid);
}

#define SCR_MAP_BGN(M, V, I, E, C, T) \
    if (V->GetEntry() && V->GetEntry()->T()) \
    { \
        FOR_SCRIPTS(M, I, E) \
        { \
            MapEntry const* C = I->second->GetEntry(); \
            if (!C) \
                continue; \
            if (C->MapID == V->GetId()) \
            {

#define SCR_MAP_END \
                return; \
            } \
        } \
    }

void ScriptMgr::OnCreateMap(Map* map)
{
    ASSERT(map);

#ifdef ELUNA
    sEluna->OnCreate(map);
#endif

    SCR_MAP_BGN(WorldMapScript, map, itr, end, entry, IsWorldMap);
        itr->second->OnCreate(map);
    SCR_MAP_END;

    SCR_MAP_BGN(InstanceMapScript, map, itr, end, entry, IsDungeon);
        itr->second->OnCreate((InstanceMap*)map);
    SCR_MAP_END;

    SCR_MAP_BGN(BattlegroundMapScript, map, itr, end, entry, IsBattleground);
        itr->second->OnCreate((BattlegroundMap*)map);
    SCR_MAP_END;
}

void ScriptMgr::OnDestroyMap(Map* map)
{
    ASSERT(map);

#ifdef ELUNA
    sEluna->OnDestroy(map);
#endif

    SCR_MAP_BGN(WorldMapScript, map, itr, end, entry, IsWorldMap);
        itr->second->OnDestroy(map);
    SCR_MAP_END;

    SCR_MAP_BGN(InstanceMapScript, map, itr, end, entry, IsDungeon);
        itr->second->OnDestroy((InstanceMap*)map);
    SCR_MAP_END;

    SCR_MAP_BGN(BattlegroundMapScript, map, itr, end, entry, IsBattleground);
        itr->second->OnDestroy((BattlegroundMap*)map);
    SCR_MAP_END;
}

void ScriptMgr::OnLoadGridMap(Map* map, GridMap* gmap, uint32 gx, uint32 gy)
{
    ASSERT(map);
    ASSERT(gmap);

    SCR_MAP_BGN(WorldMapScript, map, itr, end, entry, IsWorldMap);
        itr->second->OnLoadGridMap(map, gmap, gx, gy);
    SCR_MAP_END;

    SCR_MAP_BGN(InstanceMapScript, map, itr, end, entry, IsDungeon);
        itr->second->OnLoadGridMap((InstanceMap*)map, gmap, gx, gy);
    SCR_MAP_END;

    SCR_MAP_BGN(BattlegroundMapScript, map, itr, end, entry, IsBattleground);
        itr->second->OnLoadGridMap((BattlegroundMap*)map, gmap, gx, gy);
    SCR_MAP_END;
}

void ScriptMgr::OnUnloadGridMap(Map* map, GridMap* gmap, uint32 gx, uint32 gy)
{
    ASSERT(map);
    ASSERT(gmap);

    SCR_MAP_BGN(WorldMapScript, map, itr, end, entry, IsWorldMap);
        itr->second->OnUnloadGridMap(map, gmap, gx, gy);
    SCR_MAP_END;

    SCR_MAP_BGN(InstanceMapScript, map, itr, end, entry, IsDungeon);
        itr->second->OnUnloadGridMap((InstanceMap*)map, gmap, gx, gy);
    SCR_MAP_END;

    SCR_MAP_BGN(BattlegroundMapScript, map, itr, end, entry, IsBattleground);
        itr->second->OnUnloadGridMap((BattlegroundMap*)map, gmap, gx, gy);
    SCR_MAP_END;
}

void ScriptMgr::OnPlayerEnterMap(Map* map, Player* player)
{
    ASSERT(map);
    ASSERT(player);

#ifdef ELUNA
    sEluna->OnMapChanged(player);
    sEluna->OnPlayerEnter(map, player);
#endif

    FOREACH_SCRIPT(PlayerScript)->OnMapChanged(player);

    SCR_MAP_BGN(WorldMapScript, map, itr, end, entry, IsWorldMap);
        itr->second->OnPlayerEnter(map, player);
    SCR_MAP_END;

    SCR_MAP_BGN(InstanceMapScript, map, itr, end, entry, IsDungeon);
        itr->second->OnPlayerEnter((InstanceMap*)map, player);
    SCR_MAP_END;

    SCR_MAP_BGN(BattlegroundMapScript, map, itr, end, entry, IsBattleground);
        itr->second->OnPlayerEnter((BattlegroundMap*)map, player);
    SCR_MAP_END;
}

void ScriptMgr::OnPlayerLeaveMap(Map* map, Player* player)
{
    ASSERT(map);
    ASSERT(player);

#ifdef ELUNA
    sEluna->OnPlayerLeave(map, player);
#endif

    SCR_MAP_BGN(WorldMapScript, map, itr, end, entry, IsWorldMap);
        itr->second->OnPlayerLeave(map, player);
    SCR_MAP_END;

    SCR_MAP_BGN(InstanceMapScript, map, itr, end, entry, IsDungeon);
        itr->second->OnPlayerLeave((InstanceMap*)map, player);
    SCR_MAP_END;

    SCR_MAP_BGN(BattlegroundMapScript, map, itr, end, entry, IsBattleground);
        itr->second->OnPlayerLeave((BattlegroundMap*)map, player);
    SCR_MAP_END;
}

void ScriptMgr::OnMapUpdate(Map* map, uint32 diff)
{
    ASSERT(map);

#ifdef ELUNA
    sEluna->OnUpdate(map, diff);
#endif

    SCR_MAP_BGN(WorldMapScript, map, itr, end, entry, IsWorldMap);
        itr->second->OnUpdate(map, diff);
    SCR_MAP_END;

    SCR_MAP_BGN(InstanceMapScript, map, itr, end, entry, IsDungeon);
        itr->second->OnUpdate((InstanceMap*)map, diff);
    SCR_MAP_END;

    SCR_MAP_BGN(BattlegroundMapScript, map, itr, end, entry, IsBattleground);
        itr->second->OnUpdate((BattlegroundMap*)map, diff);
    SCR_MAP_END;
}

#undef SCR_MAP_BGN
#undef SCR_MAP_END

InstanceScript* ScriptMgr::CreateInstanceData(InstanceMap* map)
{
    ASSERT(map);

    GET_SCRIPT_RET(InstanceMapScript, map->GetScriptId(), tmpscript, NULL);
    return tmpscript->GetInstanceScript(map);
}

bool ScriptMgr::OnDummyEffect(Unit* caster, uint32 spellId, SpellEffIndex effIndex, Item* target)
{
    ASSERT(caster);
    ASSERT(target);
#ifdef ELUNA
    if (sEluna->OnDummyEffect(caster, spellId, effIndex, target))
        return false;
#endif

    GET_SCRIPT_RET(ItemScript, target->GetScriptId(), tmpscript, false);
    return tmpscript->OnDummyEffect(caster, spellId, effIndex, target);
}

bool ScriptMgr::OnQuestAccept(Player* player, Item* item, Quest const* quest)
{
    ASSERT(player);
    ASSERT(item);
    ASSERT(quest);
#ifdef ELUNA
    if (sEluna->OnQuestAccept(player, item, quest))
        return false;
#endif

    GET_SCRIPT_RET(ItemScript, item->GetScriptId(), tmpscript, false);
    player->PlayerTalkClass->ClearMenus();
    return tmpscript->OnQuestAccept(player, item, quest);
}

bool ScriptMgr::OnItemUse(Player* player, Item* item, SpellCastTargets const& targets)
{
    ASSERT(player);
    ASSERT(item);
#ifdef ELUNA
    if (!sEluna->OnUse(player, item, targets))
        return true;
#endif

    GET_SCRIPT_RET(ItemScript, item->GetScriptId(), tmpscript, false);
    return tmpscript->OnUse(player, item, targets);
}

bool ScriptMgr::OnItemExpire(Player* player, ItemTemplate const* proto)
{
    ASSERT(player);
    ASSERT(proto);
#ifdef ELUNA
    if (sEluna->OnExpire(player, proto))
        return false;
#endif

    GET_SCRIPT_RET(ItemScript, proto->ScriptId, tmpscript, false);
    return tmpscript->OnExpire(player, proto);
}

bool ScriptMgr::OnItemRemove(Player* player, Item* item)
{
    ASSERT(player);
    ASSERT(item);
#ifdef ELUNA
    if (sEluna->OnRemove(player, item))
        return false;
#endif

    GET_SCRIPT_RET(ItemScript, item->GetScriptId(), tmpscript, false);
    return tmpscript->OnRemove(player, item);
}

bool ScriptMgr::OnDummyEffect(Unit* caster, uint32 spellId, SpellEffIndex effIndex, Creature* target)
{
    ASSERT(caster);
    ASSERT(target);
#ifdef ELUNA
    if (sEluna->OnDummyEffect(caster, spellId, effIndex, target))
        return false;
#endif

    GET_SCRIPT_RET(CreatureScript, target->GetScriptId(), tmpscript, false);
    return tmpscript->OnDummyEffect(caster, spellId, effIndex, target);
}

bool ScriptMgr::OnGossipHello(Player* player, Creature* creature)
{
    ASSERT(player);
    ASSERT(creature);
#ifdef ELUNA
    if (sEluna->OnGossipHello(player, creature))
        return true;
#endif

    GET_SCRIPT_RET(CreatureScript, creature->GetScriptId(), tmpscript, false);
    player->PlayerTalkClass->ClearMenus();
    return tmpscript->OnGossipHello(player, creature);
}

bool ScriptMgr::OnGossipSelect(Player* player, Creature* creature, uint32 sender, uint32 action)
{
    ASSERT(player);
    ASSERT(creature);
#ifdef ELUNA
    if (sEluna->OnGossipSelect(player, creature, sender, action))
        return true;
#endif

    GET_SCRIPT_RET(CreatureScript, creature->GetScriptId(), tmpscript, false);
    return tmpscript->OnGossipSelect(player, creature, sender, action);
}

bool ScriptMgr::OnGossipSelectCode(Player* player, Creature* creature, uint32 sender, uint32 action, const char* code)
{
    ASSERT(player);
    ASSERT(creature);
    ASSERT(code);
#ifdef ELUNA
    if (sEluna->OnGossipSelectCode(player, creature, sender, action, code))
        return true;
#endif

    GET_SCRIPT_RET(CreatureScript, creature->GetScriptId(), tmpscript, false);
    return tmpscript->OnGossipSelectCode(player, creature, sender, action, code);
}

bool ScriptMgr::OnQuestAccept(Player* player, Creature* creature, Quest const* quest)
{
    ASSERT(player);
    ASSERT(creature);
    ASSERT(quest);
#ifdef ELUNA
    if (sEluna->OnQuestAccept(player, creature, quest))
    {
        player->PlayerTalkClass->ClearMenus();
        return false;
    }
#endif

    GET_SCRIPT_RET(CreatureScript, creature->GetScriptId(), tmpscript, false);
    player->PlayerTalkClass->ClearMenus();
    return tmpscript->OnQuestAccept(player, creature, quest);
}

bool ScriptMgr::OnQuestSelect(Player* player, Creature* creature, Quest const* quest)
{
    ASSERT(player);
    ASSERT(creature);
    ASSERT(quest);

    GET_SCRIPT_RET(CreatureScript, creature->GetScriptId(), tmpscript, false);
    player->PlayerTalkClass->ClearMenus();
    return tmpscript->OnQuestSelect(player, creature, quest);
}

<<<<<<< HEAD
bool ScriptMgr::OnQuestComplete(Player* player, Creature* creature, Quest const* quest)
{
    ASSERT(player);
    ASSERT(creature);
    ASSERT(quest);
#ifdef ELUNA
    if (sEluna->OnQuestComplete(player, creature, quest))
    {
        player->PlayerTalkClass->ClearMenus();
        return false;
    }
#endif

    GET_SCRIPT_RET(CreatureScript, creature->GetScriptId(), tmpscript, false);
    player->PlayerTalkClass->ClearMenus();
    return tmpscript->OnQuestComplete(player, creature, quest);
}

=======
>>>>>>> e4d875a2
bool ScriptMgr::OnQuestReward(Player* player, Creature* creature, Quest const* quest, uint32 opt)
{
    ASSERT(player);
    ASSERT(creature);
    ASSERT(quest);
#ifdef ELUNA
    if (sEluna->OnQuestReward(player, creature, quest))
    {
        player->PlayerTalkClass->ClearMenus();
        return false;
    }
#endif

    GET_SCRIPT_RET(CreatureScript, creature->GetScriptId(), tmpscript, false);
    player->PlayerTalkClass->ClearMenus();
    return tmpscript->OnQuestReward(player, creature, quest, opt);
}

uint32 ScriptMgr::GetDialogStatus(Player* player, Creature* creature)
{
    ASSERT(player);
    ASSERT(creature);
#ifdef ELUNA
    if (uint32 dialogid = sEluna->GetDialogStatus(player, creature))
    {
        player->PlayerTalkClass->ClearMenus();
        return dialogid;
    }
#endif

    /// @todo 100 is a funny magic number to have hanging around here...
    GET_SCRIPT_RET(CreatureScript, creature->GetScriptId(), tmpscript, DIALOG_STATUS_SCRIPTED_NO_STATUS);
    player->PlayerTalkClass->ClearMenus();
    return tmpscript->GetDialogStatus(player, creature);
}

CreatureAI* ScriptMgr::GetCreatureAI(Creature* creature)
{
    ASSERT(creature);
#ifdef ELUNA
    if (CreatureAI* luaAI = sEluna->GetAI(creature))
        return luaAI;
#endif

    GET_SCRIPT_RET(CreatureScript, creature->GetScriptId(), tmpscript, NULL);
    return tmpscript->GetAI(creature);
}

GameObjectAI* ScriptMgr::GetGameObjectAI(GameObject* gameobject)
{
    ASSERT(gameobject);
#ifdef ELUNA
    sEluna->OnSpawn(gameobject);
#endif

    GET_SCRIPT_RET(GameObjectScript, gameobject->GetScriptId(), tmpscript, NULL);
    return tmpscript->GetAI(gameobject);
}

void ScriptMgr::OnCreatureUpdate(Creature* creature, uint32 diff)
{
    ASSERT(creature);

    GET_SCRIPT(CreatureScript, creature->GetScriptId(), tmpscript);
    tmpscript->OnUpdate(creature, diff);
}

bool ScriptMgr::OnGossipHello(Player* player, GameObject* go)
{
    ASSERT(player);
    ASSERT(go);
#ifdef ELUNA
    if (sEluna->OnGossipHello(player, go))
        return true;
#endif

    GET_SCRIPT_RET(GameObjectScript, go->GetScriptId(), tmpscript, false);
    player->PlayerTalkClass->ClearMenus();
    return tmpscript->OnGossipHello(player, go);
}

bool ScriptMgr::OnGossipSelect(Player* player, GameObject* go, uint32 sender, uint32 action)
{
    ASSERT(player);
    ASSERT(go);
#ifdef ELUNA
    if (sEluna->OnGossipSelect(player, go, sender, action))
        return true;
#endif

    GET_SCRIPT_RET(GameObjectScript, go->GetScriptId(), tmpscript, false);
    return tmpscript->OnGossipSelect(player, go, sender, action);
}

bool ScriptMgr::OnGossipSelectCode(Player* player, GameObject* go, uint32 sender, uint32 action, const char* code)
{
    ASSERT(player);
    ASSERT(go);
    ASSERT(code);
#ifdef ELUNA
    if (sEluna->OnGossipSelectCode(player, go, sender, action, code))
        return true;
#endif

    GET_SCRIPT_RET(GameObjectScript, go->GetScriptId(), tmpscript, false);
    return tmpscript->OnGossipSelectCode(player, go, sender, action, code);
}

bool ScriptMgr::OnQuestAccept(Player* player, GameObject* go, Quest const* quest)
{
    ASSERT(player);
    ASSERT(go);
    ASSERT(quest);
#ifdef ELUNA
    if (sEluna->OnQuestAccept(player, go, quest))
        return false;
#endif

    GET_SCRIPT_RET(GameObjectScript, go->GetScriptId(), tmpscript, false);
    player->PlayerTalkClass->ClearMenus();
    return tmpscript->OnQuestAccept(player, go, quest);
}

bool ScriptMgr::OnQuestReward(Player* player, GameObject* go, Quest const* quest, uint32 opt)
{
    ASSERT(player);
    ASSERT(go);
    ASSERT(quest);
#ifdef ELUNA
    if (sEluna->OnQuestReward(player, go, quest))
        return false;
#endif

    GET_SCRIPT_RET(GameObjectScript, go->GetScriptId(), tmpscript, false);
    player->PlayerTalkClass->ClearMenus();
    return tmpscript->OnQuestReward(player, go, quest, opt);
}

uint32 ScriptMgr::GetDialogStatus(Player* player, GameObject* go)
{
    ASSERT(player);
    ASSERT(go);
#ifdef ELUNA
    if (uint32 dialogid = sEluna->GetDialogStatus(player, go))
    {
        player->PlayerTalkClass->ClearMenus();
        return dialogid;
    }
#endif

    GET_SCRIPT_RET(GameObjectScript, go->GetScriptId(), tmpscript, DIALOG_STATUS_SCRIPTED_NO_STATUS);
    player->PlayerTalkClass->ClearMenus();
    return tmpscript->GetDialogStatus(player, go);
}

void ScriptMgr::OnGameObjectDestroyed(GameObject* go, Player* player)
{
    ASSERT(go);
#ifdef ELUNA
    sEluna->OnDestroyed(go, player);
#endif

    GET_SCRIPT(GameObjectScript, go->GetScriptId(), tmpscript);
    tmpscript->OnDestroyed(go, player);
}

void ScriptMgr::OnGameObjectDamaged(GameObject* go, Player* player)
{
    ASSERT(go);
#ifdef ELUNA
    sEluna->OnDamaged(go, player);
#endif

    GET_SCRIPT(GameObjectScript, go->GetScriptId(), tmpscript);
    tmpscript->OnDamaged(go, player);
}

void ScriptMgr::OnGameObjectLootStateChanged(GameObject* go, uint32 state, Unit* unit)
{
    ASSERT(go);
#ifdef ELUNA
    sEluna->OnLootStateChanged(go, state);
#endif

    GET_SCRIPT(GameObjectScript, go->GetScriptId(), tmpscript);
    tmpscript->OnLootStateChanged(go, state, unit);
}

void ScriptMgr::OnGameObjectStateChanged(GameObject* go, uint32 state)
{
    ASSERT(go);
#ifdef ELUNA
    sEluna->OnGameObjectStateChanged(go, state);
#endif

    GET_SCRIPT(GameObjectScript, go->GetScriptId(), tmpscript);
    tmpscript->OnGameObjectStateChanged(go, state);
}

void ScriptMgr::OnGameObjectUpdate(GameObject* go, uint32 diff)
{
    ASSERT(go);
#ifdef ELUNA
    sEluna->UpdateAI(go, diff);
#endif

    GET_SCRIPT(GameObjectScript, go->GetScriptId(), tmpscript);
    tmpscript->OnUpdate(go, diff);
}

bool ScriptMgr::OnDummyEffect(Unit* caster, uint32 spellId, SpellEffIndex effIndex, GameObject* target)
{
    ASSERT(caster);
    ASSERT(target);
#ifdef ELUNA
    if (sEluna->OnDummyEffect(caster, spellId, effIndex, target))
        return false;
#endif

    GET_SCRIPT_RET(GameObjectScript, target->GetScriptId(), tmpscript, false);
    return tmpscript->OnDummyEffect(caster, spellId, effIndex, target);
}

bool ScriptMgr::OnAreaTrigger(Player* player, AreaTriggerEntry const* trigger)
{
    ASSERT(player);
    ASSERT(trigger);
#ifdef ELUNA
    if (sEluna->OnAreaTrigger(player, trigger))
        return false;
#endif

    GET_SCRIPT_RET(AreaTriggerScript, sObjectMgr->GetAreaTriggerScriptId(trigger->id), tmpscript, false);
    return tmpscript->OnTrigger(player, trigger);
}

Battleground* ScriptMgr::CreateBattleground(BattlegroundTypeId /*typeId*/)
{
    /// @todo Implement script-side battlegrounds.
    ASSERT(false);
    return NULL;
}

OutdoorPvP* ScriptMgr::CreateOutdoorPvP(OutdoorPvPData const* data)
{
    ASSERT(data);

    GET_SCRIPT_RET(OutdoorPvPScript, data->ScriptId, tmpscript, NULL);
    return tmpscript->GetOutdoorPvP();
}

std::vector<ChatCommand*> ScriptMgr::GetChatCommands()
{
    std::vector<ChatCommand*> table;

    FOR_SCRIPTS_RET(CommandScript, itr, end, table)
        table.push_back(itr->second->GetCommands());

    return table;
}

void ScriptMgr::OnWeatherChange(Weather* weather, WeatherState state, float grade)
{
    ASSERT(weather);
#ifdef ELUNA
    sEluna->OnChange(weather, state, grade);
#endif

    GET_SCRIPT(WeatherScript, weather->GetScriptId(), tmpscript);
    tmpscript->OnChange(weather, state, grade);
}

void ScriptMgr::OnWeatherUpdate(Weather* weather, uint32 diff)
{
    ASSERT(weather);

    GET_SCRIPT(WeatherScript, weather->GetScriptId(), tmpscript);
    tmpscript->OnUpdate(weather, diff);
}

void ScriptMgr::OnAuctionAdd(AuctionHouseObject* ah, AuctionEntry* entry)
{
    ASSERT(ah);
    ASSERT(entry);
#ifdef ELUNA
    sEluna->OnAdd(ah);
#endif

    FOREACH_SCRIPT(AuctionHouseScript)->OnAuctionAdd(ah, entry);
}

void ScriptMgr::OnAuctionRemove(AuctionHouseObject* ah, AuctionEntry* entry)
{
    ASSERT(ah);
    ASSERT(entry);
#ifdef ELUNA
    sEluna->OnRemove(ah);
#endif

    FOREACH_SCRIPT(AuctionHouseScript)->OnAuctionRemove(ah, entry);
}

void ScriptMgr::OnAuctionSuccessful(AuctionHouseObject* ah, AuctionEntry* entry)
{
    ASSERT(ah);
    ASSERT(entry);
#ifdef ELUNA
    sEluna->OnSuccessful(ah);
#endif

    FOREACH_SCRIPT(AuctionHouseScript)->OnAuctionSuccessful(ah, entry);
}

void ScriptMgr::OnAuctionExpire(AuctionHouseObject* ah, AuctionEntry* entry)
{
    ASSERT(ah);
    ASSERT(entry);
#ifdef ELUNA
    sEluna->OnExpire(ah);
#endif

    FOREACH_SCRIPT(AuctionHouseScript)->OnAuctionExpire(ah, entry);
}

bool ScriptMgr::OnConditionCheck(Condition* condition, ConditionSourceInfo& sourceInfo)
{
    ASSERT(condition);

    GET_SCRIPT_RET(ConditionScript, condition->ScriptId, tmpscript, true);
    return tmpscript->OnConditionCheck(condition, sourceInfo);
}

void ScriptMgr::OnInstall(Vehicle* veh)
{
    ASSERT(veh);
    ASSERT(veh->GetBase()->GetTypeId() == TYPEID_UNIT);
#ifdef ELUNA
    sEluna->OnInstall(veh);
#endif

    GET_SCRIPT(VehicleScript, veh->GetBase()->ToCreature()->GetScriptId(), tmpscript);
    tmpscript->OnInstall(veh);
}

void ScriptMgr::OnUninstall(Vehicle* veh)
{
    ASSERT(veh);
    ASSERT(veh->GetBase()->GetTypeId() == TYPEID_UNIT);
#ifdef ELUNA
    sEluna->OnUninstall(veh);
#endif

    GET_SCRIPT(VehicleScript, veh->GetBase()->ToCreature()->GetScriptId(), tmpscript);
    tmpscript->OnUninstall(veh);
}

void ScriptMgr::OnReset(Vehicle* veh)
{
    ASSERT(veh);
    ASSERT(veh->GetBase()->GetTypeId() == TYPEID_UNIT);

    GET_SCRIPT(VehicleScript, veh->GetBase()->ToCreature()->GetScriptId(), tmpscript);
    tmpscript->OnReset(veh);
}

void ScriptMgr::OnInstallAccessory(Vehicle* veh, Creature* accessory)
{
    ASSERT(veh);
    ASSERT(veh->GetBase()->GetTypeId() == TYPEID_UNIT);
    ASSERT(accessory);
#ifdef ELUNA
    sEluna->OnInstallAccessory(veh, accessory);
#endif

    GET_SCRIPT(VehicleScript, veh->GetBase()->ToCreature()->GetScriptId(), tmpscript);
    tmpscript->OnInstallAccessory(veh, accessory);
}

void ScriptMgr::OnAddPassenger(Vehicle* veh, Unit* passenger, int8 seatId)
{
    ASSERT(veh);
    ASSERT(veh->GetBase()->GetTypeId() == TYPEID_UNIT);
    ASSERT(passenger);
#ifdef ELUNA
    sEluna->OnAddPassenger(veh, passenger, seatId);
#endif

    GET_SCRIPT(VehicleScript, veh->GetBase()->ToCreature()->GetScriptId(), tmpscript);
    tmpscript->OnAddPassenger(veh, passenger, seatId);
}

void ScriptMgr::OnRemovePassenger(Vehicle* veh, Unit* passenger)
{
    ASSERT(veh);
    ASSERT(veh->GetBase()->GetTypeId() == TYPEID_UNIT);
    ASSERT(passenger);
#ifdef ELUNA
    sEluna->OnRemovePassenger(veh, passenger);
#endif

    GET_SCRIPT(VehicleScript, veh->GetBase()->ToCreature()->GetScriptId(), tmpscript);
    tmpscript->OnRemovePassenger(veh, passenger);
}

void ScriptMgr::OnDynamicObjectUpdate(DynamicObject* dynobj, uint32 diff)
{
    ASSERT(dynobj);

    FOR_SCRIPTS(DynamicObjectScript, itr, end)
        itr->second->OnUpdate(dynobj, diff);
}

void ScriptMgr::OnAddPassenger(Transport* transport, Player* player)
{
    ASSERT(transport);
    ASSERT(player);

    GET_SCRIPT(TransportScript, transport->GetScriptId(), tmpscript);
    tmpscript->OnAddPassenger(transport, player);
}

void ScriptMgr::OnAddCreaturePassenger(Transport* transport, Creature* creature)
{
    ASSERT(transport);
    ASSERT(creature);

    GET_SCRIPT(TransportScript, transport->GetScriptId(), tmpscript);
    tmpscript->OnAddCreaturePassenger(transport, creature);
}

void ScriptMgr::OnRemovePassenger(Transport* transport, Player* player)
{
    ASSERT(transport);
    ASSERT(player);

    GET_SCRIPT(TransportScript, transport->GetScriptId(), tmpscript);
    tmpscript->OnRemovePassenger(transport, player);
}

void ScriptMgr::OnTransportUpdate(Transport* transport, uint32 diff)
{
    ASSERT(transport);

    GET_SCRIPT(TransportScript, transport->GetScriptId(), tmpscript);
    tmpscript->OnUpdate(transport, diff);
}

void ScriptMgr::OnRelocate(Transport* transport, uint32 waypointId, uint32 mapId, float x, float y, float z)
{
    GET_SCRIPT(TransportScript, transport->GetScriptId(), tmpscript);
    tmpscript->OnRelocate(transport, waypointId, mapId, x, y, z);
}

void ScriptMgr::OnStartup()
{
#ifdef ELUNA
    sEluna->OnStartup();
#endif
    FOREACH_SCRIPT(WorldScript)->OnStartup();
}

void ScriptMgr::OnShutdown()
{
#ifdef ELUNA
    sEluna->OnShutdown();
#endif
    FOREACH_SCRIPT(WorldScript)->OnShutdown();
}

bool ScriptMgr::OnCriteriaCheck(uint32 scriptId, Player* source, Unit* target)
{
    ASSERT(source);
    // target can be NULL.

    GET_SCRIPT_RET(AchievementCriteriaScript, scriptId, tmpscript, false);
    return tmpscript->OnCheck(source, target);
}

// Player
void ScriptMgr::OnPVPKill(Player* killer, Player* killed)
{
#ifdef ELUNA
    sEluna->OnPVPKill(killer, killed);
#endif
    FOREACH_SCRIPT(PlayerScript)->OnPVPKill(killer, killed);
}

void ScriptMgr::OnCreatureKill(Player* killer, Creature* killed)
{
#ifdef ELUNA
    sEluna->OnCreatureKill(killer, killed);
#endif
    FOREACH_SCRIPT(PlayerScript)->OnCreatureKill(killer, killed);
}

void ScriptMgr::OnPlayerKilledByCreature(Creature* killer, Player* killed)
{
#ifdef ELUNA
    sEluna->OnPlayerKilledByCreature(killer, killed);
#endif
    FOREACH_SCRIPT(PlayerScript)->OnPlayerKilledByCreature(killer, killed);
}

void ScriptMgr::OnPlayerLevelChanged(Player* player, uint8 oldLevel)
{
#ifdef ELUNA
    sEluna->OnLevelChanged(player, oldLevel);
#endif
    FOREACH_SCRIPT(PlayerScript)->OnLevelChanged(player, oldLevel);
}

void ScriptMgr::OnPlayerFreeTalentPointsChanged(Player* player, uint32 points)
{
#ifdef ELUNA
    sEluna->OnFreeTalentPointsChanged(player, points);
#endif
    FOREACH_SCRIPT(PlayerScript)->OnFreeTalentPointsChanged(player, points);
}

void ScriptMgr::OnPlayerTalentsReset(Player* player, bool noCost)
{
#ifdef ELUNA
    sEluna->OnTalentsReset(player, noCost);
#endif
    FOREACH_SCRIPT(PlayerScript)->OnTalentsReset(player, noCost);
}

void ScriptMgr::OnPlayerMoneyChanged(Player* player, int32& amount)
{
#ifdef ELUNA
    sEluna->OnMoneyChanged(player, amount);
#endif
    FOREACH_SCRIPT(PlayerScript)->OnMoneyChanged(player, amount);
}

void ScriptMgr::OnPlayerMoneyLimit(Player* player, int32 amount)
{
    FOREACH_SCRIPT(PlayerScript)->OnMoneyLimit(player, amount);
}

void ScriptMgr::OnGivePlayerXP(Player* player, uint32& amount, Unit* victim)
{
#ifdef ELUNA
    sEluna->OnGiveXP(player, amount, victim);
#endif
    FOREACH_SCRIPT(PlayerScript)->OnGiveXP(player, amount, victim);
}

void ScriptMgr::OnPlayerReputationChange(Player* player, uint32 factionID, int32& standing, bool incremental)
{
#ifdef ELUNA
    sEluna->OnReputationChange(player, factionID, standing, incremental);
#endif
    FOREACH_SCRIPT(PlayerScript)->OnReputationChange(player, factionID, standing, incremental);
}

void ScriptMgr::OnPlayerDuelRequest(Player* target, Player* challenger)
{
#ifdef ELUNA
    sEluna->OnDuelRequest(target, challenger);
#endif
    FOREACH_SCRIPT(PlayerScript)->OnDuelRequest(target, challenger);
}

void ScriptMgr::OnPlayerDuelStart(Player* player1, Player* player2)
{
#ifdef ELUNA
    sEluna->OnDuelStart(player1, player2);
#endif
    FOREACH_SCRIPT(PlayerScript)->OnDuelStart(player1, player2);
}

void ScriptMgr::OnPlayerDuelEnd(Player* winner, Player* loser, DuelCompleteType type)
{
#ifdef ELUNA
    sEluna->OnDuelEnd(winner, loser, type);
#endif
    FOREACH_SCRIPT(PlayerScript)->OnDuelEnd(winner, loser, type);
}

void ScriptMgr::OnPlayerChat(Player* player, uint32 type, uint32 lang, std::string& msg)
{
    FOREACH_SCRIPT(PlayerScript)->OnChat(player, type, lang, msg);
}

void ScriptMgr::OnPlayerChat(Player* player, uint32 type, uint32 lang, std::string& msg, Player* receiver)
{
    FOREACH_SCRIPT(PlayerScript)->OnChat(player, type, lang, msg, receiver);
}

void ScriptMgr::OnPlayerChat(Player* player, uint32 type, uint32 lang, std::string& msg, Group* group)
{
    FOREACH_SCRIPT(PlayerScript)->OnChat(player, type, lang, msg, group);
}

void ScriptMgr::OnPlayerChat(Player* player, uint32 type, uint32 lang, std::string& msg, Guild* guild)
{
    FOREACH_SCRIPT(PlayerScript)->OnChat(player, type, lang, msg, guild);
}

void ScriptMgr::OnPlayerChat(Player* player, uint32 type, uint32 lang, std::string& msg, Channel* channel)
{
    FOREACH_SCRIPT(PlayerScript)->OnChat(player, type, lang, msg, channel);
}

void ScriptMgr::OnPlayerEmote(Player* player, uint32 emote)
{
#ifdef ELUNA
    sEluna->OnEmote(player, emote);
#endif
    FOREACH_SCRIPT(PlayerScript)->OnEmote(player, emote);
}

void ScriptMgr::OnPlayerTextEmote(Player* player, uint32 textEmote, uint32 emoteNum, uint64 guid)
{
#ifdef ELUNA
    sEluna->OnTextEmote(player, textEmote, emoteNum, guid);
#endif
    FOREACH_SCRIPT(PlayerScript)->OnTextEmote(player, textEmote, emoteNum, guid);
}

void ScriptMgr::OnPlayerSpellCast(Player* player, Spell* spell, bool skipCheck)
{
#ifdef ELUNA
    sEluna->OnSpellCast(player, spell, skipCheck);
#endif
    FOREACH_SCRIPT(PlayerScript)->OnSpellCast(player, spell, skipCheck);
}

void ScriptMgr::OnPlayerLogin(Player* player, bool firstLogin)
{
#ifdef ELUNA
    sEluna->OnLogin(player);
#endif
    FOREACH_SCRIPT(PlayerScript)->OnLogin(player, firstLogin);
}

void ScriptMgr::OnPlayerLogout(Player* player)
{
#ifdef ELUNA
    sEluna->OnLogout(player);
#endif
    FOREACH_SCRIPT(PlayerScript)->OnLogout(player);
}

void ScriptMgr::OnPlayerCreate(Player* player)
{
#ifdef ELUNA
    sEluna->OnCreate(player);
#endif
    FOREACH_SCRIPT(PlayerScript)->OnCreate(player);
}

void ScriptMgr::OnPlayerDelete(uint64 guid, uint32 accountId)
{
#ifdef ELUNA
    sEluna->OnDelete(GUID_LOPART(guid));
#endif
    FOREACH_SCRIPT(PlayerScript)->OnDelete(guid, accountId);
}

void ScriptMgr::OnPlayerFailedDelete(uint64 guid, uint32 accountId)
{
    FOREACH_SCRIPT(PlayerScript)->OnFailedDelete(guid, accountId);
}

void ScriptMgr::OnPlayerSave(Player* player)
{
#ifdef ELUNA
    sEluna->OnSave(player);
#endif
    FOREACH_SCRIPT(PlayerScript)->OnSave(player);
}

void ScriptMgr::OnPlayerBindToInstance(Player* player, Difficulty difficulty, uint32 mapid, bool permanent)
{
#ifdef ELUNA
    sEluna->OnBindToInstance(player, difficulty, mapid, permanent);
#endif
    FOREACH_SCRIPT(PlayerScript)->OnBindToInstance(player, difficulty, mapid, permanent);
}

void ScriptMgr::OnPlayerUpdateZone(Player* player, uint32 newZone, uint32 newArea)
{
#ifdef ELUNA
    sEluna->OnUpdateZone(player, newZone, newArea);
#endif
    FOREACH_SCRIPT(PlayerScript)->OnUpdateZone(player, newZone, newArea);
}

void ScriptMgr::OnQuestStatusChange(Player* player, uint32 questId, QuestStatus status)
{
    FOREACH_SCRIPT(PlayerScript)->OnQuestStatusChange(player, questId, status);
}

// Account
void ScriptMgr::OnAccountLogin(uint32 accountId)
{
    FOREACH_SCRIPT(AccountScript)->OnAccountLogin(accountId);
}

void ScriptMgr::OnFailedAccountLogin(uint32 accountId)
{
    FOREACH_SCRIPT(AccountScript)->OnFailedAccountLogin(accountId);
}

void ScriptMgr::OnEmailChange(uint32 accountId)
{
    FOREACH_SCRIPT(AccountScript)->OnEmailChange(accountId);
}

void ScriptMgr::OnFailedEmailChange(uint32 accountId)
{
    FOREACH_SCRIPT(AccountScript)->OnFailedEmailChange(accountId);
}

void ScriptMgr::OnPasswordChange(uint32 accountId)
{
    FOREACH_SCRIPT(AccountScript)->OnPasswordChange(accountId);
}

void ScriptMgr::OnFailedPasswordChange(uint32 accountId)
{
    FOREACH_SCRIPT(AccountScript)->OnFailedPasswordChange(accountId);
}

// Guild
void ScriptMgr::OnGuildAddMember(Guild* guild, Player* player, uint8& plRank)
{
#ifdef ELUNA
    sEluna->OnAddMember(guild, player, plRank);
#endif
    FOREACH_SCRIPT(GuildScript)->OnAddMember(guild, player, plRank);
}

void ScriptMgr::OnGuildRemoveMember(Guild* guild, Player* player, bool isDisbanding, bool isKicked)
{
#ifdef ELUNA
    sEluna->OnRemoveMember(guild, player, isDisbanding);
#endif
    FOREACH_SCRIPT(GuildScript)->OnRemoveMember(guild, player, isDisbanding, isKicked);
}

void ScriptMgr::OnGuildMOTDChanged(Guild* guild, const std::string& newMotd)
{
#ifdef ELUNA
    sEluna->OnMOTDChanged(guild, newMotd);
#endif
    FOREACH_SCRIPT(GuildScript)->OnMOTDChanged(guild, newMotd);
}

void ScriptMgr::OnGuildInfoChanged(Guild* guild, const std::string& newInfo)
{
#ifdef ELUNA
    sEluna->OnInfoChanged(guild, newInfo);
#endif
    FOREACH_SCRIPT(GuildScript)->OnInfoChanged(guild, newInfo);
}

void ScriptMgr::OnGuildCreate(Guild* guild, Player* leader, const std::string& name)
{
#ifdef ELUNA
    sEluna->OnCreate(guild, leader, name);
#endif
    FOREACH_SCRIPT(GuildScript)->OnCreate(guild, leader, name);
}

void ScriptMgr::OnGuildDisband(Guild* guild)
{
#ifdef ELUNA
    sEluna->OnDisband(guild);
#endif
    FOREACH_SCRIPT(GuildScript)->OnDisband(guild);
}

void ScriptMgr::OnGuildMemberWitdrawMoney(Guild* guild, Player* player, uint32 &amount, bool isRepair)
{
#ifdef ELUNA
    sEluna->OnMemberWitdrawMoney(guild, player, amount, isRepair);
#endif
    FOREACH_SCRIPT(GuildScript)->OnMemberWitdrawMoney(guild, player, amount, isRepair);
}

void ScriptMgr::OnGuildMemberDepositMoney(Guild* guild, Player* player, uint32 &amount)
{
#ifdef ELUNA
    sEluna->OnMemberDepositMoney(guild, player, amount);
#endif
    FOREACH_SCRIPT(GuildScript)->OnMemberDepositMoney(guild, player, amount);
}

void ScriptMgr::OnGuildItemMove(Guild* guild, Player* player, Item* pItem, bool isSrcBank, uint8 srcContainer, uint8 srcSlotId,
            bool isDestBank, uint8 destContainer, uint8 destSlotId)
{
#ifdef ELUNA
    sEluna->OnItemMove(guild, player, pItem, isSrcBank, srcContainer, srcSlotId, isDestBank, destContainer, destSlotId);
#endif
    FOREACH_SCRIPT(GuildScript)->OnItemMove(guild, player, pItem, isSrcBank, srcContainer, srcSlotId, isDestBank, destContainer, destSlotId);
}

void ScriptMgr::OnGuildEvent(Guild* guild, uint8 eventType, uint32 playerGuid1, uint32 playerGuid2, uint8 newRank)
{
#ifdef ELUNA
    sEluna->OnEvent(guild, eventType, playerGuid1, playerGuid2, newRank);
#endif
    FOREACH_SCRIPT(GuildScript)->OnEvent(guild, eventType, playerGuid1, playerGuid2, newRank);
}

void ScriptMgr::OnGuildBankEvent(Guild* guild, uint8 eventType, uint8 tabId, uint32 playerGuid, uint32 itemOrMoney, uint16 itemStackCount, uint8 destTabId)
{
#ifdef ELUNA
    sEluna->OnBankEvent(guild, eventType, tabId, playerGuid, itemOrMoney, itemStackCount, destTabId);
#endif
    FOREACH_SCRIPT(GuildScript)->OnBankEvent(guild, eventType, tabId, playerGuid, itemOrMoney, itemStackCount, destTabId);
}

// Group
void ScriptMgr::OnGroupAddMember(Group* group, uint64 guid)
{
    ASSERT(group);
#ifdef ELUNA
    sEluna->OnAddMember(group, guid);
#endif
    FOREACH_SCRIPT(GroupScript)->OnAddMember(group, guid);
}

void ScriptMgr::OnGroupInviteMember(Group* group, uint64 guid)
{
    ASSERT(group);
#ifdef ELUNA
    sEluna->OnInviteMember(group, guid);
#endif
    FOREACH_SCRIPT(GroupScript)->OnInviteMember(group, guid);
}

void ScriptMgr::OnGroupRemoveMember(Group* group, uint64 guid, RemoveMethod method, uint64 kicker, const char* reason)
{
    ASSERT(group);
#ifdef ELUNA
    sEluna->OnRemoveMember(group, guid, method);
#endif
    FOREACH_SCRIPT(GroupScript)->OnRemoveMember(group, guid, method, kicker, reason);
}

void ScriptMgr::OnGroupChangeLeader(Group* group, uint64 newLeaderGuid, uint64 oldLeaderGuid)
{
    ASSERT(group);
#ifdef ELUNA
    sEluna->OnChangeLeader(group, newLeaderGuid, oldLeaderGuid);
#endif
    FOREACH_SCRIPT(GroupScript)->OnChangeLeader(group, newLeaderGuid, oldLeaderGuid);
}

void ScriptMgr::OnGroupDisband(Group* group)
{
    ASSERT(group);
#ifdef ELUNA
    sEluna->OnDisband(group);
#endif
    FOREACH_SCRIPT(GroupScript)->OnDisband(group);
}

// Unit
void ScriptMgr::OnHeal(Unit* healer, Unit* reciever, uint32& gain)
{
    FOREACH_SCRIPT(UnitScript)->OnHeal(healer, reciever, gain);
}

void ScriptMgr::OnDamage(Unit* attacker, Unit* victim, uint32& damage)
{
    FOREACH_SCRIPT(UnitScript)->OnDamage(attacker, victim, damage);
}

void ScriptMgr::ModifyPeriodicDamageAurasTick(Unit* target, Unit* attacker, uint32& damage)
{
    FOREACH_SCRIPT(UnitScript)->ModifyPeriodicDamageAurasTick(target, attacker, damage);
}

void ScriptMgr::ModifyMeleeDamage(Unit* target, Unit* attacker, uint32& damage)
{
    FOREACH_SCRIPT(UnitScript)->ModifyMeleeDamage(target, attacker, damage);
}

void ScriptMgr::ModifySpellDamageTaken(Unit* target, Unit* attacker, int32& damage)
{
    FOREACH_SCRIPT(UnitScript)->ModifySpellDamageTaken(target, attacker, damage);
}

SpellScriptLoader::SpellScriptLoader(const char* name)
    : ScriptObject(name)
{
    ScriptRegistry<SpellScriptLoader>::AddScript(this);
}

ServerScript::ServerScript(const char* name)
    : ScriptObject(name)
{
    ScriptRegistry<ServerScript>::AddScript(this);
}

WorldScript::WorldScript(const char* name)
    : ScriptObject(name)
{
    ScriptRegistry<WorldScript>::AddScript(this);
}

FormulaScript::FormulaScript(const char* name)
    : ScriptObject(name)
{
    ScriptRegistry<FormulaScript>::AddScript(this);
}

UnitScript::UnitScript(const char* name, bool addToScripts)
    : ScriptObject(name)
{
    if (addToScripts)
        ScriptRegistry<UnitScript>::AddScript(this);
}

WorldMapScript::WorldMapScript(const char* name, uint32 mapId)
    : ScriptObject(name), MapScript<Map>(mapId)
{
    if (GetEntry() && !GetEntry()->IsWorldMap())
        TC_LOG_ERROR("scripts", "WorldMapScript for map %u is invalid.", mapId);

    ScriptRegistry<WorldMapScript>::AddScript(this);
}

InstanceMapScript::InstanceMapScript(const char* name, uint32 mapId)
    : ScriptObject(name), MapScript<InstanceMap>(mapId)
{
    if (GetEntry() && !GetEntry()->IsDungeon())
        TC_LOG_ERROR("scripts", "InstanceMapScript for map %u is invalid.", mapId);

    ScriptRegistry<InstanceMapScript>::AddScript(this);
}

BattlegroundMapScript::BattlegroundMapScript(const char* name, uint32 mapId)
    : ScriptObject(name), MapScript<BattlegroundMap>(mapId)
{
    if (GetEntry() && !GetEntry()->IsBattleground())
        TC_LOG_ERROR("scripts", "BattlegroundMapScript for map %u is invalid.", mapId);

    ScriptRegistry<BattlegroundMapScript>::AddScript(this);
}

ItemScript::ItemScript(const char* name)
    : ScriptObject(name)
{
    ScriptRegistry<ItemScript>::AddScript(this);
}

CreatureScript::CreatureScript(const char* name)
    : UnitScript(name, false)
{
    ScriptRegistry<CreatureScript>::AddScript(this);
}

GameObjectScript::GameObjectScript(const char* name)
    : ScriptObject(name)
{
    ScriptRegistry<GameObjectScript>::AddScript(this);
}

AreaTriggerScript::AreaTriggerScript(const char* name)
    : ScriptObject(name)
{
    ScriptRegistry<AreaTriggerScript>::AddScript(this);
}

BattlegroundScript::BattlegroundScript(const char* name)
    : ScriptObject(name)
{
    ScriptRegistry<BattlegroundScript>::AddScript(this);
}

OutdoorPvPScript::OutdoorPvPScript(const char* name)
    : ScriptObject(name)
{
    ScriptRegistry<OutdoorPvPScript>::AddScript(this);
}

CommandScript::CommandScript(const char* name)
    : ScriptObject(name)
{
    ScriptRegistry<CommandScript>::AddScript(this);
}

WeatherScript::WeatherScript(const char* name)
    : ScriptObject(name)
{
    ScriptRegistry<WeatherScript>::AddScript(this);
}

AuctionHouseScript::AuctionHouseScript(const char* name)
    : ScriptObject(name)
{
    ScriptRegistry<AuctionHouseScript>::AddScript(this);
}

ConditionScript::ConditionScript(const char* name)
    : ScriptObject(name)
{
    ScriptRegistry<ConditionScript>::AddScript(this);
}

VehicleScript::VehicleScript(const char* name)
    : ScriptObject(name)
{
    ScriptRegistry<VehicleScript>::AddScript(this);
}

DynamicObjectScript::DynamicObjectScript(const char* name)
    : ScriptObject(name)
{
    ScriptRegistry<DynamicObjectScript>::AddScript(this);
}

TransportScript::TransportScript(const char* name)
    : ScriptObject(name)
{
    ScriptRegistry<TransportScript>::AddScript(this);
}

AchievementCriteriaScript::AchievementCriteriaScript(const char* name)
    : ScriptObject(name)
{
    ScriptRegistry<AchievementCriteriaScript>::AddScript(this);
}

PlayerScript::PlayerScript(const char* name)
    : UnitScript(name, false)
{
    ScriptRegistry<PlayerScript>::AddScript(this);
}

AccountScript::AccountScript(const char* name)
    : ScriptObject(name)
{
    ScriptRegistry<AccountScript>::AddScript(this);
}

GuildScript::GuildScript(const char* name)
    : ScriptObject(name)
{
    ScriptRegistry<GuildScript>::AddScript(this);
}

GroupScript::GroupScript(const char* name)
    : ScriptObject(name)
{
    ScriptRegistry<GroupScript>::AddScript(this);
}

// Instantiate static members of ScriptRegistry.
template<class TScript> std::map<uint32, TScript*> ScriptRegistry<TScript>::ScriptPointerList;
template<class TScript> uint32 ScriptRegistry<TScript>::_scriptIdCounter = 0;

// Specialize for each script type class like so:
template class ScriptRegistry<SpellScriptLoader>;
template class ScriptRegistry<ServerScript>;
template class ScriptRegistry<WorldScript>;
template class ScriptRegistry<FormulaScript>;
template class ScriptRegistry<WorldMapScript>;
template class ScriptRegistry<InstanceMapScript>;
template class ScriptRegistry<BattlegroundMapScript>;
template class ScriptRegistry<ItemScript>;
template class ScriptRegistry<CreatureScript>;
template class ScriptRegistry<GameObjectScript>;
template class ScriptRegistry<AreaTriggerScript>;
template class ScriptRegistry<BattlegroundScript>;
template class ScriptRegistry<OutdoorPvPScript>;
template class ScriptRegistry<CommandScript>;
template class ScriptRegistry<WeatherScript>;
template class ScriptRegistry<AuctionHouseScript>;
template class ScriptRegistry<ConditionScript>;
template class ScriptRegistry<VehicleScript>;
template class ScriptRegistry<DynamicObjectScript>;
template class ScriptRegistry<TransportScript>;
template class ScriptRegistry<AchievementCriteriaScript>;
template class ScriptRegistry<PlayerScript>;
template class ScriptRegistry<GuildScript>;
template class ScriptRegistry<GroupScript>;
template class ScriptRegistry<UnitScript>;
template class ScriptRegistry<AccountScript>;

// Undefine utility macros.
#undef GET_SCRIPT_RET
#undef GET_SCRIPT
#undef FOREACH_SCRIPT
#undef FOR_SCRIPTS_RET
#undef FOR_SCRIPTS
#undef SCR_REG_LST
#undef SCR_REG_ITR
#undef SCR_REG_MAP<|MERGE_RESOLUTION|>--- conflicted
+++ resolved
@@ -860,7 +860,6 @@
     return tmpscript->OnQuestSelect(player, creature, quest);
 }
 
-<<<<<<< HEAD
 bool ScriptMgr::OnQuestComplete(Player* player, Creature* creature, Quest const* quest)
 {
     ASSERT(player);
@@ -879,8 +878,6 @@
     return tmpscript->OnQuestComplete(player, creature, quest);
 }
 
-=======
->>>>>>> e4d875a2
 bool ScriptMgr::OnQuestReward(Player* player, Creature* creature, Quest const* quest, uint32 opt)
 {
     ASSERT(player);
