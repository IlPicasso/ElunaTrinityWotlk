/*
 * Copyright (C) 2008-2014 TrinityCore <http://www.trinitycore.org/>
 * Copyright (C) 2005-2009 MaNGOS <http://getmangos.com/>
 *
 * This program is free software; you can redistribute it and/or modify it
 * under the terms of the GNU General Public License as published by the
 * Free Software Foundation; either version 2 of the License, or (at your
 * option) any later version.
 *
 * This program is distributed in the hope that it will be useful, but WITHOUT
 * ANY WARRANTY; without even the implied warranty of MERCHANTABILITY or
 * FITNESS FOR A PARTICULAR PURPOSE. See the GNU General Public License for
 * more details.
 *
 * You should have received a copy of the GNU General Public License along
 * with this program. If not, see <http://www.gnu.org/licenses/>.
 */

#ifndef _PLAYER_H
#define _PLAYER_H

#include "DBCStores.h"
#include "GroupReference.h"
#include "MapReference.h"

#include "Item.h"
#include "PetDefines.h"
#include "QuestDef.h"
#include "SpellMgr.h"
#include "Unit.h"

#include <limits>
#include <string>
#include <vector>

struct CreatureTemplate;
struct Mail;
struct TrainerSpell;
struct VendorItem;

class AchievementMgr;
class ReputationMgr;
class Channel;
class CharacterCreateInfo;
class Creature;
class DynamicObject;
class Group;
class Guild;
class OutdoorPvP;
class Pet;
class PlayerMenu;
class PlayerSocial;
class SpellCastTargets;
class UpdateMask;

typedef std::deque<Mail*> PlayerMails;

#define PLAYER_MAX_SKILLS           127
#define PLAYER_MAX_DAILY_QUESTS     25
#define PLAYER_EXPLORED_ZONES_SIZE  128

// Note: SPELLMOD_* values is aura types in fact
enum SpellModType
{
    SPELLMOD_FLAT         = 107,                            // SPELL_AURA_ADD_FLAT_MODIFIER
    SPELLMOD_PCT          = 108                             // SPELL_AURA_ADD_PCT_MODIFIER
};

// 2^n values, Player::m_isunderwater is a bitmask. These are Trinity internal values, they are never send to any client
enum PlayerUnderwaterState
{
    UNDERWATER_NONE                     = 0x00,
    UNDERWATER_INWATER                  = 0x01,             // terrain type is water and player is afflicted by it
    UNDERWATER_INLAVA                   = 0x02,             // terrain type is lava and player is afflicted by it
    UNDERWATER_INSLIME                  = 0x04,             // terrain type is lava and player is afflicted by it
    UNDERWARER_INDARKWATER              = 0x08,             // terrain type is dark water and player is afflicted by it

    UNDERWATER_EXIST_TIMERS             = 0x10
};

enum BuyBankSlotResult
{
    ERR_BANKSLOT_FAILED_TOO_MANY    = 0,
    ERR_BANKSLOT_INSUFFICIENT_FUNDS = 1,
    ERR_BANKSLOT_NOTBANKER          = 2,
    ERR_BANKSLOT_OK                 = 3
};

enum PlayerSpellState
{
    PLAYERSPELL_UNCHANGED = 0,
    PLAYERSPELL_CHANGED   = 1,
    PLAYERSPELL_NEW       = 2,
    PLAYERSPELL_REMOVED   = 3,
    PLAYERSPELL_TEMPORARY = 4
};

struct PlayerSpell
{
    PlayerSpellState state : 8;
    bool active            : 1;                             // show in spellbook
    bool dependent         : 1;                             // learned as result another spell learn, skill grow, quest reward, etc
    bool disabled          : 1;                             // first rank has been learned in result talent learn but currently talent unlearned, save max learned ranks
};

struct PlayerTalent
{
    PlayerSpellState state : 8;
    uint8 spec             : 8;
};

// Spell modifier (used for modify other spells)
struct SpellModifier
{
    SpellModifier(Aura* _ownerAura = NULL) : op(SPELLMOD_DAMAGE), type(SPELLMOD_FLAT), charges(0), value(0), mask(), spellId(0), ownerAura(_ownerAura) { }
    SpellModOp   op   : 8;
    SpellModType type : 8;
    int16 charges     : 16;
    int32 value;
    flag96 mask;
    uint32 spellId;
    Aura* const ownerAura;
};

typedef std::unordered_map<uint32, PlayerTalent*> PlayerTalentMap;
typedef std::unordered_map<uint32, PlayerSpell*> PlayerSpellMap;
typedef std::list<SpellModifier*> SpellModList;

struct SpellCooldown
{
    time_t end;
    uint16 itemid;
};

typedef std::map<uint32, SpellCooldown> SpellCooldowns;
typedef std::unordered_map<uint32 /*instanceId*/, time_t/*releaseTime*/> InstanceTimeMap;

enum TrainerSpellState
{
    TRAINER_SPELL_GREEN = 0,
    TRAINER_SPELL_RED   = 1,
    TRAINER_SPELL_GRAY  = 2,
    TRAINER_SPELL_GREEN_DISABLED = 10                       // custom value, not send to client: formally green but learn not allowed
};

enum ActionButtonUpdateState
{
    ACTIONBUTTON_UNCHANGED = 0,
    ACTIONBUTTON_CHANGED   = 1,
    ACTIONBUTTON_NEW       = 2,
    ACTIONBUTTON_DELETED   = 3
};

enum ActionButtonType
{
    ACTION_BUTTON_SPELL     = 0x00,
    ACTION_BUTTON_C         = 0x01,                         // click?
    ACTION_BUTTON_EQSET     = 0x20,
    ACTION_BUTTON_MACRO     = 0x40,
    ACTION_BUTTON_CMACRO    = ACTION_BUTTON_C | ACTION_BUTTON_MACRO,
    ACTION_BUTTON_ITEM      = 0x80
};

enum ReputationSource
{
    REPUTATION_SOURCE_KILL,
    REPUTATION_SOURCE_QUEST,
    REPUTATION_SOURCE_DAILY_QUEST,
    REPUTATION_SOURCE_WEEKLY_QUEST,
    REPUTATION_SOURCE_MONTHLY_QUEST,
    REPUTATION_SOURCE_REPEATABLE_QUEST,
    REPUTATION_SOURCE_SPELL
};

#define ACTION_BUTTON_ACTION(X) (uint32(X) & 0x00FFFFFF)
#define ACTION_BUTTON_TYPE(X)   ((uint32(X) & 0xFF000000) >> 24)
#define MAX_ACTION_BUTTON_ACTION_VALUE (0x00FFFFFF+1)

struct ActionButton
{
    ActionButton() : packedData(0), uState(ACTIONBUTTON_NEW) { }

    uint32 packedData;
    ActionButtonUpdateState uState;

    // helpers
    ActionButtonType GetType() const { return ActionButtonType(ACTION_BUTTON_TYPE(packedData)); }
    uint32 GetAction() const { return ACTION_BUTTON_ACTION(packedData); }
    void SetActionAndType(uint32 action, ActionButtonType type)
    {
        uint32 newData = action | (uint32(type) << 24);
        if (newData != packedData || uState == ACTIONBUTTON_DELETED)
        {
            packedData = newData;
            if (uState != ACTIONBUTTON_NEW)
                uState = ACTIONBUTTON_CHANGED;
        }
    }
};

#define  MAX_ACTION_BUTTONS 144                             //checked in 3.2.0

typedef std::map<uint8, ActionButton> ActionButtonList;

struct PlayerCreateInfoItem
{
    PlayerCreateInfoItem(uint32 id, uint32 amount) : item_id(id), item_amount(amount) { }

    uint32 item_id;
    uint32 item_amount;
};

typedef std::list<PlayerCreateInfoItem> PlayerCreateInfoItems;

struct PlayerClassLevelInfo
{
    PlayerClassLevelInfo() : basehealth(0), basemana(0) { }
    uint16 basehealth;
    uint16 basemana;
};

struct PlayerClassInfo
{
    PlayerClassInfo() : levelInfo(NULL) { }

    PlayerClassLevelInfo* levelInfo;                        //[level-1] 0..MaxPlayerLevel-1
};

struct PlayerLevelInfo
{
    PlayerLevelInfo() { for (uint8 i=0; i < MAX_STATS; ++i) stats[i] = 0; }

    uint8 stats[MAX_STATS];
};

typedef std::list<uint32> PlayerCreateInfoSpells;

struct PlayerCreateInfoAction
{
    PlayerCreateInfoAction() : button(0), type(0), action(0) { }
    PlayerCreateInfoAction(uint8 _button, uint32 _action, uint8 _type) : button(_button), type(_type), action(_action) { }

    uint8 button;
    uint8 type;
    uint32 action;
};

typedef std::list<PlayerCreateInfoAction> PlayerCreateInfoActions;

struct PlayerCreateInfoSkill
{
    uint16 SkillId;
    uint16 Rank;
};

typedef std::list<PlayerCreateInfoSkill> PlayerCreateInfoSkills;

struct PlayerInfo
{
                                                            // existence checked by displayId != 0
    PlayerInfo() : mapId(0), areaId(0), positionX(0.0f), positionY(0.0f), positionZ(0.0f), orientation(0.0f), displayId_m(0), displayId_f(0), levelInfo(NULL) { }

    uint32 mapId;
    uint32 areaId;
    float positionX;
    float positionY;
    float positionZ;
    float orientation;
    uint16 displayId_m;
    uint16 displayId_f;
    PlayerCreateInfoItems item;
    PlayerCreateInfoSpells customSpells;
    PlayerCreateInfoActions action;
    PlayerCreateInfoSkills skills;

    PlayerLevelInfo* levelInfo;                             //[level-1] 0..MaxPlayerLevel-1
};

struct PvPInfo
{
    PvPInfo() : IsHostile(false), IsInHostileArea(false), IsInNoPvPArea(false), IsInFFAPvPArea(false), EndTimer(0) { }

    bool IsHostile;
    bool IsInHostileArea;               ///> Marks if player is in an area which forces PvP flag
    bool IsInNoPvPArea;                 ///> Marks if player is in a sanctuary or friendly capital city
    bool IsInFFAPvPArea;                ///> Marks if player is in an FFAPvP area (such as Gurubashi Arena)
    time_t EndTimer;                    ///> Time when player unflags himself for PvP (flag removed after 5 minutes)
};

struct DuelInfo
{
    DuelInfo() : initiator(NULL), opponent(NULL), startTimer(0), startTime(0), outOfBound(0), isMounted(false) { }

    Player* initiator;
    Player* opponent;
    time_t startTimer;
    time_t startTime;
    time_t outOfBound;
    bool isMounted;
};

struct Areas
{
    uint32 areaID;
    uint32 areaFlag;
    float x1;
    float x2;
    float y1;
    float y2;
};

#define MAX_RUNES       6

enum RuneCooldowns
{
    RUNE_BASE_COOLDOWN  = 10000,
    RUNE_MISS_COOLDOWN  = 1500     // cooldown applied on runes when the spell misses
};

enum RuneType
{
    RUNE_BLOOD      = 0,
    RUNE_UNHOLY     = 1,
    RUNE_FROST      = 2,
    RUNE_DEATH      = 3,
    NUM_RUNE_TYPES  = 4
};

struct RuneInfo
{
    uint8 BaseRune;
    uint8 CurrentRune;
    uint32 Cooldown;
    AuraEffect const* ConvertAura;
};

struct Runes
{
    RuneInfo runes[MAX_RUNES];
    uint8 runeState;                                        // mask of available runes
    RuneType lastUsedRune;

    void SetRuneState(uint8 index, bool set = true)
    {
        if (set)
            runeState |= (1 << index);                      // usable
        else
            runeState &= ~(1 << index);                     // on cooldown
    }
};

struct EnchantDuration
{
    EnchantDuration() : item(NULL), slot(MAX_ENCHANTMENT_SLOT), leftduration(0) { };
    EnchantDuration(Item* _item, EnchantmentSlot _slot, uint32 _leftduration) : item(_item), slot(_slot),
        leftduration(_leftduration){ ASSERT(item); };

    Item* item;
    EnchantmentSlot slot;
    uint32 leftduration;
};

typedef std::list<EnchantDuration> EnchantDurationList;
typedef std::list<Item*> ItemDurationList;

enum PlayerMovementType
{
    MOVE_ROOT       = 1,
    MOVE_UNROOT     = 2,
    MOVE_WATER_WALK = 3,
    MOVE_LAND_WALK  = 4
};

enum DrunkenState
{
    DRUNKEN_SOBER   = 0,
    DRUNKEN_TIPSY   = 1,
    DRUNKEN_DRUNK   = 2,
    DRUNKEN_SMASHED = 3
};

#define MAX_DRUNKEN   4

enum PlayerFlags
{
    PLAYER_FLAGS_GROUP_LEADER      = 0x00000001,
    PLAYER_FLAGS_AFK               = 0x00000002,
    PLAYER_FLAGS_DND               = 0x00000004,
    PLAYER_FLAGS_GM                = 0x00000008,
    PLAYER_FLAGS_GHOST             = 0x00000010,
    PLAYER_FLAGS_RESTING           = 0x00000020,
    PLAYER_FLAGS_UNK6              = 0x00000040,
    PLAYER_FLAGS_UNK7              = 0x00000080,               // pre-3.0.3 PLAYER_FLAGS_FFA_PVP flag for FFA PVP state
    PLAYER_FLAGS_CONTESTED_PVP     = 0x00000100,               // Player has been involved in a PvP combat and will be attacked by contested guards
    PLAYER_FLAGS_IN_PVP            = 0x00000200,
    PLAYER_FLAGS_HIDE_HELM         = 0x00000400,
    PLAYER_FLAGS_HIDE_CLOAK        = 0x00000800,
    PLAYER_FLAGS_PLAYED_LONG_TIME  = 0x00001000,               // played long time
    PLAYER_FLAGS_PLAYED_TOO_LONG   = 0x00002000,               // played too long time
    PLAYER_FLAGS_IS_OUT_OF_BOUNDS  = 0x00004000,
    PLAYER_FLAGS_DEVELOPER         = 0x00008000,               // <Dev> prefix for something?
    PLAYER_FLAGS_UNK16             = 0x00010000,               // pre-3.0.3 PLAYER_FLAGS_SANCTUARY flag for player entered sanctuary
    PLAYER_FLAGS_TAXI_BENCHMARK    = 0x00020000,               // taxi benchmark mode (on/off) (2.0.1)
    PLAYER_FLAGS_PVP_TIMER         = 0x00040000,               // 3.0.2, pvp timer active (after you disable pvp manually)
    PLAYER_FLAGS_UBER              = 0x00080000,
    PLAYER_FLAGS_UNK20             = 0x00100000,
    PLAYER_FLAGS_UNK21             = 0x00200000,
    PLAYER_FLAGS_COMMENTATOR2      = 0x00400000,
    PLAYER_ALLOW_ONLY_ABILITY      = 0x00800000,                // used by bladestorm and killing spree, allowed only spells with SPELL_ATTR0_REQ_AMMO, SPELL_EFFECT_ATTACK, checked only for active player
    PLAYER_FLAGS_UNK24             = 0x01000000,                // disabled all melee ability on tab include autoattack
    PLAYER_FLAGS_NO_XP_GAIN        = 0x02000000,
    PLAYER_FLAGS_UNK26             = 0x04000000,
    PLAYER_FLAGS_UNK27             = 0x08000000,
    PLAYER_FLAGS_UNK28             = 0x10000000,
    PLAYER_FLAGS_UNK29             = 0x20000000,
    PLAYER_FLAGS_UNK30             = 0x40000000,
    PLAYER_FLAGS_UNK31             = 0x80000000
};

// used for PLAYER__FIELD_KNOWN_TITLES field (uint64), (1<<bit_index) without (-1)
// can't use enum for uint64 values
#define PLAYER_TITLE_DISABLED              UI64LIT(0x0000000000000000)
#define PLAYER_TITLE_NONE                  UI64LIT(0x0000000000000001)
#define PLAYER_TITLE_PRIVATE               UI64LIT(0x0000000000000002) // 1
#define PLAYER_TITLE_CORPORAL              UI64LIT(0x0000000000000004) // 2
#define PLAYER_TITLE_SERGEANT_A            UI64LIT(0x0000000000000008) // 3
#define PLAYER_TITLE_MASTER_SERGEANT       UI64LIT(0x0000000000000010) // 4
#define PLAYER_TITLE_SERGEANT_MAJOR        UI64LIT(0x0000000000000020) // 5
#define PLAYER_TITLE_KNIGHT                UI64LIT(0x0000000000000040) // 6
#define PLAYER_TITLE_KNIGHT_LIEUTENANT     UI64LIT(0x0000000000000080) // 7
#define PLAYER_TITLE_KNIGHT_CAPTAIN        UI64LIT(0x0000000000000100) // 8
#define PLAYER_TITLE_KNIGHT_CHAMPION       UI64LIT(0x0000000000000200) // 9
#define PLAYER_TITLE_LIEUTENANT_COMMANDER  UI64LIT(0x0000000000000400) // 10
#define PLAYER_TITLE_COMMANDER             UI64LIT(0x0000000000000800) // 11
#define PLAYER_TITLE_MARSHAL               UI64LIT(0x0000000000001000) // 12
#define PLAYER_TITLE_FIELD_MARSHAL         UI64LIT(0x0000000000002000) // 13
#define PLAYER_TITLE_GRAND_MARSHAL         UI64LIT(0x0000000000004000) // 14
#define PLAYER_TITLE_SCOUT                 UI64LIT(0x0000000000008000) // 15
#define PLAYER_TITLE_GRUNT                 UI64LIT(0x0000000000010000) // 16
#define PLAYER_TITLE_SERGEANT_H            UI64LIT(0x0000000000020000) // 17
#define PLAYER_TITLE_SENIOR_SERGEANT       UI64LIT(0x0000000000040000) // 18
#define PLAYER_TITLE_FIRST_SERGEANT        UI64LIT(0x0000000000080000) // 19
#define PLAYER_TITLE_STONE_GUARD           UI64LIT(0x0000000000100000) // 20
#define PLAYER_TITLE_BLOOD_GUARD           UI64LIT(0x0000000000200000) // 21
#define PLAYER_TITLE_LEGIONNAIRE           UI64LIT(0x0000000000400000) // 22
#define PLAYER_TITLE_CENTURION             UI64LIT(0x0000000000800000) // 23
#define PLAYER_TITLE_CHAMPION              UI64LIT(0x0000000001000000) // 24
#define PLAYER_TITLE_LIEUTENANT_GENERAL    UI64LIT(0x0000000002000000) // 25
#define PLAYER_TITLE_GENERAL               UI64LIT(0x0000000004000000) // 26
#define PLAYER_TITLE_WARLORD               UI64LIT(0x0000000008000000) // 27
#define PLAYER_TITLE_HIGH_WARLORD          UI64LIT(0x0000000010000000) // 28
#define PLAYER_TITLE_GLADIATOR             UI64LIT(0x0000000020000000) // 29
#define PLAYER_TITLE_DUELIST               UI64LIT(0x0000000040000000) // 30
#define PLAYER_TITLE_RIVAL                 UI64LIT(0x0000000080000000) // 31
#define PLAYER_TITLE_CHALLENGER            UI64LIT(0x0000000100000000) // 32
#define PLAYER_TITLE_SCARAB_LORD           UI64LIT(0x0000000200000000) // 33
#define PLAYER_TITLE_CONQUEROR             UI64LIT(0x0000000400000000) // 34
#define PLAYER_TITLE_JUSTICAR              UI64LIT(0x0000000800000000) // 35
#define PLAYER_TITLE_CHAMPION_OF_THE_NAARU UI64LIT(0x0000001000000000) // 36
#define PLAYER_TITLE_MERCILESS_GLADIATOR   UI64LIT(0x0000002000000000) // 37
#define PLAYER_TITLE_OF_THE_SHATTERED_SUN  UI64LIT(0x0000004000000000) // 38
#define PLAYER_TITLE_HAND_OF_ADAL          UI64LIT(0x0000008000000000) // 39
#define PLAYER_TITLE_VENGEFUL_GLADIATOR    UI64LIT(0x0000010000000000) // 40

#define KNOWN_TITLES_SIZE   3
#define MAX_TITLE_INDEX     (KNOWN_TITLES_SIZE*64)          // 3 uint64 fields

// used in PLAYER_FIELD_BYTES values
enum PlayerFieldByteFlags
{
    PLAYER_FIELD_BYTE_TRACK_STEALTHED   = 0x00000002,
    PLAYER_FIELD_BYTE_RELEASE_TIMER     = 0x00000008,       // Display time till auto release spirit
    PLAYER_FIELD_BYTE_NO_RELEASE_WINDOW = 0x00000010        // Display no "release spirit" window at all
};

// used in PLAYER_FIELD_BYTES2 values
enum PlayerFieldByte2Flags
{
    PLAYER_FIELD_BYTE2_NONE                 = 0x00,
    PLAYER_FIELD_BYTE2_STEALTH              = 0x20,
    PLAYER_FIELD_BYTE2_INVISIBILITY_GLOW    = 0x40
};

enum MirrorTimerType
{
    FATIGUE_TIMER      = 0,
    BREATH_TIMER       = 1,
    FIRE_TIMER         = 2
};
#define MAX_TIMERS      3
#define DISABLED_MIRROR_TIMER   -1

// 2^n values
enum PlayerExtraFlags
{
    // gm abilities
    PLAYER_EXTRA_GM_ON              = 0x0001,
    PLAYER_EXTRA_ACCEPT_WHISPERS    = 0x0004,
    PLAYER_EXTRA_TAXICHEAT          = 0x0008,
    PLAYER_EXTRA_GM_INVISIBLE       = 0x0010,
    PLAYER_EXTRA_GM_CHAT            = 0x0020,               // Show GM badge in chat messages
    PLAYER_EXTRA_HAS_310_FLYER      = 0x0040,               // Marks if player already has 310% speed flying mount

    // other states
    PLAYER_EXTRA_PVP_DEATH          = 0x0100                // store PvP death status until corpse creating.
};

// 2^n values
enum AtLoginFlags
{
    AT_LOGIN_NONE              = 0x00,
    AT_LOGIN_RENAME            = 0x01,
    AT_LOGIN_RESET_SPELLS      = 0x02,
    AT_LOGIN_RESET_TALENTS     = 0x04,
    AT_LOGIN_CUSTOMIZE         = 0x08,
    AT_LOGIN_RESET_PET_TALENTS = 0x10,
    AT_LOGIN_FIRST             = 0x20,
    AT_LOGIN_CHANGE_FACTION    = 0x40,
    AT_LOGIN_CHANGE_RACE       = 0x80
};

typedef std::map<uint32, QuestStatusData> QuestStatusMap;
typedef std::set<uint32> RewardedQuestSet;

enum QuestSaveType
{
    QUEST_DEFAULT_SAVE_TYPE = 0,
    QUEST_DELETE_SAVE_TYPE,
    QUEST_FORCE_DELETE_SAVE_TYPE
};

//               quest
typedef std::map<uint32, QuestSaveType> QuestStatusSaveMap;


enum QuestSlotOffsets
{
    QUEST_ID_OFFSET     = 0,
    QUEST_STATE_OFFSET  = 1,
    QUEST_COUNTS_OFFSET = 2,
    QUEST_TIME_OFFSET   = 4
};

#define MAX_QUEST_OFFSET 5

enum QuestSlotStateMask
{
    QUEST_STATE_NONE     = 0x0000,
    QUEST_STATE_COMPLETE = 0x0001,
    QUEST_STATE_FAIL     = 0x0002
};

enum SkillUpdateState
{
    SKILL_UNCHANGED     = 0,
    SKILL_CHANGED       = 1,
    SKILL_NEW           = 2,
    SKILL_DELETED       = 3
};

struct SkillStatusData
{
    SkillStatusData(uint8 _pos, SkillUpdateState _uState) : pos(_pos), uState(_uState)
    {
    }
    uint8 pos;
    SkillUpdateState uState;
};

typedef std::unordered_map<uint32, SkillStatusData> SkillStatusMap;

class Quest;
class Spell;
class Item;
class WorldSession;

enum PlayerSlots
{
    // first slot for item stored (in any way in player m_items data)
    PLAYER_SLOT_START           = 0,
    // last+1 slot for item stored (in any way in player m_items data)
    PLAYER_SLOT_END             = 150,
    PLAYER_SLOTS_COUNT          = (PLAYER_SLOT_END - PLAYER_SLOT_START)
};

#define INVENTORY_SLOT_BAG_0    255

enum EquipmentSlots                                         // 19 slots
{
    EQUIPMENT_SLOT_START        = 0,
    EQUIPMENT_SLOT_HEAD         = 0,
    EQUIPMENT_SLOT_NECK         = 1,
    EQUIPMENT_SLOT_SHOULDERS    = 2,
    EQUIPMENT_SLOT_BODY         = 3,
    EQUIPMENT_SLOT_CHEST        = 4,
    EQUIPMENT_SLOT_WAIST        = 5,
    EQUIPMENT_SLOT_LEGS         = 6,
    EQUIPMENT_SLOT_FEET         = 7,
    EQUIPMENT_SLOT_WRISTS       = 8,
    EQUIPMENT_SLOT_HANDS        = 9,
    EQUIPMENT_SLOT_FINGER1      = 10,
    EQUIPMENT_SLOT_FINGER2      = 11,
    EQUIPMENT_SLOT_TRINKET1     = 12,
    EQUIPMENT_SLOT_TRINKET2     = 13,
    EQUIPMENT_SLOT_BACK         = 14,
    EQUIPMENT_SLOT_MAINHAND     = 15,
    EQUIPMENT_SLOT_OFFHAND      = 16,
    EQUIPMENT_SLOT_RANGED       = 17,
    EQUIPMENT_SLOT_TABARD       = 18,
    EQUIPMENT_SLOT_END          = 19
};

enum InventorySlots                                         // 4 slots
{
    INVENTORY_SLOT_BAG_START    = 19,
    INVENTORY_SLOT_BAG_END      = 23
};

enum InventoryPackSlots                                     // 16 slots
{
    INVENTORY_SLOT_ITEM_START   = 23,
    INVENTORY_SLOT_ITEM_END     = 39
};

enum BankItemSlots                                          // 28 slots
{
    BANK_SLOT_ITEM_START        = 39,
    BANK_SLOT_ITEM_END          = 67
};

enum BankBagSlots                                           // 7 slots
{
    BANK_SLOT_BAG_START         = 67,
    BANK_SLOT_BAG_END           = 74
};

enum BuyBackSlots                                           // 12 slots
{
    // stored in m_buybackitems
    BUYBACK_SLOT_START          = 74,
    BUYBACK_SLOT_END            = 86
};

enum KeyRingSlots                                           // 32 slots
{
    KEYRING_SLOT_START          = 86,
    KEYRING_SLOT_END            = 118
};

enum CurrencyTokenSlots                                     // 32 slots
{
    CURRENCYTOKEN_SLOT_START    = 118,
    CURRENCYTOKEN_SLOT_END      = 150
};

enum EquipmentSetUpdateState
{
    EQUIPMENT_SET_UNCHANGED = 0,
    EQUIPMENT_SET_CHANGED   = 1,
    EQUIPMENT_SET_NEW       = 2,
    EQUIPMENT_SET_DELETED   = 3
};

struct EquipmentSet
{
    EquipmentSet() : Guid(0), IgnoreMask(0), state(EQUIPMENT_SET_NEW)
    {
        for (uint8 i = 0; i < EQUIPMENT_SLOT_END; ++i)
            Items[i] = 0;
    }

    uint64 Guid;
    std::string Name;
    std::string IconName;
    uint32 IgnoreMask;
    uint32 Items[EQUIPMENT_SLOT_END];
    EquipmentSetUpdateState state;
};

#define MAX_EQUIPMENT_SET_INDEX 10                          // client limit

typedef std::map<uint32, EquipmentSet> EquipmentSets;

struct ItemPosCount
{
    ItemPosCount(uint16 _pos, uint32 _count) : pos(_pos), count(_count) { }
    bool isContainedIn(std::vector<ItemPosCount> const& vec) const;
    uint16 pos;
    uint32 count;
};
typedef std::vector<ItemPosCount> ItemPosCountVec;

enum TradeSlots
{
    TRADE_SLOT_COUNT            = 7,
    TRADE_SLOT_TRADED_COUNT     = 6,
    TRADE_SLOT_NONTRADED        = 6,
    TRADE_SLOT_INVALID          = -1
};

enum TransferAbortReason
{
    TRANSFER_ABORT_NONE                     = 0x00,
    TRANSFER_ABORT_ERROR                    = 0x01,
    TRANSFER_ABORT_MAX_PLAYERS              = 0x02,         // Transfer Aborted: instance is full
    TRANSFER_ABORT_NOT_FOUND                = 0x03,         // Transfer Aborted: instance not found
    TRANSFER_ABORT_TOO_MANY_INSTANCES       = 0x04,         // You have entered too many instances recently.
    TRANSFER_ABORT_ZONE_IN_COMBAT           = 0x06,         // Unable to zone in while an encounter is in progress.
    TRANSFER_ABORT_INSUF_EXPAN_LVL          = 0x07,         // You must have <TBC, WotLK> expansion installed to access this area.
    TRANSFER_ABORT_DIFFICULTY               = 0x08,         // <Normal, Heroic, Epic> difficulty mode is not available for %s.
    TRANSFER_ABORT_UNIQUE_MESSAGE           = 0x09,         // Until you've escaped TLK's grasp, you cannot leave this place!
    TRANSFER_ABORT_TOO_MANY_REALM_INSTANCES = 0x0A,         // Additional instances cannot be launched, please try again later.
    TRANSFER_ABORT_NEED_GROUP               = 0x0B,         // 3.1
    TRANSFER_ABORT_NOT_FOUND1               = 0x0C,         // 3.1
    TRANSFER_ABORT_NOT_FOUND2               = 0x0D,         // 3.1
    TRANSFER_ABORT_NOT_FOUND3               = 0x0E,         // 3.2
    TRANSFER_ABORT_REALM_ONLY               = 0x0F,         // All players on party must be from the same realm.
    TRANSFER_ABORT_MAP_NOT_ALLOWED          = 0x10          // Map can't be entered at this time.
};

enum InstanceResetWarningType
{
    RAID_INSTANCE_WARNING_HOURS     = 1,                    // WARNING! %s is scheduled to reset in %d hour(s).
    RAID_INSTANCE_WARNING_MIN       = 2,                    // WARNING! %s is scheduled to reset in %d minute(s)!
    RAID_INSTANCE_WARNING_MIN_SOON  = 3,                    // WARNING! %s is scheduled to reset in %d minute(s). Please exit the zone or you will be returned to your bind location!
    RAID_INSTANCE_WELCOME           = 4,                    // Welcome to %s. This raid instance is scheduled to reset in %s.
    RAID_INSTANCE_EXPIRED           = 5
};

// PLAYER_FIELD_ARENA_TEAM_INFO_1_1 offsets
enum ArenaTeamInfoType
{
    ARENA_TEAM_ID                = 0,
    ARENA_TEAM_TYPE              = 1,                       // new in 3.2 - team type?
    ARENA_TEAM_MEMBER            = 2,                       // 0 - captain, 1 - member
    ARENA_TEAM_GAMES_WEEK        = 3,
    ARENA_TEAM_GAMES_SEASON      = 4,
    ARENA_TEAM_WINS_SEASON       = 5,
    ARENA_TEAM_PERSONAL_RATING   = 6,
    ARENA_TEAM_END               = 7
};

class InstanceSave;

enum RestType
{
    REST_TYPE_NO                = 0,
    REST_TYPE_IN_TAVERN         = 1,
    REST_TYPE_IN_CITY           = 2,
    REST_TYPE_IN_FACTION_AREA   = 3     // used with AREA_FLAG_REST_ZONE_*
};

enum TeleportToOptions
{
    TELE_TO_GM_MODE             = 0x01,
    TELE_TO_NOT_LEAVE_TRANSPORT = 0x02,
    TELE_TO_NOT_LEAVE_COMBAT    = 0x04,
    TELE_TO_NOT_UNSUMMON_PET    = 0x08,
    TELE_TO_SPELL               = 0x10
};

/// Type of environmental damages
enum EnviromentalDamage
{
    DAMAGE_EXHAUSTED = 0,
    DAMAGE_DROWNING  = 1,
    DAMAGE_FALL      = 2,
    DAMAGE_LAVA      = 3,
    DAMAGE_SLIME     = 4,
    DAMAGE_FIRE      = 5,
    DAMAGE_FALL_TO_VOID = 6                                 // custom case for fall without durability loss
};

enum PlayerChatTag
{
    CHAT_TAG_NONE       = 0x00,
    CHAT_TAG_AFK        = 0x01,
    CHAT_TAG_DND        = 0x02,
    CHAT_TAG_GM         = 0x04,
    CHAT_TAG_COM        = 0x08, // Commentator
    CHAT_TAG_DEV        = 0x10
};

enum PlayedTimeIndex
{
    PLAYED_TIME_TOTAL = 0,
    PLAYED_TIME_LEVEL = 1
};

#define MAX_PLAYED_TIME_INDEX 2

// used at player loading query list preparing, and later result selection
enum PlayerLoginQueryIndex
{
    PLAYER_LOGIN_QUERY_LOAD_FROM                    = 0,
    PLAYER_LOGIN_QUERY_LOAD_GROUP                   = 1,
    PLAYER_LOGIN_QUERY_LOAD_BOUND_INSTANCES         = 2,
    PLAYER_LOGIN_QUERY_LOAD_AURAS                   = 3,
    PLAYER_LOGIN_QUERY_LOAD_SPELLS                  = 4,
    PLAYER_LOGIN_QUERY_LOAD_QUEST_STATUS            = 5,
    PLAYER_LOGIN_QUERY_LOAD_DAILY_QUEST_STATUS      = 6,
    PLAYER_LOGIN_QUERY_LOAD_REPUTATION              = 7,
    PLAYER_LOGIN_QUERY_LOAD_INVENTORY               = 8,
    PLAYER_LOGIN_QUERY_LOAD_ACTIONS                 = 9,
    PLAYER_LOGIN_QUERY_LOAD_MAIL_COUNT              = 10,
    PLAYER_LOGIN_QUERY_LOAD_MAIL_DATE               = 11,
    PLAYER_LOGIN_QUERY_LOAD_SOCIAL_LIST             = 12,
    PLAYER_LOGIN_QUERY_LOAD_HOME_BIND               = 13,
    PLAYER_LOGIN_QUERY_LOAD_SPELL_COOLDOWNS         = 14,
    PLAYER_LOGIN_QUERY_LOAD_DECLINED_NAMES          = 15,
    PLAYER_LOGIN_QUERY_LOAD_GUILD                   = 16,
    PLAYER_LOGIN_QUERY_LOAD_ARENA_INFO              = 17,
    PLAYER_LOGIN_QUERY_LOAD_ACHIEVEMENTS            = 18,
    PLAYER_LOGIN_QUERY_LOAD_CRITERIA_PROGRESS       = 19,
    PLAYER_LOGIN_QUERY_LOAD_EQUIPMENT_SETS          = 20,
    PLAYER_LOGIN_QUERY_LOAD_BG_DATA                 = 21,
    PLAYER_LOGIN_QUERY_LOAD_GLYPHS                  = 22,
    PLAYER_LOGIN_QUERY_LOAD_TALENTS                 = 23,
    PLAYER_LOGIN_QUERY_LOAD_ACCOUNT_DATA            = 24,
    PLAYER_LOGIN_QUERY_LOAD_SKILLS                  = 25,
    PLAYER_LOGIN_QUERY_LOAD_WEEKLY_QUEST_STATUS     = 26,
    PLAYER_LOGIN_QUERY_LOAD_RANDOM_BG               = 27,
    PLAYER_LOGIN_QUERY_LOAD_BANNED                  = 28,
    PLAYER_LOGIN_QUERY_LOAD_QUEST_STATUS_REW        = 29,
    PLAYER_LOGIN_QUERY_LOAD_INSTANCE_LOCK_TIMES     = 30,
    PLAYER_LOGIN_QUERY_LOAD_SEASONAL_QUEST_STATUS   = 31,
    PLAYER_LOGIN_QUERY_LOAD_MONTHLY_QUEST_STATUS    = 32,
    MAX_PLAYER_LOGIN_QUERY
};

enum PlayerDelayedOperations
{
    DELAYED_SAVE_PLAYER         = 0x01,
    DELAYED_RESURRECT_PLAYER    = 0x02,
    DELAYED_SPELL_CAST_DESERTER = 0x04,
    DELAYED_BG_MOUNT_RESTORE    = 0x08,                     ///< Flag to restore mount state after teleport from BG
    DELAYED_BG_TAXI_RESTORE     = 0x10,                     ///< Flag to restore taxi state after teleport from BG
    DELAYED_BG_GROUP_RESTORE    = 0x20,                     ///< Flag to restore group state after teleport from BG
    DELAYED_END
};

// Player summoning auto-decline time (in secs)
#define MAX_PLAYER_SUMMON_DELAY                   (2*MINUTE)
// Maximum money amount : 2^31 - 1
extern uint32 const MAX_MONEY_AMOUNT;

struct InstancePlayerBind
{
    InstanceSave* save;
    bool perm;
    /* permanent PlayerInstanceBinds are created in Raid/Heroic instances for players
       that aren't already permanently bound when they are inside when a boss is killed
       or when they enter an instance that the group leader is permanently bound to. */
    InstancePlayerBind() : save(NULL), perm(false) { }
};

struct AccessRequirement
{
    uint8  levelMin;
    uint8  levelMax;
    uint16 item_level;
    uint32 item;
    uint32 item2;
    uint32 quest_A;
    uint32 quest_H;
    uint32 achievement;
    std::string questFailedText;
};

enum CharDeleteMethod
{
    CHAR_DELETE_REMOVE = 0,                      // Completely remove from the database
    CHAR_DELETE_UNLINK = 1                       // The character gets unlinked from the account,
                                                 // the name gets freed up and appears as deleted ingame
};

enum CurrencyItems
{
    ITEM_HONOR_POINTS_ID    = 43308,
    ITEM_ARENA_POINTS_ID    = 43307
};

enum ReferAFriendError
{
    ERR_REFER_A_FRIEND_NONE                          = 0x00,
    ERR_REFER_A_FRIEND_NOT_REFERRED_BY               = 0x01,
    ERR_REFER_A_FRIEND_TARGET_TOO_HIGH               = 0x02,
    ERR_REFER_A_FRIEND_INSUFFICIENT_GRANTABLE_LEVELS = 0x03,
    ERR_REFER_A_FRIEND_TOO_FAR                       = 0x04,
    ERR_REFER_A_FRIEND_DIFFERENT_FACTION             = 0x05,
    ERR_REFER_A_FRIEND_NOT_NOW                       = 0x06,
    ERR_REFER_A_FRIEND_GRANT_LEVEL_MAX_I             = 0x07,
    ERR_REFER_A_FRIEND_NO_TARGET                     = 0x08,
    ERR_REFER_A_FRIEND_NOT_IN_GROUP                  = 0x09,
    ERR_REFER_A_FRIEND_SUMMON_LEVEL_MAX_I            = 0x0A,
    ERR_REFER_A_FRIEND_SUMMON_COOLDOWN               = 0x0B,
    ERR_REFER_A_FRIEND_INSUF_EXPAN_LVL               = 0x0C,
    ERR_REFER_A_FRIEND_SUMMON_OFFLINE_S              = 0x0D
};

enum PlayerRestState
{
    REST_STATE_RESTED                                = 0x01,
    REST_STATE_NOT_RAF_LINKED                        = 0x02,
    REST_STATE_RAF_LINKED                            = 0x06
};

enum PlayerCommandStates
{
    CHEAT_NONE      = 0x00,
    CHEAT_GOD       = 0x01,
    CHEAT_CASTTIME  = 0x02,
    CHEAT_COOLDOWN  = 0x04,
    CHEAT_POWER     = 0x08,
    CHEAT_WATERWALK = 0x10
};

class PlayerTaxi
{
    public:
        PlayerTaxi();
        ~PlayerTaxi() { }
        // Nodes
        void InitTaxiNodesForLevel(uint32 race, uint32 chrClass, uint8 level);
        void LoadTaxiMask(std::string const& data);

        bool IsTaximaskNodeKnown(uint32 nodeidx) const
        {
            uint8  field   = uint8((nodeidx - 1) / 32);
            uint32 submask = 1 << ((nodeidx-1) % 32);
            return (m_taximask[field] & submask) == submask;
        }
        bool SetTaximaskNode(uint32 nodeidx)
        {
            uint8  field   = uint8((nodeidx - 1) / 32);
            uint32 submask = 1 << ((nodeidx - 1) % 32);
            if ((m_taximask[field] & submask) != submask)
            {
                m_taximask[field] |= submask;
                return true;
            }
            else
                return false;
        }
        void AppendTaximaskTo(ByteBuffer& data, bool all);

        // Destinations
        bool LoadTaxiDestinationsFromString(std::string const& values, uint32 team);
        std::string SaveTaxiDestinationsToString();

        void ClearTaxiDestinations() { m_TaxiDestinations.clear(); }
        void AddTaxiDestination(uint32 dest) { m_TaxiDestinations.push_back(dest); }
        uint32 GetTaxiSource() const { return m_TaxiDestinations.empty() ? 0 : m_TaxiDestinations.front(); }
        uint32 GetTaxiDestination() const { return m_TaxiDestinations.size() < 2 ? 0 : m_TaxiDestinations[1]; }
        uint32 GetCurrentTaxiPath() const;
        uint32 NextTaxiDestination()
        {
            m_TaxiDestinations.pop_front();
            return GetTaxiDestination();
        }
        bool empty() const { return m_TaxiDestinations.empty(); }

        friend std::ostringstream& operator<< (std::ostringstream& ss, PlayerTaxi const& taxi);
    private:
        TaxiMask m_taximask;
        std::deque<uint32> m_TaxiDestinations;
};

std::ostringstream& operator << (std::ostringstream& ss, PlayerTaxi const& taxi);

class Player;

/// Holder for Battleground data
struct BGData
{
    BGData() : bgInstanceID(0), bgTypeID(BATTLEGROUND_TYPE_NONE), bgAfkReportedCount(0), bgAfkReportedTimer(0),
        bgTeam(0), mountSpell(0) { ClearTaxiPath(); }

    uint32 bgInstanceID;                    ///< This variable is set to bg->m_InstanceID,
                                            ///  when player is teleported to BG - (it is battleground's GUID)
    BattlegroundTypeId bgTypeID;

    std::set<uint32>   bgAfkReporter;
    uint8              bgAfkReportedCount;
    time_t             bgAfkReportedTimer;

    uint32 bgTeam;                          ///< What side the player will be added to

    uint32 mountSpell;
    uint32 taxiPath[2];

    WorldLocation joinPos;                  ///< From where player entered BG

    void ClearTaxiPath()     { taxiPath[0] = taxiPath[1] = 0; }
    bool HasTaxiPath() const { return taxiPath[0] && taxiPath[1]; }
};

struct TradeStatusInfo
{
    TradeStatusInfo() : Status(TRADE_STATUS_BUSY), TraderGuid(), Result(EQUIP_ERR_OK),
        IsTargetResult(false), ItemLimitCategoryId(0), Slot(0) { }

    TradeStatus Status;
    ObjectGuid TraderGuid;
    InventoryResult Result;
    bool IsTargetResult;
    uint32 ItemLimitCategoryId;
    uint8 Slot;
};

class TradeData
{
    public:                                                 // constructors
        TradeData(Player* player, Player* trader) :
            m_player(player),  m_trader(trader), m_accepted(false), m_acceptProccess(false),
            m_money(0), m_spell(0), m_spellCastItem() { }

        Player* GetTrader() const { return m_trader; }
        TradeData* GetTraderData() const;

        Item* GetItem(TradeSlots slot) const;
        bool HasItem(ObjectGuid itemGuid) const;
        TradeSlots GetTradeSlotForItem(ObjectGuid itemGuid) const;
        void SetItem(TradeSlots slot, Item* item);

        uint32 GetSpell() const { return m_spell; }
        void SetSpell(uint32 spell_id, Item* castItem = NULL);

        Item*  GetSpellCastItem() const;
        bool HasSpellCastItem() const { return !m_spellCastItem.IsEmpty(); }

        uint32 GetMoney() const { return m_money; }
        void SetMoney(uint32 money);

        bool IsAccepted() const { return m_accepted; }
        void SetAccepted(bool state, bool crosssend = false);

        bool IsInAcceptProcess() const { return m_acceptProccess; }
        void SetInAcceptProcess(bool state) { m_acceptProccess = state; }

    private:                                                // internal functions

        void Update(bool for_trader = true);

    private:                                                // fields

        Player*    m_player;                                // Player who own of this TradeData
        Player*    m_trader;                                // Player who trade with m_player

        bool       m_accepted;                              // m_player press accept for trade list
        bool       m_acceptProccess;                        // one from player/trader press accept and this processed

        uint32     m_money;                                 // m_player place money to trade

        uint32     m_spell;                                 // m_player apply spell to non-traded slot item
        ObjectGuid m_spellCastItem;                         // applied spell cast by item use

        ObjectGuid m_items[TRADE_SLOT_COUNT];               // traded items from m_player side including non-traded slot
};

class KillRewarder
{
public:
    KillRewarder(Player* killer, Unit* victim, bool isBattleGround);

    void Reward();

private:
    void _InitXP(Player* player);
    void _InitGroupData();

    void _RewardHonor(Player* player);
    void _RewardXP(Player* player, float rate);
    void _RewardReputation(Player* player, float rate);
    void _RewardKillCredit(Player* player);
    void _RewardPlayer(Player* player, bool isDungeon);
    void _RewardGroup();

    Player* _killer;
    Unit* _victim;
    Group* _group;
    float _groupRate;
    Player* _maxNotGrayMember;
    uint32 _count;
    uint32 _sumLevel;
    uint32 _xp;
    bool _isFullXP;
    uint8 _maxLevel;
    bool _isBattleGround;
    bool _isPvP;
};

class Player : public Unit, public GridObject<Player>
{
    friend class WorldSession;
    friend void Item::AddToUpdateQueueOf(Player* player);
    friend void Item::RemoveFromUpdateQueueOf(Player* player);
    public:
        explicit Player(WorldSession* session);
        ~Player();

        void CleanupsBeforeDelete(bool finalCleanup = true) override;

        void AddToWorld() override;
        void RemoveFromWorld() override;

        void SetObjectScale(float scale) override
        {
            Unit::SetObjectScale(scale);
            SetFloatValue(UNIT_FIELD_BOUNDINGRADIUS, scale * DEFAULT_WORLD_OBJECT_SIZE);
            SetFloatValue(UNIT_FIELD_COMBATREACH, scale * DEFAULT_COMBAT_REACH);
        }

        bool TeleportTo(uint32 mapid, float x, float y, float z, float orientation, uint32 options = 0);
        bool TeleportTo(WorldLocation const &loc, uint32 options = 0);
        bool TeleportToBGEntryPoint();

        void SetSummonPoint(uint32 mapid, float x, float y, float z);
        void SummonIfPossible(bool agree);

        bool Create(uint32 guidlow, CharacterCreateInfo* createInfo);

        void Update(uint32 time) override;

        static bool BuildEnumData(PreparedQueryResult result, WorldPacket* data);

        void SetInWater(bool apply);

        bool IsInWater() const override { return m_isInWater; }
        bool IsUnderWater() const override;
        bool IsFalling() { return GetPositionZ() < m_lastFallZ; }

        void SendInitialPacketsBeforeAddToMap();
        void SendInitialPacketsAfterAddToMap();
        void SendSupercededSpell(uint32 oldSpell, uint32 newSpell);
        void SendTransferAborted(uint32 mapid, TransferAbortReason reason, uint8 arg = 0);
        void SendInstanceResetWarning(uint32 mapid, Difficulty difficulty, uint32 time);

        bool CanInteractWithQuestGiver(Object* questGiver);
        Creature* GetNPCIfCanInteractWith(ObjectGuid guid, uint32 npcflagmask);
        GameObject* GetGameObjectIfCanInteractWith(ObjectGuid guid, GameobjectTypes type) const;

        void ToggleAFK();
        void ToggleDND();
        bool isAFK() const { return HasFlag(PLAYER_FLAGS, PLAYER_FLAGS_AFK); }
        bool isDND() const { return HasFlag(PLAYER_FLAGS, PLAYER_FLAGS_DND); }
        uint8 GetChatTag() const;
        std::string autoReplyMsg;

        uint32 GetBarberShopCost(uint8 newhairstyle, uint8 newhaircolor, uint8 newfacialhair, BarberShopStyleEntry const* newSkin=NULL);

        PlayerSocial *GetSocial() { return m_social; }

        PlayerTaxi m_taxi;
        void InitTaxiNodesForLevel() { m_taxi.InitTaxiNodesForLevel(getRace(), getClass(), getLevel()); }
        bool ActivateTaxiPathTo(std::vector<uint32> const& nodes, Creature* npc = NULL, uint32 spellid = 0);
        bool ActivateTaxiPathTo(uint32 taxi_path_id, uint32 spellid = 0);
        void CleanupAfterTaxiFlight();
        void ContinueTaxiFlight();
                                                            // mount_id can be used in scripting calls
        bool isAcceptWhispers() const { return (m_ExtraFlags & PLAYER_EXTRA_ACCEPT_WHISPERS) != 0; }
        void SetAcceptWhispers(bool on) { if (on) m_ExtraFlags |= PLAYER_EXTRA_ACCEPT_WHISPERS; else m_ExtraFlags &= ~PLAYER_EXTRA_ACCEPT_WHISPERS; }
        bool IsGameMaster() const { return (m_ExtraFlags & PLAYER_EXTRA_GM_ON) != 0; }
        void SetGameMaster(bool on);
        bool isGMChat() const { return (m_ExtraFlags & PLAYER_EXTRA_GM_CHAT) != 0; }
        void SetGMChat(bool on) { if (on) m_ExtraFlags |= PLAYER_EXTRA_GM_CHAT; else m_ExtraFlags &= ~PLAYER_EXTRA_GM_CHAT; }
        bool isTaxiCheater() const { return (m_ExtraFlags & PLAYER_EXTRA_TAXICHEAT) != 0; }
        void SetTaxiCheater(bool on) { if (on) m_ExtraFlags |= PLAYER_EXTRA_TAXICHEAT; else m_ExtraFlags &= ~PLAYER_EXTRA_TAXICHEAT; }
        bool isGMVisible() const { return !(m_ExtraFlags & PLAYER_EXTRA_GM_INVISIBLE); }
        void SetGMVisible(bool on);
        bool Has310Flyer(bool checkAllSpells, uint32 excludeSpellId = 0);
        void SetHas310Flyer(bool on) { if (on) m_ExtraFlags |= PLAYER_EXTRA_HAS_310_FLYER; else m_ExtraFlags &= ~PLAYER_EXTRA_HAS_310_FLYER; }
        void SetPvPDeath(bool on) { if (on) m_ExtraFlags |= PLAYER_EXTRA_PVP_DEATH; else m_ExtraFlags &= ~PLAYER_EXTRA_PVP_DEATH; }

        void GiveXP(uint32 xp, Unit* victim, float group_rate=1.0f);
        void GiveLevel(uint8 level);

        void InitStatsForLevel(bool reapplyMods = false);

        // .cheat command related
        bool GetCommandStatus(uint32 command) const { return (_activeCheats & command) != 0; }
        void SetCommandStatusOn(uint32 command) { _activeCheats |= command; }
        void SetCommandStatusOff(uint32 command) { _activeCheats &= ~command; }

        // Played Time Stuff
        time_t m_logintime;
        time_t m_Last_tick;
        uint32 m_Played_time[MAX_PLAYED_TIME_INDEX];
        uint32 GetTotalPlayedTime() { return m_Played_time[PLAYED_TIME_TOTAL]; }
        uint32 GetLevelPlayedTime() { return m_Played_time[PLAYED_TIME_LEVEL]; }

        void setDeathState(DeathState s) override;                   // overwrite Unit::setDeathState

        void InnEnter(time_t time, uint32 mapid, float x, float y, float z);

        float GetRestBonus() const { return m_rest_bonus; }
        void SetRestBonus(float rest_bonus_new);

        RestType GetRestType() const { return rest_type; }
        void SetRestType(RestType n_r_type) { rest_type = n_r_type; }

        uint32 GetInnPosMapId() const { return inn_pos_mapid; }
        float GetInnPosX() const { return inn_pos_x; }
        float GetInnPosY() const { return inn_pos_y; }
        float GetInnPosZ() const { return inn_pos_z; }

        time_t GetTimeInnEnter() const { return time_inn_enter; }
        void UpdateInnerTime (time_t time) { time_inn_enter = time; }

        Pet* GetPet() const;
        Pet* SummonPet(uint32 entry, float x, float y, float z, float ang, PetType petType, uint32 despwtime);
        void RemovePet(Pet* pet, PetSaveMode mode, bool returnreagent = false);
        uint32 GetPhaseMaskForSpawn() const;                // used for proper set phase for DB at GM-mode creature/GO spawn

        /// Handles said message in regular chat based on declared language and in config pre-defined Range.
        void Say(std::string const& text, Language language, WorldObject const* = nullptr) override;
        /// Handles yelled message in regular chat based on declared language and in config pre-defined Range.
        void Yell(std::string const& text, Language language, WorldObject const* = nullptr) override;
        /// Outputs an universal text which is supposed to be an action.
        void TextEmote(std::string const& text, WorldObject const* = nullptr, bool = false) override;
        /// Handles whispers from Addons and players based on sender, receiver's guid and language.
<<<<<<< HEAD
        void Whisper(std::string const& text, Language language, Player* receiver, bool = false) override;
=======
        void Whisper(std::string const& text, const uint32 language, ObjectGuid receiver);
>>>>>>> 9b933b4a

        /*********************************************************/
        /***                    STORAGE SYSTEM                 ***/
        /*********************************************************/

        void SetVirtualItemSlot(uint8 i, Item* item);
        void SetSheath(SheathState sheathed) override;             // overwrite Unit version
        uint8 FindEquipSlot(ItemTemplate const* proto, uint32 slot, bool swap) const;
        uint32 GetItemCount(uint32 item, bool inBankAlso = false, Item* skipItem = NULL) const;
        uint32 GetItemCountWithLimitCategory(uint32 limitCategory, Item* skipItem = NULL) const;
        Item* GetItemByGuid(ObjectGuid guid) const;
        Item* GetItemByEntry(uint32 entry) const;
        Item* GetItemByPos(uint16 pos) const;
        Item* GetItemByPos(uint8 bag, uint8 slot) const;
        Item* GetUseableItemByPos(uint8 bag, uint8 slot) const;
        Bag*  GetBagByPos(uint8 slot) const;
        Item* GetWeaponForAttack(WeaponAttackType attackType, bool useable = false) const;
        Item* GetShield(bool useable = false) const;
        static uint8 GetAttackBySlot(uint8 slot);        // MAX_ATTACK if not weapon slot
        std::vector<Item*> &GetItemUpdateQueue() { return m_itemUpdateQueue; }
        static bool IsInventoryPos(uint16 pos) { return IsInventoryPos(pos >> 8, pos & 255); }
        static bool IsInventoryPos(uint8 bag, uint8 slot);
        static bool IsEquipmentPos(uint16 pos) { return IsEquipmentPos(pos >> 8, pos & 255); }
        static bool IsEquipmentPos(uint8 bag, uint8 slot);
        static bool IsBagPos(uint16 pos);
        static bool IsBankPos(uint16 pos) { return IsBankPos(pos >> 8, pos & 255); }
        static bool IsBankPos(uint8 bag, uint8 slot);
        bool IsValidPos(uint16 pos, bool explicit_pos) { return IsValidPos(pos >> 8, pos & 255, explicit_pos); }
        bool IsValidPos(uint8 bag, uint8 slot, bool explicit_pos);
        uint8 GetBankBagSlotCount() const { return GetByteValue(PLAYER_BYTES_2, 2); }
        void SetBankBagSlotCount(uint8 count) { SetByteValue(PLAYER_BYTES_2, 2, count); }
        bool HasItemCount(uint32 item, uint32 count = 1, bool inBankAlso = false) const;
        bool HasItemFitToSpellRequirements(SpellInfo const* spellInfo, Item const* ignoreItem = NULL) const;
        bool CanNoReagentCast(SpellInfo const* spellInfo) const;
        bool HasItemOrGemWithIdEquipped(uint32 item, uint32 count, uint8 except_slot = NULL_SLOT) const;
        bool HasItemOrGemWithLimitCategoryEquipped(uint32 limitCategory, uint32 count, uint8 except_slot = NULL_SLOT) const;
        InventoryResult CanTakeMoreSimilarItems(Item* pItem, uint32* itemLimitCategory = NULL) const { return CanTakeMoreSimilarItems(pItem->GetEntry(), pItem->GetCount(), pItem, NULL, itemLimitCategory); }
        InventoryResult CanTakeMoreSimilarItems(uint32 entry, uint32 count, uint32* itemLimitCategory = NULL) const { return CanTakeMoreSimilarItems(entry, count, NULL, NULL, itemLimitCategory); }
        InventoryResult CanStoreNewItem(uint8 bag, uint8 slot, ItemPosCountVec& dest, uint32 item, uint32 count, uint32* no_space_count = NULL) const;
        InventoryResult CanStoreItem(uint8 bag, uint8 slot, ItemPosCountVec& dest, Item* pItem, bool swap = false) const;
        InventoryResult CanStoreItems(Item** items, int count, uint32* itemLimitCategory) const;
        InventoryResult CanEquipNewItem(uint8 slot, uint16& dest, uint32 item, bool swap) const;
        InventoryResult CanEquipItem(uint8 slot, uint16& dest, Item* pItem, bool swap, bool not_loading = true) const;

        InventoryResult CanEquipUniqueItem(Item* pItem, uint8 except_slot = NULL_SLOT, uint32 limit_count = 1) const;
        InventoryResult CanEquipUniqueItem(ItemTemplate const* itemProto, uint8 except_slot = NULL_SLOT, uint32 limit_count = 1) const;
        InventoryResult CanUnequipItems(uint32 item, uint32 count) const;
        InventoryResult CanUnequipItem(uint16 src, bool swap) const;
        InventoryResult CanBankItem(uint8 bag, uint8 slot, ItemPosCountVec& dest, Item* pItem, bool swap, bool not_loading = true) const;
        InventoryResult CanUseItem(Item* pItem, bool not_loading = true) const;
        bool HasItemTotemCategory(uint32 TotemCategory) const;
        InventoryResult CanUseItem(ItemTemplate const* pItem) const;
        InventoryResult CanUseAmmo(uint32 item) const;
        InventoryResult CanRollForItemInLFG(ItemTemplate const* item, WorldObject const* lootedObject) const;
        Item* StoreNewItem(ItemPosCountVec const& pos, uint32 item, bool update, int32 randomPropertyId = 0, AllowedLooterSet const& allowedLooters = AllowedLooterSet());
        Item* StoreItem(ItemPosCountVec const& pos, Item* pItem, bool update);
        Item* EquipNewItem(uint16 pos, uint32 item, bool update);
        Item* EquipItem(uint16 pos, Item* pItem, bool update);
        void AutoUnequipOffhandIfNeed(bool force = false);
        bool StoreNewItemInBestSlots(uint32 item_id, uint32 item_count);
        void AutoStoreLoot(uint8 bag, uint8 slot, uint32 loot_id, LootStore const& store, bool broadcast = false);
        void AutoStoreLoot(uint32 loot_id, LootStore const& store, bool broadcast = false) { AutoStoreLoot(NULL_BAG, NULL_SLOT, loot_id, store, broadcast); }
        void StoreLootItem(uint8 lootSlot, Loot* loot);

        InventoryResult CanTakeMoreSimilarItems(uint32 entry, uint32 count, Item* pItem, uint32* no_space_count = NULL, uint32* itemLimitCategory = NULL) const;
        InventoryResult CanStoreItem(uint8 bag, uint8 slot, ItemPosCountVec& dest, uint32 entry, uint32 count, Item* pItem = NULL, bool swap = false, uint32* no_space_count = NULL) const;

        void AddRefundReference(ObjectGuid it);
        void DeleteRefundReference(ObjectGuid it);

        void ApplyEquipCooldown(Item* pItem);
        void SetAmmo(uint32 item);
        void RemoveAmmo();
        float GetAmmoDPS() const { return m_ammoDPS; }
        bool CheckAmmoCompatibility(const ItemTemplate* ammo_proto) const;
        void QuickEquipItem(uint16 pos, Item* pItem);
        void VisualizeItem(uint8 slot, Item* pItem);
        void SetVisibleItemSlot(uint8 slot, Item* pItem);
        Item* BankItem(ItemPosCountVec const& dest, Item* pItem, bool update);
        void RemoveItem(uint8 bag, uint8 slot, bool update);
        void MoveItemFromInventory(uint8 bag, uint8 slot, bool update);
                                                            // in trade, auction, guild bank, mail....
        void MoveItemToInventory(ItemPosCountVec const& dest, Item* pItem, bool update, bool in_characterInventoryDB = false);
                                                            // in trade, guild bank, mail....
        void RemoveItemDependentAurasAndCasts(Item* pItem);
        void DestroyItem(uint8 bag, uint8 slot, bool update);
        void DestroyItemCount(uint32 item, uint32 count, bool update, bool unequip_check = false);
        void DestroyItemCount(Item* item, uint32& count, bool update);
        void DestroyConjuredItems(bool update);
        void DestroyZoneLimitedItem(bool update, uint32 new_zone);
        void SplitItem(uint16 src, uint16 dst, uint32 count);
        void SwapItem(uint16 src, uint16 dst);
        void AddItemToBuyBackSlot(Item* pItem);
        Item* GetItemFromBuyBackSlot(uint32 slot);
        void RemoveItemFromBuyBackSlot(uint32 slot, bool del);
        uint32 GetMaxKeyringSize() const { return KEYRING_SLOT_END-KEYRING_SLOT_START; }
        void SendEquipError(InventoryResult msg, Item* pItem, Item* pItem2 = NULL, uint32 itemid = 0);
        void SendBuyError(BuyResult msg, Creature* creature, uint32 item, uint32 param);
        void SendSellError(SellResult msg, Creature* creature, ObjectGuid guid, uint32 param);
        void AddWeaponProficiency(uint32 newflag) { m_WeaponProficiency |= newflag; }
        void AddArmorProficiency(uint32 newflag) { m_ArmorProficiency |= newflag; }
        uint32 GetWeaponProficiency() const { return m_WeaponProficiency; }
        uint32 GetArmorProficiency() const { return m_ArmorProficiency; }
        bool IsUseEquipedWeapon(bool mainhand) const;
        bool IsTwoHandUsed() const;
        void SendNewItem(Item* item, uint32 count, bool received, bool created, bool broadcast = false);
        bool BuyItemFromVendorSlot(ObjectGuid vendorguid, uint32 vendorslot, uint32 item, uint8 count, uint8 bag, uint8 slot);
        bool _StoreOrEquipNewItem(uint32 vendorslot, uint32 item, uint8 count, uint8 bag, uint8 slot, int32 price, ItemTemplate const* pProto, Creature* pVendor, VendorItem const* crItem, bool bStore);

        float GetReputationPriceDiscount(Creature const* creature) const;

        Player* GetTrader() const { return m_trade ? m_trade->GetTrader() : NULL; }
        TradeData* GetTradeData() const { return m_trade; }
        void TradeCancel(bool sendback);

        void UpdateEnchantTime(uint32 time);
        void UpdateSoulboundTradeItems();
        void AddTradeableItem(Item* item);
        void RemoveTradeableItem(Item* item);
        void UpdateItemDuration(uint32 time, bool realtimeonly = false);
        void AddEnchantmentDurations(Item* item);
        void RemoveEnchantmentDurations(Item* item);
        void RemoveArenaEnchantments(EnchantmentSlot slot);
        void AddEnchantmentDuration(Item* item, EnchantmentSlot slot, uint32 duration);
        void ApplyEnchantment(Item* item, EnchantmentSlot slot, bool apply, bool apply_dur = true, bool ignore_condition = false);
        void ApplyEnchantment(Item* item, bool apply);
        void UpdateSkillEnchantments(uint16 skill_id, uint16 curr_value, uint16 new_value);
        void SendEnchantmentDurations();
        void BuildEnchantmentsInfoData(WorldPacket* data);
        void AddItemDurations(Item* item);
        void RemoveItemDurations(Item* item);
        void SendItemDurations();
        void LoadCorpse();
        void LoadPet();

        bool AddItem(uint32 itemId, uint32 count);

        uint32 m_stableSlots;

        /*********************************************************/
        /***                    GOSSIP SYSTEM                  ***/
        /*********************************************************/

        void PrepareGossipMenu(WorldObject* source, uint32 menuId = 0, bool showQuests = false);
        void SendPreparedGossip(WorldObject* source);
        void OnGossipSelect(WorldObject* source, uint32 gossipListId, uint32 menuId);

        uint32 GetGossipTextId(uint32 menuId, WorldObject* source);
        uint32 GetGossipTextId(WorldObject* source);
        static uint32 GetDefaultGossipMenuForSource(WorldObject* source);

        /*********************************************************/
        /***                    QUEST SYSTEM                   ***/
        /*********************************************************/

        int32 GetQuestLevel(Quest const* quest) const { return quest && (quest->GetQuestLevel() > 0) ? quest->GetQuestLevel() : getLevel(); }

        void PrepareQuestMenu(ObjectGuid guid);
        void SendPreparedQuest(ObjectGuid guid);
        bool IsActiveQuest(uint32 quest_id) const;
        Quest const* GetNextQuest(ObjectGuid guid, Quest const* quest);
        bool CanSeeStartQuest(Quest const* quest);
        bool CanTakeQuest(Quest const* quest, bool msg);
        bool CanAddQuest(Quest const* quest, bool msg);
        bool CanCompleteQuest(uint32 quest_id);
        bool CanCompleteRepeatableQuest(Quest const* quest);
        bool CanRewardQuest(Quest const* quest, bool msg);
        bool CanRewardQuest(Quest const* quest, uint32 reward, bool msg);
        void AddQuestAndCheckCompletion(Quest const* quest, Object* questGiver);
        void AddQuest(Quest const* quest, Object* questGiver);
        void CompleteQuest(uint32 quest_id);
        void IncompleteQuest(uint32 quest_id);
        void RewardQuest(Quest const* quest, uint32 reward, Object* questGiver, bool announce = true);
        void FailQuest(uint32 quest_id);
        bool SatisfyQuestSkill(Quest const* qInfo, bool msg) const;
        bool SatisfyQuestLevel(Quest const* qInfo, bool msg);
        bool SatisfyQuestLog(bool msg);
        bool SatisfyQuestPreviousQuest(Quest const* qInfo, bool msg);
        bool SatisfyQuestClass(Quest const* qInfo, bool msg) const;
        bool SatisfyQuestRace(Quest const* qInfo, bool msg);
        bool SatisfyQuestReputation(Quest const* qInfo, bool msg);
        bool SatisfyQuestStatus(Quest const* qInfo, bool msg);
        bool SatisfyQuestConditions(Quest const* qInfo, bool msg);
        bool SatisfyQuestTimed(Quest const* qInfo, bool msg);
        bool SatisfyQuestExclusiveGroup(Quest const* qInfo, bool msg);
        bool SatisfyQuestNextChain(Quest const* qInfo, bool msg);
        bool SatisfyQuestPrevChain(Quest const* qInfo, bool msg);
        bool SatisfyQuestDay(Quest const* qInfo, bool msg);
        bool SatisfyQuestWeek(Quest const* qInfo, bool msg);
        bool SatisfyQuestMonth(Quest const* qInfo, bool msg);
        bool SatisfyQuestSeasonal(Quest const* qInfo, bool msg);
        bool GiveQuestSourceItem(Quest const* quest);
        bool TakeQuestSourceItem(uint32 questId, bool msg);
        bool GetQuestRewardStatus(uint32 quest_id) const;
        QuestStatus GetQuestStatus(uint32 quest_id) const;
        void SetQuestStatus(uint32 questId, QuestStatus status, bool update = true);
        void RemoveActiveQuest(uint32 questId, bool update = true);
        void RemoveRewardedQuest(uint32 questId, bool update = true);
        void SendQuestUpdate(uint32 questId);
        QuestGiverStatus GetQuestDialogStatus(Object* questGiver);

        void SetDailyQuestStatus(uint32 quest_id);
        void SetWeeklyQuestStatus(uint32 quest_id);
        void SetMonthlyQuestStatus(uint32 quest_id);
        void SetSeasonalQuestStatus(uint32 quest_id);
        void ResetDailyQuestStatus();
        void ResetWeeklyQuestStatus();
        void ResetMonthlyQuestStatus();
        void ResetSeasonalQuestStatus(uint16 event_id);

        uint16 FindQuestSlot(uint32 quest_id) const;
        uint32 GetQuestSlotQuestId(uint16 slot) const;
        uint32 GetQuestSlotState(uint16 slot) const;
        uint16 GetQuestSlotCounter(uint16 slot, uint8 counter) const;
        uint32 GetQuestSlotTime(uint16 slot) const;
        void SetQuestSlot(uint16 slot, uint32 quest_id, uint32 timer = 0);
        void SetQuestSlotCounter(uint16 slot, uint8 counter, uint16 count);
        void SetQuestSlotState(uint16 slot, uint32 state);
        void RemoveQuestSlotState(uint16 slot, uint32 state);
        void SetQuestSlotTimer(uint16 slot, uint32 timer);
        void SwapQuestSlot(uint16 slot1, uint16 slot2);

        uint16 GetReqKillOrCastCurrentCount(uint32 quest_id, int32 entry);
        void AreaExploredOrEventHappens(uint32 questId);
        void GroupEventHappens(uint32 questId, WorldObject const* pEventObject);
        void ItemAddedQuestCheck(uint32 entry, uint32 count);
        void ItemRemovedQuestCheck(uint32 entry, uint32 count);
        void KilledMonster(CreatureTemplate const* cInfo, ObjectGuid guid);
        void KilledMonsterCredit(uint32 entry, ObjectGuid guid = ObjectGuid::Empty);
        void KilledPlayerCredit();
        void KillCreditGO(uint32 entry, ObjectGuid guid = ObjectGuid::Empty);
        void TalkedToCreature(uint32 entry, ObjectGuid guid);
        void MoneyChanged(uint32 value);
        void ReputationChanged(FactionEntry const* factionEntry);
        void ReputationChanged2(FactionEntry const* factionEntry);
        bool HasQuestForItem(uint32 itemId) const;
        bool HasQuestForGO(int32 goId) const;
        void UpdateForQuestWorldObjects();
        bool CanShareQuest(uint32 questId) const;

        void SendQuestComplete(uint32 questId);
        void SendQuestReward(Quest const* quest, uint32 XP);
        void SendQuestFailed(uint32 questId, InventoryResult reason = EQUIP_ERR_OK);
        void SendQuestTimerFailed(uint32 questId);
        void SendCanTakeQuestResponse(QuestFailedReason msg) const;
        void SendQuestConfirmAccept(Quest const* quest, Player* pReceiver);
        void SendPushToPartyResponse(Player* player, uint8 msg);
        void SendQuestUpdateAddItem(Quest const* quest, uint32 itemIdx, uint16 count);
        void SendQuestUpdateAddCreatureOrGo(Quest const* quest, ObjectGuid guid, uint32 creatureOrGOIdx, uint16 oldCount, uint16 addCount);
        void SendQuestUpdateAddPlayer(Quest const* quest, uint16 oldCount, uint16 addCount);

        ObjectGuid GetDivider() const { return m_divider; }
        void SetDivider(ObjectGuid guid) { m_divider = guid; }

        uint32 GetInGameTime() const { return m_ingametime; }
        void SetInGameTime(uint32 time) { m_ingametime = time; }

        void AddTimedQuest(uint32 questId) { m_timedquests.insert(questId); }
        void RemoveTimedQuest(uint32 questId) { m_timedquests.erase(questId); }

        bool HasPvPForcingQuest() const;

        /*********************************************************/
        /***                   LOAD SYSTEM                     ***/
        /*********************************************************/

        bool LoadFromDB(ObjectGuid guid, SQLQueryHolder *holder);
        bool isBeingLoaded() const override;

        void Initialize(uint32 guid);
        static uint32 GetUInt32ValueFromArray(Tokenizer const& data, uint16 index);
        static float  GetFloatValueFromArray(Tokenizer const& data, uint16 index);
        static uint32 GetZoneIdFromDB(ObjectGuid guid);
        static uint32 GetLevelFromDB(ObjectGuid guid);
        static bool   LoadPositionFromDB(uint32& mapid, float& x, float& y, float& z, float& o, bool& in_flight, ObjectGuid guid);

        static bool IsValidGender(uint8 Gender) { return Gender <= GENDER_FEMALE; }

        /*********************************************************/
        /***                   SAVE SYSTEM                     ***/
        /*********************************************************/

        void SaveToDB(bool create = false);
        void SaveInventoryAndGoldToDB(SQLTransaction& trans);                    // fast save function for item/money cheating preventing
        void SaveGoldToDB(SQLTransaction& trans);

        static void SetUInt32ValueInArray(Tokenizer& data, uint16 index, uint32 value);
        static void SetFloatValueInArray(Tokenizer& data, uint16 index, float value);
        static void Customize(ObjectGuid guid, uint8 gender, uint8 skin, uint8 face, uint8 hairStyle, uint8 hairColor, uint8 facialHair);
        static void SavePositionInDB(uint32 mapid, float x, float y, float z, float o, uint32 zone, ObjectGuid guid);

        static void DeleteFromDB(ObjectGuid playerguid, uint32 accountId, bool updateRealmChars = true, bool deleteFinally = false);
        static void DeleteOldCharacters();
        static void DeleteOldCharacters(uint32 keepDays);

        bool m_mailsLoaded;
        bool m_mailsUpdated;

        void SetBindPoint(ObjectGuid guid);
        void SendTalentWipeConfirm(ObjectGuid guid);
        void ResetPetTalents();
        void CalcRage(uint32 damage, bool attacker);
        void RegenerateAll();
        void Regenerate(Powers power);
        void RegenerateHealth();
        void setRegenTimerCount(uint32 time) {m_regenTimerCount = time;}
        void setWeaponChangeTimer(uint32 time) {m_weaponChangeTimer = time;}

        uint32 GetMoney() const { return GetUInt32Value(PLAYER_FIELD_COINAGE); }
        bool ModifyMoney(int32 amount, bool sendError = true);
        bool HasEnoughMoney(uint32 amount) const { return (GetMoney() >= amount); }
        bool HasEnoughMoney(int32 amount) const;
        void SetMoney(uint32 value);

        RewardedQuestSet const& getRewardedQuests() const { return m_RewardedQuests; }
        QuestStatusMap& getQuestStatusMap() { return m_QuestStatus; }

        size_t GetRewardedQuestCount() const { return m_RewardedQuests.size(); }
        bool IsQuestRewarded(uint32 quest_id) const;

        Unit* GetSelectedUnit() const;
        Player* GetSelectedPlayer() const;

        void SetTarget(ObjectGuid /*guid*/) override { } /// Used for serverside target changes, does not apply to players
        void SetSelection(ObjectGuid guid) { SetGuidValue(UNIT_FIELD_TARGET, guid); }

        uint8 GetComboPoints() const { return m_comboPoints; }
        ObjectGuid GetComboTarget() const { return m_comboTarget; }

        void AddComboPoints(Unit* target, int8 count, Spell* spell = NULL);
        void GainSpellComboPoints(int8 count);
        void ClearComboPoints();
        void SendComboPoints();

        void SendMailResult(uint32 mailId, MailResponseType mailAction, MailResponseResult mailError, uint32 equipError = 0, uint32 item_guid = 0, uint32 item_count = 0);
        void SendNewMail();
        void UpdateNextMailTimeAndUnreads();
        void AddNewMailDeliverTime(time_t deliver_time);
        bool IsMailsLoaded() const { return m_mailsLoaded; }

        void RemoveMail(uint32 id);

        void AddMail(Mail* mail) { m_mail.push_front(mail);}// for call from WorldSession::SendMailTo
        uint32 GetMailSize() { return m_mail.size();}
        Mail* GetMail(uint32 id);

        PlayerMails::iterator GetMailBegin() { return m_mail.begin();}
        PlayerMails::iterator GetMailEnd() { return m_mail.end();}

        void SendItemRetrievalMail(uint32 itemEntry, uint32 count); // Item retrieval mails sent by The Postmaster (34337), used in multiple places.

        /*********************************************************/
        /*** MAILED ITEMS SYSTEM ***/
        /*********************************************************/

        uint8 unReadMails;
        time_t m_nextMailDelivereTime;

        typedef std::unordered_map<uint32, Item*> ItemMap;

        ItemMap mMitems;                                    //template defined in objectmgr.cpp

        Item* GetMItem(uint32 id);
        void AddMItem(Item* it);
        bool RemoveMItem(uint32 id);

        void SendOnCancelExpectedVehicleRideAura();
        void PetSpellInitialize();
        void CharmSpellInitialize();
        void PossessSpellInitialize();
        void VehicleSpellInitialize();
        void SendRemoveControlBar();
        bool HasSpell(uint32 spell) const override;
        bool HasActiveSpell(uint32 spell) const;            // show in spellbook
        TrainerSpellState GetTrainerSpellState(TrainerSpell const* trainer_spell) const;
        bool IsSpellFitByClassAndRace(uint32 spell_id) const;
        bool IsNeedCastPassiveSpellAtLearn(SpellInfo const* spellInfo) const;

        void SendProficiency(ItemClass itemClass, uint32 itemSubclassMask);
        void SendInitialSpells();
        bool AddSpell(uint32 spellId, bool active, bool learning, bool dependent, bool disabled, bool loading = false, bool fromSkill = false);
        void LearnSpell(uint32 spell_id, bool dependent, bool fromSkill = false);
        void RemoveSpell(uint32 spell_id, bool disabled = false, bool learn_low_rank = true);
        void ResetSpells(bool myClassOnly = false);
        void LearnCustomSpells();
        void LearnDefaultSkills();
        void LearnDefaultSkill(uint32 skillId, uint16 rank);
        void LearnQuestRewardedSpells();
        void LearnQuestRewardedSpells(Quest const* quest);
        void LearnSpellHighestRank(uint32 spellid);
        void AddTemporarySpell(uint32 spellId);
        void RemoveTemporarySpell(uint32 spellId);
        void SetReputation(uint32 factionentry, uint32 value);
        uint32 GetReputation(uint32 factionentry) const;
        std::string const& GetGuildName();
        uint32 GetFreeTalentPoints() const { return GetUInt32Value(PLAYER_CHARACTER_POINTS1); }
        void SetFreeTalentPoints(uint32 points);
        bool ResetTalents(bool no_cost = false);
        uint32 ResetTalentsCost() const;
        void InitTalentForLevel();
        void BuildPlayerTalentsInfoData(WorldPacket* data);
        void BuildPetTalentsInfoData(WorldPacket* data);
        void SendTalentsInfoData(bool pet);
        void LearnTalent(uint32 talentId, uint32 talentRank);
        void LearnPetTalent(ObjectGuid petGuid, uint32 talentId, uint32 talentRank);

        bool AddTalent(uint32 spellId, uint8 spec, bool learning);
        bool HasTalent(uint32 spell_id, uint8 spec) const;

        uint32 CalculateTalentsPoints() const;

        // Dual Spec
        void UpdateSpecCount(uint8 count);
        uint32 GetActiveSpec() { return m_activeSpec; }
        void SetActiveSpec(uint8 spec){ m_activeSpec = spec; }
        uint8 GetSpecsCount() { return m_specsCount; }
        void SetSpecsCount(uint8 count) { m_specsCount = count; }
        void ActivateSpec(uint8 spec);

        void InitGlyphsForLevel();
        void SetGlyphSlot(uint8 slot, uint32 slottype) { SetUInt32Value(PLAYER_FIELD_GLYPH_SLOTS_1 + slot, slottype); }
        uint32 GetGlyphSlot(uint8 slot) { return GetUInt32Value(PLAYER_FIELD_GLYPH_SLOTS_1 + slot); }
        void SetGlyph(uint8 slot, uint32 glyph);
        uint32 GetGlyph(uint8 slot) { return m_Glyphs[m_activeSpec][slot]; }

        uint32 GetFreePrimaryProfessionPoints() const { return GetUInt32Value(PLAYER_CHARACTER_POINTS2); }
        void SetFreePrimaryProfessions(uint16 profs) { SetUInt32Value(PLAYER_CHARACTER_POINTS2, profs); }
        void InitPrimaryProfessions();

        PlayerSpellMap const& GetSpellMap() const { return m_spells; }
        PlayerSpellMap      & GetSpellMap()       { return m_spells; }

        SpellCooldowns const& GetSpellCooldownMap() const { return m_spellCooldowns; }

        void AddSpellMod(SpellModifier* mod, bool apply);
        bool IsAffectedBySpellmod(SpellInfo const* spellInfo, SpellModifier* mod, Spell* spell = NULL);
        template <class T> T ApplySpellMod(uint32 spellId, SpellModOp op, T &basevalue, Spell* spell = NULL);
        void RemoveSpellMods(Spell* spell);
        void RestoreSpellMods(Spell* spell, uint32 ownerAuraId = 0, Aura* aura = NULL);
        void RestoreAllSpellMods(uint32 ownerAuraId = 0, Aura* aura = NULL);
        void DropModCharge(SpellModifier* mod, Spell* spell);
        void SetSpellModTakingSpell(Spell* spell, bool apply);

        static uint32 const infinityCooldownDelay = MONTH;  // used for set "infinity cooldowns" for spells and check
        static uint32 const infinityCooldownDelayCheck = MONTH/2;
        bool HasSpellCooldown(uint32 spell_id) const;
        uint32 GetSpellCooldownDelay(uint32 spell_id) const;
        void AddSpellAndCategoryCooldowns(SpellInfo const* spellInfo, uint32 itemId, Spell* spell = NULL, bool infinityCooldown = false);
        void AddSpellCooldown(uint32 spell_id, uint32 itemid, time_t end_time);
        void ModifySpellCooldown(uint32 spellId, int32 cooldown);
        void SendCooldownEvent(SpellInfo const* spellInfo, uint32 itemId = 0, Spell* spell = NULL, bool setCooldown = true);
        void ProhibitSpellSchool(SpellSchoolMask idSchoolMask, uint32 unTimeMs) override;
        void RemoveSpellCooldown(uint32 spell_id, bool update = false);
        void RemoveSpellCategoryCooldown(uint32 cat, bool update = false);
        void SendClearCooldown(uint32 spell_id, Unit* target);

        GlobalCooldownMgr& GetGlobalCooldownMgr() { return m_GlobalCooldownMgr; }

        void RemoveCategoryCooldown(uint32 cat);
        void RemoveArenaSpellCooldowns(bool removeActivePetCooldowns = false);
        void RemoveAllSpellCooldown();
        void _LoadSpellCooldowns(PreparedQueryResult result);
        void _SaveSpellCooldowns(SQLTransaction& trans);
        uint32 GetLastPotionId() { return m_lastPotionId; }
        void SetLastPotionId(uint32 item_id) { m_lastPotionId = item_id; }
        void UpdatePotionCooldown(Spell* spell = NULL);

        void setResurrectRequestData(ObjectGuid guid, uint32 mapId, float X, float Y, float Z, uint32 health, uint32 mana);
        void clearResurrectRequestData() { setResurrectRequestData(ObjectGuid::Empty, 0, 0.0f, 0.0f, 0.0f, 0, 0); }
        bool isResurrectRequestedBy(ObjectGuid guid) const { return m_resurrectGUID == guid; }
        bool isResurrectRequested() const { return !m_resurrectGUID.IsEmpty(); }
        void ResurrectUsingRequestData();

        uint8 getCinematic() { return m_cinematic; }
        void setCinematic(uint8 cine) { m_cinematic = cine; }

        ActionButton* addActionButton(uint8 button, uint32 action, uint8 type);
        void removeActionButton(uint8 button);
        ActionButton const* GetActionButton(uint8 button);
        void SendInitialActionButtons() const { SendActionButtons(1); }
        void SendActionButtons(uint32 state) const;
        bool IsActionButtonDataValid(uint8 button, uint32 action, uint8 type);

        PvPInfo pvpInfo;
        void UpdatePvPState(bool onlyFFA = false);
        void SetPvP(bool state);
        void UpdatePvP(bool state, bool override=false);
        void UpdateZone(uint32 newZone, uint32 newArea);
        void UpdateArea(uint32 newArea);
        void SetNeedsZoneUpdate(bool needsUpdate) { m_needsZoneUpdate = needsUpdate; }

        void UpdateZoneDependentAuras(uint32 zone_id);    // zones
        void UpdateAreaDependentAuras(uint32 area_id);    // subzones

        void UpdateAfkReport(time_t currTime);
        void UpdatePvPFlag(time_t currTime);
        void UpdateContestedPvP(uint32 currTime);
        void SetContestedPvPTimer(uint32 newTime) {m_contestedPvPTimer = newTime;}
        void ResetContestedPvP();

        /** todo: -maybe move UpdateDuelFlag+DuelComplete to independent DuelHandler.. **/
        DuelInfo* duel;
        void UpdateDuelFlag(time_t currTime);
        void CheckDuelDistance(time_t currTime);
        void DuelComplete(DuelCompleteType type);
        void SendDuelCountdown(uint32 counter);

        bool IsGroupVisibleFor(Player const* p) const;
        bool IsInSameGroupWith(Player const* p) const;
        bool IsInSameRaidWith(Player const* p) const;
        void UninviteFromGroup();
        static void RemoveFromGroup(Group* group, ObjectGuid guid, RemoveMethod method = GROUP_REMOVEMETHOD_DEFAULT, ObjectGuid kicker = ObjectGuid::Empty, const char* reason = NULL);
        void RemoveFromGroup(RemoveMethod method = GROUP_REMOVEMETHOD_DEFAULT) { RemoveFromGroup(GetGroup(), GetGUID(), method); }
        void SendUpdateToOutOfRangeGroupMembers();

        void SetInGuild(uint32 GuildId) { SetUInt32Value(PLAYER_GUILDID, GuildId); }
        void SetRank(uint8 rankId) { SetUInt32Value(PLAYER_GUILDRANK, rankId); }
        uint8 GetRank() const { return uint8(GetUInt32Value(PLAYER_GUILDRANK)); }
        void SetGuildIdInvited(uint32 GuildId) { m_GuildIdInvited = GuildId; }
        uint32 GetGuildId() const { return GetUInt32Value(PLAYER_GUILDID);  }
        Guild* GetGuild();
        static uint32 GetGuildIdFromDB(ObjectGuid guid);
        static uint8 GetRankFromDB(ObjectGuid guid);
        int GetGuildIdInvited() { return m_GuildIdInvited; }
        static void RemovePetitionsAndSigns(ObjectGuid guid, uint32 type);

        // Arena Team
        void SetInArenaTeam(uint32 ArenaTeamId, uint8 slot, uint8 type);
        void SetArenaTeamInfoField(uint8 slot, ArenaTeamInfoType type, uint32 value);
        static uint32 GetArenaTeamIdFromDB(ObjectGuid guid, uint8 slot);
        static void LeaveAllArenaTeams(ObjectGuid guid);
        uint32 GetArenaTeamId(uint8 slot) const { return GetUInt32Value(PLAYER_FIELD_ARENA_TEAM_INFO_1_1 + (slot * ARENA_TEAM_END) + ARENA_TEAM_ID); }
        uint32 GetArenaPersonalRating(uint8 slot) const { return GetUInt32Value(PLAYER_FIELD_ARENA_TEAM_INFO_1_1 + (slot * ARENA_TEAM_END) + ARENA_TEAM_PERSONAL_RATING); }
        void SetArenaTeamIdInvited(uint32 ArenaTeamId) { m_ArenaTeamIdInvited = ArenaTeamId; }
        uint32 GetArenaTeamIdInvited() { return m_ArenaTeamIdInvited; }

        Difficulty GetDifficulty(bool isRaid) const { return isRaid ? m_raidDifficulty : m_dungeonDifficulty; }
        Difficulty GetDungeonDifficulty() const { return m_dungeonDifficulty; }
        Difficulty GetRaidDifficulty() const { return m_raidDifficulty; }
        Difficulty GetStoredRaidDifficulty() const { return m_raidMapDifficulty; } // only for use in difficulty packet after exiting to raid map
        void SetDungeonDifficulty(Difficulty dungeon_difficulty) { m_dungeonDifficulty = dungeon_difficulty; }
        void SetRaidDifficulty(Difficulty raid_difficulty) { m_raidDifficulty = raid_difficulty; }
        void StoreRaidMapDifficulty() { m_raidMapDifficulty = GetMap()->GetDifficulty(); }

        bool UpdateSkill(uint32 skill_id, uint32 step);
        bool UpdateSkillPro(uint16 SkillId, int32 Chance, uint32 step);

        bool UpdateCraftSkill(uint32 spellid);
        bool UpdateGatherSkill(uint32 SkillId, uint32 SkillValue, uint32 RedLevel, uint32 Multiplicator = 1);
        bool UpdateFishingSkill();

        uint32 GetBaseDefenseSkillValue() const { return GetBaseSkillValue(SKILL_DEFENSE); }
        uint32 GetBaseWeaponSkillValue(WeaponAttackType attType) const;

        uint32 GetSpellByProto(ItemTemplate* proto);

        float GetHealthBonusFromStamina();
        float GetManaBonusFromIntellect();

        bool UpdateStats(Stats stat) override;
        bool UpdateAllStats() override;
        void ApplySpellPenetrationBonus(int32 amount, bool apply);
        void UpdateResistances(uint32 school) override;
        void UpdateArmor() override;
        void UpdateMaxHealth() override;
        void UpdateMaxPower(Powers power) override;
        void ApplyFeralAPBonus(int32 amount, bool apply);
        void UpdateAttackPowerAndDamage(bool ranged = false) override;
        void UpdateShieldBlockValue();
        void ApplySpellPowerBonus(int32 amount, bool apply);
        void UpdateSpellDamageAndHealingBonus();
        void ApplyRatingMod(CombatRating cr, int32 value, bool apply);
        void UpdateRating(CombatRating cr);
        void UpdateAllRatings();

        void CalculateMinMaxDamage(WeaponAttackType attType, bool normalized, bool addTotalPct, float& minDamage, float& maxDamage) override;

        void UpdateDefenseBonusesMod();
        inline void RecalculateRating(CombatRating cr) { ApplyRatingMod(cr, 0, true);}
        float GetMeleeCritFromAgility();
        void GetDodgeFromAgility(float &diminishing, float &nondiminishing);
        float GetMissPercentageFromDefence() const;
        float GetSpellCritFromIntellect();
        float OCTRegenHPPerSpirit();
        float OCTRegenMPPerSpirit();
        float GetRatingMultiplier(CombatRating cr) const;
        float GetRatingBonusValue(CombatRating cr) const;
        uint32 GetBaseSpellPowerBonus() const { return m_baseSpellPower; }
        int32 GetSpellPenetrationItemMod() const { return m_spellPenetrationItemMod; }

        float GetExpertiseDodgeOrParryReduction(WeaponAttackType attType) const;
        void UpdateBlockPercentage();
        void UpdateCritPercentage(WeaponAttackType attType);
        void UpdateAllCritPercentages();
        void UpdateParryPercentage();
        void UpdateDodgePercentage();
        void UpdateMeleeHitChances();
        void UpdateRangedHitChances();
        void UpdateSpellHitChances();

        void UpdateAllSpellCritChances();
        void UpdateSpellCritChance(uint32 school);
        void UpdateArmorPenetration(int32 amount);
        void UpdateExpertise(WeaponAttackType attType);
        void ApplyManaRegenBonus(int32 amount, bool apply);
        void ApplyHealthRegenBonus(int32 amount, bool apply);
        void UpdateManaRegen();
        void UpdateRuneRegen(RuneType rune);

        ObjectGuid GetLootGUID() const { return m_lootGuid; }
        void SetLootGUID(ObjectGuid guid) { m_lootGuid = guid; }

        void RemovedInsignia(Player* looterPlr);

        WorldSession* GetSession() const { return m_session; }

        void BuildCreateUpdateBlockForPlayer(UpdateData* data, Player* target) const override;
        void DestroyForPlayer(Player* target, bool onDeath = false) const override;
        void SendLogXPGain(uint32 GivenXP, Unit* victim, uint32 BonusXP, bool recruitAFriend = false, float group_rate=1.0f);

        // notifiers
        void SendAttackSwingCantAttack();
        void SendAttackSwingCancelAttack();
        void SendAttackSwingDeadTarget();
        void SendAttackSwingNotInRange();
        void SendAttackSwingBadFacingAttack();
        void SendAutoRepeatCancel(Unit* target);
        void SendExplorationExperience(uint32 Area, uint32 Experience);

        void SendDungeonDifficulty(bool IsInGroup);
        void SendRaidDifficulty(bool IsInGroup, int32 forcedDifficulty = -1);
        void ResetInstances(uint8 method, bool isRaid);
        void SendResetInstanceSuccess(uint32 MapId);
        void SendResetInstanceFailed(uint32 reason, uint32 MapId);
        void SendResetFailedNotify(uint32 mapid);

        virtual bool UpdatePosition(float x, float y, float z, float orientation, bool teleport = false) override;
        bool UpdatePosition(const Position &pos, bool teleport = false) { return UpdatePosition(pos.GetPositionX(), pos.GetPositionY(), pos.GetPositionZ(), pos.GetOrientation(), teleport); }
        void UpdateUnderwaterState(Map* m, float x, float y, float z) override;

        void SendMessageToSet(WorldPacket* data, bool self) override {SendMessageToSetInRange(data, GetVisibilityRange(), self); };// overwrite Object::SendMessageToSet
        void SendMessageToSetInRange(WorldPacket* data, float fist, bool self) override;// overwrite Object::SendMessageToSetInRange
        void SendMessageToSetInRange(WorldPacket* data, float dist, bool self, bool own_team_only);
        void SendMessageToSet(WorldPacket* data, Player const* skipped_rcvr) override;

        void SendTeleportAckPacket();

        Corpse* GetCorpse() const;
        void SpawnCorpseBones();
        void CreateCorpse();
        void KillPlayer();
        uint32 GetResurrectionSpellId();
        void ResurrectPlayer(float restore_percent, bool applySickness = false);
        void BuildPlayerRepop();
        void RepopAtGraveyard();

        void DurabilityLossAll(double percent, bool inventory);
        void DurabilityLoss(Item* item, double percent);
        void DurabilityPointsLossAll(int32 points, bool inventory);
        void DurabilityPointsLoss(Item* item, int32 points);
        void DurabilityPointLossForEquipSlot(EquipmentSlots slot);
        uint32 DurabilityRepairAll(bool cost, float discountMod, bool guildBank);
        uint32 DurabilityRepair(uint16 pos, bool cost, float discountMod, bool guildBank);

        void UpdateMirrorTimers();
        void StopMirrorTimers();
        bool IsMirrorTimerActive(MirrorTimerType type);

        void SetMovement(PlayerMovementType pType);

        bool CanJoinConstantChannelInZone(ChatChannelsEntry const* channel, AreaTableEntry const* zone);

        void JoinedChannel(Channel* c);
        void LeftChannel(Channel* c);
        void CleanupChannels();
        void UpdateLocalChannels(uint32 newZone);
        void LeaveLFGChannel();

        void UpdateDefense();
        void UpdateWeaponSkill (WeaponAttackType attType);
        void UpdateCombatSkills(Unit* victim, WeaponAttackType attType, bool defence);

        void SetSkill(uint16 id, uint16 step, uint16 currVal, uint16 maxVal);
        uint16 GetMaxSkillValue(uint32 skill) const;        // max + perm. bonus + temp bonus
        uint16 GetPureMaxSkillValue(uint32 skill) const;    // max
        uint16 GetSkillValue(uint32 skill) const;           // skill value + perm. bonus + temp bonus
        uint16 GetBaseSkillValue(uint32 skill) const;       // skill value + perm. bonus
        uint16 GetPureSkillValue(uint32 skill) const;       // skill value
        int16 GetSkillPermBonusValue(uint32 skill) const;
        int16 GetSkillTempBonusValue(uint32 skill) const;
        uint16 GetSkillStep(uint16 skill) const;            // 0...6
        bool HasSkill(uint32 skill) const;
        void LearnSkillRewardedSpells(uint32 skillId, uint32 skillValue);

        WorldLocation& GetTeleportDest() { return m_teleport_dest; }
        bool IsBeingTeleported() const { return mSemaphoreTeleport_Near || mSemaphoreTeleport_Far; }
        bool IsBeingTeleportedNear() const { return mSemaphoreTeleport_Near; }
        bool IsBeingTeleportedFar() const { return mSemaphoreTeleport_Far; }
        void SetSemaphoreTeleportNear(bool semphsetting) { mSemaphoreTeleport_Near = semphsetting; }
        void SetSemaphoreTeleportFar(bool semphsetting) { mSemaphoreTeleport_Far = semphsetting; }
        void ProcessDelayedOperations();

        void CheckAreaExploreAndOutdoor(void);

        static uint32 TeamForRace(uint8 race);
        uint32 GetTeam() const { return m_team; }
        TeamId GetTeamId() const { return m_team == ALLIANCE ? TEAM_ALLIANCE : TEAM_HORDE; }
        void setFactionForRace(uint8 race);

        void InitDisplayIds();

        bool IsAtGroupRewardDistance(WorldObject const* pRewardSource) const;
        bool IsAtRecruitAFriendDistance(WorldObject const* pOther) const;
        void RewardPlayerAndGroupAtKill(Unit* victim, bool isBattleGround);
        void RewardPlayerAndGroupAtEvent(uint32 creature_id, WorldObject* pRewardSource);
        bool isHonorOrXPTarget(Unit* victim) const;

        bool GetsRecruitAFriendBonus(bool forXP);
        uint8 GetGrantableLevels() { return m_grantableLevels; }
        void SetGrantableLevels(uint8 val) { m_grantableLevels = val; }

        ReputationMgr&       GetReputationMgr()       { return *m_reputationMgr; }
        ReputationMgr const& GetReputationMgr() const { return *m_reputationMgr; }
        ReputationRank GetReputationRank(uint32 faction_id) const;
        void RewardReputation(Unit* victim, float rate);
        void RewardReputation(Quest const* quest);

        int32 CalculateReputationGain(ReputationSource source, uint32 creatureOrQuestLevel, int32 rep, int32 faction, bool noQuestBonus = false);

        void UpdateSkillsForLevel();
        void UpdateSkillsToMaxSkillsForLevel();             // for .levelup
        void ModifySkillBonus(uint32 skillid, int32 val, bool talent);

        /*********************************************************/
        /***                  PVP SYSTEM                       ***/
        /*********************************************************/
        void UpdateHonorFields();
        bool RewardHonor(Unit* victim, uint32 groupsize, int32 honor = -1, bool pvptoken = false);
        uint32 GetHonorPoints() const { return GetUInt32Value(PLAYER_FIELD_HONOR_CURRENCY); }
        uint32 GetArenaPoints() const { return GetUInt32Value(PLAYER_FIELD_ARENA_CURRENCY); }
        void ModifyHonorPoints(int32 value, SQLTransaction trans = SQLTransaction(nullptr));      //! If trans is specified, honor save query will be added to trans
        void ModifyArenaPoints(int32 value, SQLTransaction trans = SQLTransaction(nullptr));      //! If trans is specified, arena point save query will be added to trans
        uint32 GetMaxPersonalArenaRatingRequirement(uint32 minarenaslot) const;
        void SetHonorPoints(uint32 value);
        void SetArenaPoints(uint32 value);

        //End of PvP System

        inline SpellCooldowns GetSpellCooldowns() const { return m_spellCooldowns; }

        void SetDrunkValue(uint8 newDrunkValue, uint32 itemId = 0);
        uint8 GetDrunkValue() const { return GetByteValue(PLAYER_BYTES_3, 1); }
        static DrunkenState GetDrunkenstateByValue(uint8 value);

        uint32 GetDeathTimer() const { return m_deathTimer; }
        uint32 GetCorpseReclaimDelay(bool pvp) const;
        void UpdateCorpseReclaimDelay();
        int32 CalculateCorpseReclaimDelay(bool load = false);
        void SendCorpseReclaimDelay(uint32 delay);

        uint32 GetShieldBlockValue() const override;                 // overwrite Unit version (virtual)
        bool CanParry() const { return m_canParry; }
        void SetCanParry(bool value);
        bool CanBlock() const { return m_canBlock; }
        void SetCanBlock(bool value);
        bool CanTitanGrip() const { return m_canTitanGrip; }
        void SetCanTitanGrip(bool value) { m_canTitanGrip = value; }
        bool CanTameExoticPets() const { return IsGameMaster() || HasAuraType(SPELL_AURA_ALLOW_TAME_PET_TYPE); }

        void SetRegularAttackTime();
        void SetBaseModValue(BaseModGroup modGroup, BaseModType modType, float value) { m_auraBaseMod[modGroup][modType] = value; }
        void HandleBaseModValue(BaseModGroup modGroup, BaseModType modType, float amount, bool apply);
        float GetBaseModValue(BaseModGroup modGroup, BaseModType modType) const;
        float GetTotalBaseModValue(BaseModGroup modGroup) const;
        float GetTotalPercentageModValue(BaseModGroup modGroup) const { return m_auraBaseMod[modGroup][FLAT_MOD] + m_auraBaseMod[modGroup][PCT_MOD]; }
        void _ApplyAllStatBonuses();
        void _RemoveAllStatBonuses();

        void ResetAllPowers();

        void _ApplyWeaponDependentAuraMods(Item* item, WeaponAttackType attackType, bool apply);
        void _ApplyWeaponDependentAuraCritMod(Item* item, WeaponAttackType attackType, AuraEffect const* aura, bool apply);
        void _ApplyWeaponDependentAuraDamageMod(Item* item, WeaponAttackType attackType, AuraEffect const* aura, bool apply);

        void _ApplyItemMods(Item* item, uint8 slot, bool apply);
        void _RemoveAllItemMods();
        void _ApplyAllItemMods();
        void _ApplyAllLevelScaleItemMods(bool apply);
        void _ApplyItemBonuses(ItemTemplate const* proto, uint8 slot, bool apply, bool only_level_scale = false);
        void _ApplyWeaponDamage(uint8 slot, ItemTemplate const* proto, ScalingStatValuesEntry const* ssv, bool apply);
        void _ApplyAmmoBonuses();
        bool EnchantmentFitsRequirements(uint32 enchantmentcondition, int8 slot);
        void ToggleMetaGemsActive(uint8 exceptslot, bool apply);
        void CorrectMetaGemEnchants(uint8 slot, bool apply);
        void InitDataForForm(bool reapplyMods = false);

        void ApplyItemEquipSpell(Item* item, bool apply, bool form_change = false);
        void ApplyEquipSpell(SpellInfo const* spellInfo, Item* item, bool apply, bool form_change = false);
        void UpdateEquipSpellsAtFormChange();
        void CastItemCombatSpell(Unit* target, WeaponAttackType attType, uint32 procVictim, uint32 procEx);
        void CastItemUseSpell(Item* item, SpellCastTargets const& targets, uint8 cast_count, uint32 glyphIndex);
        void CastItemCombatSpell(Unit* target, WeaponAttackType attType, uint32 procVictim, uint32 procEx, Item* item, ItemTemplate const* proto);

        void SendEquipmentSetList();
        void SetEquipmentSet(uint32 index, EquipmentSet eqset);
        void DeleteEquipmentSet(uint64 setGuid);

        void SendInitWorldStates(uint32 zone, uint32 area);
        void SendUpdateWorldState(uint32 Field, uint32 Value);
        void SendDirectMessage(WorldPacket* data);
        void SendBGWeekendWorldStates();
        void SendBattlefieldWorldStates();

        void SendAurasForTarget(Unit* target);

        PlayerMenu* PlayerTalkClass;
        std::vector<ItemSetEffect*> ItemSetEff;

        void SendLoot(ObjectGuid guid, LootType loot_type);
        void SendLootError(ObjectGuid guid, LootError error);
        void SendLootRelease(ObjectGuid guid);
        void SendNotifyLootItemRemoved(uint8 lootSlot);
        void SendNotifyLootMoneyRemoved();

        /*********************************************************/
        /***               BATTLEGROUND SYSTEM                 ***/
        /*********************************************************/

        bool InBattleground()       const                { return m_bgData.bgInstanceID != 0; }
        bool InArena()              const;
        uint32 GetBattlegroundId()  const                { return m_bgData.bgInstanceID; }
        BattlegroundTypeId GetBattlegroundTypeId() const { return m_bgData.bgTypeID; }
        Battleground* GetBattleground() const;

        bool InBattlegroundQueue() const;

        BattlegroundQueueTypeId GetBattlegroundQueueTypeId(uint32 index) const;
        uint32 GetBattlegroundQueueIndex(BattlegroundQueueTypeId bgQueueTypeId) const;
        bool IsInvitedForBattlegroundQueueType(BattlegroundQueueTypeId bgQueueTypeId) const;
        bool InBattlegroundQueueForBattlegroundQueueType(BattlegroundQueueTypeId bgQueueTypeId) const;

        void SetBattlegroundId(uint32 val, BattlegroundTypeId bgTypeId);
        uint32 AddBattlegroundQueueId(BattlegroundQueueTypeId val);
        bool HasFreeBattlegroundQueueId();
        void RemoveBattlegroundQueueId(BattlegroundQueueTypeId val);
        void SetInviteForBattlegroundQueueType(BattlegroundQueueTypeId bgQueueTypeId, uint32 instanceId);
        bool IsInvitedForBattlegroundInstance(uint32 instanceId) const;
        WorldLocation const& GetBattlegroundEntryPoint() const { return m_bgData.joinPos; }
        void SetBattlegroundEntryPoint();

        void SetBGTeam(uint32 team);
        uint32 GetBGTeam() const;

        void LeaveBattleground(bool teleportToEntryPoint = true);
        bool CanJoinToBattleground(Battleground const* bg) const;
        bool CanReportAfkDueToLimit();
        void ReportedAfkBy(Player* reporter);
        void ClearAfkReports() { m_bgData.bgAfkReporter.clear(); }

        bool GetBGAccessByLevel(BattlegroundTypeId bgTypeId) const;
        bool isTotalImmunity();
        bool CanUseBattlegroundObject(GameObject* gameobject);
        bool isTotalImmune();
        bool CanCaptureTowerPoint();

        bool GetRandomWinner() { return m_IsBGRandomWinner; }
        void SetRandomWinner(bool isWinner);

        /*********************************************************/
        /***               OUTDOOR PVP SYSTEM                  ***/
        /*********************************************************/

        OutdoorPvP* GetOutdoorPvP() const;
        // returns true if the player is in active state for outdoor pvp objective capturing, false otherwise
        bool IsOutdoorPvPActive();

        /*********************************************************/
        /***                    REST SYSTEM                    ***/
        /*********************************************************/

        bool isRested() const { return GetRestTime() >= 10*IN_MILLISECONDS; }
        uint32 GetXPRestBonus(uint32 xp);
        uint32 GetRestTime() const { return m_restTime;}
        void SetRestTime(uint32 v) { m_restTime = v;}

        /*********************************************************/
        /***              ENVIROMENTAL SYSTEM                  ***/
        /*********************************************************/

        bool IsImmuneToEnvironmentalDamage();
        uint32 EnvironmentalDamage(EnviromentalDamage type, uint32 damage);

        /*********************************************************/
        /***               FLOOD FILTER SYSTEM                 ***/
        /*********************************************************/

        void UpdateSpeakTime();
        bool CanSpeak() const;
        void ChangeSpeakTime(int utime);

        /*********************************************************/
        /***                 VARIOUS SYSTEMS                   ***/
        /*********************************************************/
        void UpdateFallInformationIfNeed(MovementInfo const& minfo, uint16 opcode);
        Unit* m_mover;
        WorldObject* m_seer;
        void SetFallInformation(uint32 time, float z);
        void HandleFall(MovementInfo const& movementInfo);

        bool IsKnowHowFlyIn(uint32 mapid, uint32 zone) const;

        void SetClientControl(Unit* target, bool allowMove);

        void SetMover(Unit* target);

        void SetSeer(WorldObject* target) { m_seer = target; }
        void SetViewpoint(WorldObject* target, bool apply);
        WorldObject* GetViewpoint() const;
        void StopCastingCharm();
        void StopCastingBindSight();

        uint32 GetSaveTimer() const { return m_nextSave; }
        void   SetSaveTimer(uint32 timer) { m_nextSave = timer; }

        // Recall position
        uint32 m_recallMap;
        float  m_recallX;
        float  m_recallY;
        float  m_recallZ;
        float  m_recallO;
        void   SaveRecallPosition();

        void SetHomebind(WorldLocation const& loc, uint32 areaId);

        // Homebind coordinates
        uint32 m_homebindMapId;
        uint16 m_homebindAreaId;
        float m_homebindX;
        float m_homebindY;
        float m_homebindZ;

        WorldLocation GetStartPosition() const;

        // currently visible objects at player client
        GuidSet m_clientGUIDs;

        bool HaveAtClient(WorldObject const* u) const;

        bool IsNeverVisible() const override;

        bool IsVisibleGloballyFor(Player const* player) const;

        void SendInitialVisiblePackets(Unit* target);
        void UpdateObjectVisibility(bool forced = true) override;
        void UpdateVisibilityForPlayer();
        void UpdateVisibilityOf(WorldObject* target);
        void UpdateTriggerVisibility();

        template<class T>
        void UpdateVisibilityOf(T* target, UpdateData& data, std::set<Unit*>& visibleNow);

        uint8 m_forced_speed_changes[MAX_MOVE_TYPE];

        bool HasAtLoginFlag(AtLoginFlags f) const { return (m_atLoginFlags & f) != 0; }
        void SetAtLoginFlag(AtLoginFlags f) { m_atLoginFlags |= f; }
        void RemoveAtLoginFlag(AtLoginFlags flags, bool persist = false);

        bool isUsingLfg();
        bool inRandomLfgDungeon();

        typedef std::set<uint32> DFQuestsDoneList;
        DFQuestsDoneList m_DFQuests;

        // Temporarily removed pet cache
        uint32 GetTemporaryUnsummonedPetNumber() const { return m_temporaryUnsummonedPetNumber; }
        void SetTemporaryUnsummonedPetNumber(uint32 petnumber) { m_temporaryUnsummonedPetNumber = petnumber; }
        void UnsummonPetTemporaryIfAny();
        void ResummonPetTemporaryUnSummonedIfAny();
        bool IsPetNeedBeTemporaryUnsummoned() const;

        void SendCinematicStart(uint32 CinematicSequenceId);
        void SendMovieStart(uint32 MovieId);

        /*********************************************************/
        /***                 INSTANCE SYSTEM                   ***/
        /*********************************************************/

        typedef std::unordered_map< uint32 /*mapId*/, InstancePlayerBind > BoundInstancesMap;

        void UpdateHomebindTime(uint32 time);

        uint32 m_HomebindTimer;
        bool m_InstanceValid;
        // permanent binds and solo binds by difficulty
        BoundInstancesMap m_boundInstances[MAX_DIFFICULTY];
        InstancePlayerBind* GetBoundInstance(uint32 mapid, Difficulty difficulty);
        BoundInstancesMap& GetBoundInstances(Difficulty difficulty) { return m_boundInstances[difficulty]; }
        InstanceSave* GetInstanceSave(uint32 mapid, bool raid);
        void UnbindInstance(uint32 mapid, Difficulty difficulty, bool unload = false);
        void UnbindInstance(BoundInstancesMap::iterator &itr, Difficulty difficulty, bool unload = false);
        InstancePlayerBind* BindToInstance(InstanceSave* save, bool permanent, bool load = false);
        void BindToInstance();
        void SetPendingBind(uint32 instanceId, uint32 bindTimer);
        bool HasPendingBind() const { return _pendingBindId > 0; }
        void SendRaidInfo();
        void SendSavedInstances();
        static void ConvertInstancesToGroup(Player* player, Group* group, bool switchLeader);
        bool Satisfy(AccessRequirement const* ar, uint32 target_map, bool report = false);
        bool CheckInstanceLoginValid();
        bool CheckInstanceCount(uint32 instanceId) const;
        void AddInstanceEnterTime(uint32 instanceId, time_t enterTime);

        // last used pet number (for BG's)
        uint32 GetLastPetNumber() const { return m_lastpetnumber; }
        void SetLastPetNumber(uint32 petnumber) { m_lastpetnumber = petnumber; }

        /*********************************************************/
        /***                   GROUP SYSTEM                    ***/
        /*********************************************************/

        Group* GetGroupInvite() { return m_groupInvite; }
        void SetGroupInvite(Group* group) { m_groupInvite = group; }
        Group* GetGroup() { return m_group.getTarget(); }
        const Group* GetGroup() const { return (const Group*)m_group.getTarget(); }
        GroupReference& GetGroupRef() { return m_group; }
        void SetGroup(Group* group, int8 subgroup = -1);
        uint8 GetSubGroup() const { return m_group.getSubGroup(); }
        uint32 GetGroupUpdateFlag() const { return m_groupUpdateMask; }
        void SetGroupUpdateFlag(uint32 flag) { m_groupUpdateMask |= flag; }
        uint64 GetAuraUpdateMaskForRaid() const { return m_auraRaidUpdateMask; }
        void SetAuraUpdateMaskForRaid(uint8 slot) { m_auraRaidUpdateMask |= (uint64(1) << slot); }
        Player* GetNextRandomRaidMember(float radius);
        PartyResult CanUninviteFromGroup() const;

        // Battleground / Battlefield Group System
        void SetBattlegroundOrBattlefieldRaid(Group* group, int8 subgroup = -1);
        void RemoveFromBattlegroundOrBattlefieldRaid();
        Group* GetOriginalGroup() { return m_originalGroup.getTarget(); }
        GroupReference& GetOriginalGroupRef() { return m_originalGroup; }
        uint8 GetOriginalSubGroup() const { return m_originalGroup.getSubGroup(); }
        void SetOriginalGroup(Group* group, int8 subgroup = -1);

        void SetPassOnGroupLoot(bool bPassOnGroupLoot) { m_bPassOnGroupLoot = bPassOnGroupLoot; }
        bool GetPassOnGroupLoot() const { return m_bPassOnGroupLoot; }

        MapReference &GetMapRef() { return m_mapRef; }

        // Set map to player and add reference
        void SetMap(Map* map) override;
        void ResetMap() override;

        bool isAllowedToLoot(const Creature* creature);

        DeclinedName const* GetDeclinedNames() const { return m_declinedname; }
        uint8 GetRunesState() const { return m_runes->runeState; }
        RuneType GetBaseRune(uint8 index) const { return RuneType(m_runes->runes[index].BaseRune); }
        RuneType GetCurrentRune(uint8 index) const { return RuneType(m_runes->runes[index].CurrentRune); }
        uint32 GetRuneCooldown(uint8 index) const { return m_runes->runes[index].Cooldown; }
        uint32 GetRuneBaseCooldown(uint8 index);
        bool IsBaseRuneSlotsOnCooldown(RuneType runeType) const;
        RuneType GetLastUsedRune() { return m_runes->lastUsedRune; }
        void SetLastUsedRune(RuneType type) { m_runes->lastUsedRune = type; }
        void SetBaseRune(uint8 index, RuneType baseRune) { m_runes->runes[index].BaseRune = baseRune; }
        void SetCurrentRune(uint8 index, RuneType currentRune) { m_runes->runes[index].CurrentRune = currentRune; }
        void SetRuneCooldown(uint8 index, uint32 cooldown);
        void SetRuneConvertAura(uint8 index, AuraEffect const* aura);
        void AddRuneByAuraEffect(uint8 index, RuneType newType, AuraEffect const* aura);
        void RemoveRunesByAuraEffect(AuraEffect const* aura);
        void RestoreBaseRune(uint8 index);
        void ConvertRune(uint8 index, RuneType newType);
        void ResyncRunes(uint8 count);
        void AddRunePower(uint8 index);
        void InitRunes();

        void SendRespondInspectAchievements(Player* player) const;
        bool HasAchieved(uint32 achievementId) const;
        void ResetAchievements();
        void CheckAllAchievementCriteria();
        void ResetAchievementCriteria(AchievementCriteriaTypes type, uint32 miscValue1 = 0, uint32 miscValue2 = 0, bool evenIfCriteriaComplete = false);
        void UpdateAchievementCriteria(AchievementCriteriaTypes type, uint32 miscValue1 = 0, uint32 miscValue2 = 0, Unit* unit = NULL);
        void StartTimedAchievement(AchievementCriteriaTimedTypes type, uint32 entry, uint32 timeLost = 0);
        void RemoveTimedAchievement(AchievementCriteriaTimedTypes type, uint32 entry);
        void CompletedAchievement(AchievementEntry const* entry);

        bool HasTitle(uint32 bitIndex) const;
        bool HasTitle(CharTitlesEntry const* title) const { return HasTitle(title->bit_index); }
        void SetTitle(CharTitlesEntry const* title, bool lost = false);

        //bool isActiveObject() const { return true; }
        bool CanSeeSpellClickOn(Creature const* creature) const;

        uint32 GetChampioningFaction() const { return m_ChampioningFaction; }
        void SetChampioningFaction(uint32 faction) { m_ChampioningFaction = faction; }
        Spell* m_spellModTakingSpell;

        float GetAverageItemLevel();
        bool isDebugAreaTriggers;

        void ClearWhisperWhiteList() { WhisperList.clear(); }
        void AddWhisperWhiteList(ObjectGuid guid) { WhisperList.push_back(guid); }
        bool IsInWhisperWhiteList(ObjectGuid guid);
        void RemoveFromWhisperWhiteList(ObjectGuid guid) { WhisperList.remove(guid); }

        bool SetDisableGravity(bool disable, bool packetOnly /* = false */) override;
        bool SetCanFly(bool apply) override;
        bool SetWaterWalking(bool apply, bool packetOnly = false) override;
        bool SetFeatherFall(bool apply, bool packetOnly = false) override;
        bool SetHover(bool enable, bool packetOnly = false) override;

        bool CanFly() const override { return m_movementInfo.HasMovementFlag(MOVEMENTFLAG_CAN_FLY); }

        //! Return collision height sent to client
        float GetCollisionHeight(bool mounted) const;

        std::string GetMapAreaAndZoneString();
        std::string GetCoordsMapAreaAndZoneString();

        bool IsLoading() const;

    protected:
        // Gamemaster whisper whitelist
        GuidList WhisperList;
        uint32 m_regenTimerCount;
        float m_powerFraction[MAX_POWERS];
        uint32 m_contestedPvPTimer;

        /*********************************************************/
        /***               BATTLEGROUND SYSTEM                 ***/
        /*********************************************************/

        /*
        this is an array of BG queues (BgTypeIDs) in which is player
        */
        struct BgBattlegroundQueueID_Rec
        {
            BattlegroundQueueTypeId bgQueueTypeId;
            uint32 invitedToInstance;
        };

        BgBattlegroundQueueID_Rec m_bgBattlegroundQueueID[PLAYER_MAX_BATTLEGROUND_QUEUES];
        BGData                    m_bgData;

        bool m_IsBGRandomWinner;

        /*********************************************************/
        /***                    QUEST SYSTEM                   ***/
        /*********************************************************/

        //We allow only one timed quest active at the same time. Below can then be simple value instead of set.
        typedef std::set<uint32> QuestSet;
        typedef std::set<uint32> SeasonalQuestSet;
        typedef std::unordered_map<uint32, SeasonalQuestSet> SeasonalEventQuestMap;
        QuestSet m_timedquests;
        QuestSet m_weeklyquests;
        QuestSet m_monthlyquests;
        SeasonalEventQuestMap m_seasonalquests;

        ObjectGuid m_divider;
        uint32 m_ingametime;

        /*********************************************************/
        /***                   LOAD SYSTEM                     ***/
        /*********************************************************/

        void _LoadActions(PreparedQueryResult result);
        void _LoadAuras(PreparedQueryResult result, uint32 timediff);
        void _LoadGlyphAuras();
        void _LoadBoundInstances(PreparedQueryResult result);
        void _LoadInventory(PreparedQueryResult result, uint32 timeDiff);
        void _LoadMailInit(PreparedQueryResult resultUnread, PreparedQueryResult resultDelivery);
        void _LoadMail();
        void _LoadMailedItems(Mail* mail);
        void _LoadQuestStatus(PreparedQueryResult result);
        void _LoadQuestStatusRewarded(PreparedQueryResult result);
        void _LoadDailyQuestStatus(PreparedQueryResult result);
        void _LoadWeeklyQuestStatus(PreparedQueryResult result);
        void _LoadMonthlyQuestStatus(PreparedQueryResult result);
        void _LoadSeasonalQuestStatus(PreparedQueryResult result);
        void _LoadRandomBGStatus(PreparedQueryResult result);
        void _LoadGroup(PreparedQueryResult result);
        void _LoadSkills(PreparedQueryResult result);
        void _LoadSpells(PreparedQueryResult result);
        void _LoadFriendList(PreparedQueryResult result);
        bool _LoadHomeBind(PreparedQueryResult result);
        void _LoadDeclinedNames(PreparedQueryResult result);
        void _LoadArenaTeamInfo(PreparedQueryResult result);
        void _LoadEquipmentSets(PreparedQueryResult result);
        void _LoadBGData(PreparedQueryResult result);
        void _LoadGlyphs(PreparedQueryResult result);
        void _LoadTalents(PreparedQueryResult result);
        void _LoadInstanceTimeRestrictions(PreparedQueryResult result);

        /*********************************************************/
        /***                   SAVE SYSTEM                     ***/
        /*********************************************************/

        void _SaveActions(SQLTransaction& trans);
        void _SaveAuras(SQLTransaction& trans);
        void _SaveInventory(SQLTransaction& trans);
        void _SaveMail(SQLTransaction& trans);
        void _SaveQuestStatus(SQLTransaction& trans);
        void _SaveDailyQuestStatus(SQLTransaction& trans);
        void _SaveWeeklyQuestStatus(SQLTransaction& trans);
        void _SaveMonthlyQuestStatus(SQLTransaction& trans);
        void _SaveSeasonalQuestStatus(SQLTransaction& trans);
        void _SaveSkills(SQLTransaction& trans);
        void _SaveSpells(SQLTransaction& trans);
        void _SaveEquipmentSets(SQLTransaction& trans);
        void _SaveBGData(SQLTransaction& trans);
        void _SaveGlyphs(SQLTransaction& trans);
        void _SaveTalents(SQLTransaction& trans);
        void _SaveStats(SQLTransaction& trans);
        void _SaveInstanceTimeRestrictions(SQLTransaction& trans);

        /*********************************************************/
        /***              ENVIRONMENTAL SYSTEM                 ***/
        /*********************************************************/
        void HandleSobering();
        void SendMirrorTimer(MirrorTimerType Type, uint32 MaxValue, uint32 CurrentValue, int32 Regen);
        void StopMirrorTimer(MirrorTimerType Type);
        void HandleDrowning(uint32 time_diff);
        int32 getMaxTimer(MirrorTimerType timer);

        /*********************************************************/
        /***                  HONOR SYSTEM                     ***/
        /*********************************************************/
        time_t m_lastHonorUpdateTime;

        void outDebugValues() const;
        ObjectGuid m_lootGuid;

        uint32 m_team;
        uint32 m_nextSave;
        time_t m_speakTime;
        uint32 m_speakCount;
        Difficulty m_dungeonDifficulty;
        Difficulty m_raidDifficulty;
        Difficulty m_raidMapDifficulty;

        uint32 m_atLoginFlags;

        Item* m_items[PLAYER_SLOTS_COUNT];
        uint32 m_currentBuybackSlot;

        std::vector<Item*> m_itemUpdateQueue;
        bool m_itemUpdateQueueBlocked;

        uint32 m_ExtraFlags;

        ObjectGuid m_comboTarget;
        int8 m_comboPoints;

        QuestStatusMap m_QuestStatus;
        QuestStatusSaveMap m_QuestStatusSave;

        RewardedQuestSet m_RewardedQuests;
        QuestStatusSaveMap m_RewardedQuestsSave;

        SkillStatusMap mSkillStatus;

        uint32 m_GuildIdInvited;
        uint32 m_ArenaTeamIdInvited;

        PlayerMails m_mail;
        PlayerSpellMap m_spells;
        PlayerTalentMap* m_talents[MAX_TALENT_SPECS];
        uint32 m_lastPotionId;                              // last used health/mana potion in combat, that block next potion use

        GlobalCooldownMgr m_GlobalCooldownMgr;

        uint8 m_activeSpec;
        uint8 m_specsCount;

        uint32 m_Glyphs[MAX_TALENT_SPECS][MAX_GLYPH_SLOT_INDEX];

        ActionButtonList m_actionButtons;

        float m_auraBaseMod[BASEMOD_END][MOD_END];
        int16 m_baseRatingValue[MAX_COMBAT_RATING];
        uint32 m_baseSpellPower;
        uint32 m_baseFeralAP;
        uint32 m_baseManaRegen;
        uint32 m_baseHealthRegen;
        int32 m_spellPenetrationItemMod;

        SpellModList m_spellMods[MAX_SPELLMOD];

        EnchantDurationList m_enchantDuration;
        ItemDurationList m_itemDuration;
        ItemDurationList m_itemSoulboundTradeable;

        void ResetTimeSync();
        void SendTimeSync();

        ObjectGuid m_resurrectGUID;
        uint32 m_resurrectMap;
        float m_resurrectX, m_resurrectY, m_resurrectZ;
        uint32 m_resurrectHealth, m_resurrectMana;

        WorldSession* m_session;

        typedef std::list<Channel*> JoinedChannelsList;
        JoinedChannelsList m_channels;

        uint8 m_cinematic;

        TradeData* m_trade;

        bool   m_DailyQuestChanged;
        bool   m_WeeklyQuestChanged;
        bool   m_MonthlyQuestChanged;
        bool   m_SeasonalQuestChanged;
        time_t m_lastDailyQuestTime;

        uint32 m_drunkTimer;
        uint32 m_weaponChangeTimer;

        uint32 m_zoneUpdateId;
        uint32 m_zoneUpdateTimer;
        uint32 m_areaUpdateId;

        uint32 m_deathTimer;
        time_t m_deathExpireTime;

        uint32 m_restTime;

        uint32 m_WeaponProficiency;
        uint32 m_ArmorProficiency;
        bool m_canParry;
        bool m_canBlock;
        bool m_canTitanGrip;
        uint8 m_swingErrorMsg;
        float m_ammoDPS;

        ////////////////////Rest System/////////////////////
        time_t time_inn_enter;
        uint32 inn_pos_mapid;
        float  inn_pos_x;
        float  inn_pos_y;
        float  inn_pos_z;
        float m_rest_bonus;
        RestType rest_type;
        ////////////////////Rest System/////////////////////
        uint32 m_resetTalentsCost;
        time_t m_resetTalentsTime;
        uint32 m_usedTalentCount;
        uint32 m_questRewardTalentCount;

        // Social
        PlayerSocial *m_social;

        // Groups
        GroupReference m_group;
        GroupReference m_originalGroup;
        Group* m_groupInvite;
        uint32 m_groupUpdateMask;
        uint64 m_auraRaidUpdateMask;
        bool m_bPassOnGroupLoot;

        // last used pet number (for BG's)
        uint32 m_lastpetnumber;

        // Player summoning
        time_t m_summon_expire;
        uint32 m_summon_mapid;
        float  m_summon_x;
        float  m_summon_y;
        float  m_summon_z;

        DeclinedName *m_declinedname;
        Runes *m_runes;
        EquipmentSets m_EquipmentSets;

        bool CanAlwaysSee(WorldObject const* obj) const override;

        bool IsAlwaysDetectableFor(WorldObject const* seer) const override;

        uint8 m_grantableLevels;

        bool m_needsZoneUpdate;

    private:
        // internal common parts for CanStore/StoreItem functions
        InventoryResult CanStoreItem_InSpecificSlot(uint8 bag, uint8 slot, ItemPosCountVec& dest, ItemTemplate const* pProto, uint32& count, bool swap, Item* pSrcItem) const;
        InventoryResult CanStoreItem_InBag(uint8 bag, ItemPosCountVec& dest, ItemTemplate const* pProto, uint32& count, bool merge, bool non_specialized, Item* pSrcItem, uint8 skip_bag, uint8 skip_slot) const;
        InventoryResult CanStoreItem_InInventorySlots(uint8 slot_begin, uint8 slot_end, ItemPosCountVec& dest, ItemTemplate const* pProto, uint32& count, bool merge, Item* pSrcItem, uint8 skip_bag, uint8 skip_slot) const;
        Item* _StoreItem(uint16 pos, Item* pItem, uint32 count, bool clone, bool update);
        Item* _LoadItem(SQLTransaction& trans, uint32 zoneId, uint32 timeDiff, Field* fields);

        GuidSet m_refundableItems;
        void SendRefundInfo(Item* item);
        void RefundItem(Item* item);

        // know currencies are not removed at any point (0 displayed)
        void AddKnownCurrency(uint32 itemId);

        void AdjustQuestReqItemCount(Quest const* quest, QuestStatusData& questStatusData);

        bool IsCanDelayTeleport() const { return m_bCanDelayTeleport; }
        void SetCanDelayTeleport(bool setting) { m_bCanDelayTeleport = setting; }
        bool IsHasDelayedTeleport() const { return m_bHasDelayedTeleport; }
        void SetDelayedTeleportFlag(bool setting) { m_bHasDelayedTeleport = setting; }
        void ScheduleDelayedOperation(uint32 operation) { if (operation < DELAYED_END) m_DelayedOperations |= operation; }

        MapReference m_mapRef;

        void UpdateCharmedAI();

        uint32 m_lastFallTime;
        float  m_lastFallZ;

        int32 m_MirrorTimer[MAX_TIMERS];
        uint8 m_MirrorTimerFlags;
        uint8 m_MirrorTimerFlagsLast;
        bool m_isInWater;

        // Current teleport data
        WorldLocation m_teleport_dest;
        uint32 m_teleport_options;
        bool mSemaphoreTeleport_Near;
        bool mSemaphoreTeleport_Far;

        uint32 m_DelayedOperations;
        bool m_bCanDelayTeleport;
        bool m_bHasDelayedTeleport;

        // Temporary removed pet cache
        uint32 m_temporaryUnsummonedPetNumber;
        uint32 m_oldpetspell;

        AchievementMgr* m_achievementMgr;
        ReputationMgr*  m_reputationMgr;

        SpellCooldowns m_spellCooldowns;

        uint32 m_ChampioningFaction;

        uint32 m_timeSyncCounter;
        uint32 m_timeSyncTimer;
        uint32 m_timeSyncClient;
        uint32 m_timeSyncServer;

        InstanceTimeMap _instanceResetTimes;
        uint32 _pendingBindId;
        uint32 _pendingBindTimer;

        uint32 _activeCheats;
};

void AddItemsSetItem(Player* player, Item* item);
void RemoveItemsSetItem(Player* player, ItemTemplate const* proto);

// "the bodies of template functions must be made available in a header file"
template <class T> T Player::ApplySpellMod(uint32 spellId, SpellModOp op, T &basevalue, Spell* spell)
{
    SpellInfo const* spellInfo = sSpellMgr->GetSpellInfo(spellId);
    if (!spellInfo)
        return 0;
    float totalmul = 1.0f;
    int32 totalflat = 0;

    // Drop charges for triggering spells instead of triggered ones
    if (m_spellModTakingSpell)
        spell = m_spellModTakingSpell;

    for (SpellModList::iterator itr = m_spellMods[op].begin(); itr != m_spellMods[op].end(); ++itr)
    {
        SpellModifier* mod = *itr;

        // Charges can be set only for mods with auras
        if (!mod->ownerAura)
            ASSERT(mod->charges == 0);

        if (!IsAffectedBySpellmod(spellInfo, mod, spell))
            continue;

        if (mod->type == SPELLMOD_FLAT)
            totalflat += mod->value;
        else if (mod->type == SPELLMOD_PCT)
        {
            // skip percent mods for null basevalue (most important for spell mods with charges)
            if (basevalue == T(0))
                continue;

            // special case (skip > 10sec spell casts for instant cast setting)
            if (mod->op == SPELLMOD_CASTING_TIME && basevalue >= T(10000) && mod->value <= -100)
                continue;

            totalmul += CalculatePct(1.0f, mod->value);
        }

        DropModCharge(mod, spell);
    }
    float diff = (float)basevalue * (totalmul - 1.0f) + (float)totalflat;
    basevalue = T((float)basevalue + diff);
    return T(diff);
}

#endif<|MERGE_RESOLUTION|>--- conflicted
+++ resolved
@@ -1219,11 +1219,7 @@
         /// Outputs an universal text which is supposed to be an action.
         void TextEmote(std::string const& text, WorldObject const* = nullptr, bool = false) override;
         /// Handles whispers from Addons and players based on sender, receiver's guid and language.
-<<<<<<< HEAD
         void Whisper(std::string const& text, Language language, Player* receiver, bool = false) override;
-=======
-        void Whisper(std::string const& text, const uint32 language, ObjectGuid receiver);
->>>>>>> 9b933b4a
 
         /*********************************************************/
         /***                    STORAGE SYSTEM                 ***/
