--- conflicted
+++ resolved
@@ -163,11 +163,7 @@
 
     bool IsTameable(bool canTameExotic) const
     {
-<<<<<<< HEAD
-        if (type != CREATURE_TYPE_BEAST || family == CREATURE_FAMILY_NONE || (type_flags & CREATURE_TYPEFLAGS_TAMEABLE) == 0)
-=======
-        if (type != CREATURE_TYPE_BEAST || family == 0 || (type_flags & CREATURE_TYPE_FLAG_TAMEABLE_PET) == 0)
->>>>>>> dc67505a
+        if (type != CREATURE_TYPE_BEAST || family == CREATURE_FAMILY_NONE || (type_flags & CREATURE_TYPE_FLAG_TAMEABLE_PET) == 0)
             return false;
 
         // if can tame exotic then can tame any tameable
