--- conflicted
+++ resolved
@@ -207,19 +207,11 @@
     else if (_owner->GetTypeId() == TYPEID_UNIT && _owner->ToCreature()->GetCharmerOrOwnerGUID())
     {
         sLog->outDebug(LOG_FILTER_GENERAL, "Pet or controlled creature (Entry: %u GUID: %u) targeting home", _owner->GetEntry(), _owner->GetGUIDLow());
-<<<<<<< HEAD
         Unit* target = _owner->ToCreature()->GetCharmerOrOwner();
         if (target)
         {
             sLog->outDebug(LOG_FILTER_GENERAL, "Following %s (GUID: %u)", target->GetTypeId() == TYPEID_PLAYER ? "player" : "creature", target->GetTypeId() == TYPEID_PLAYER ? target->GetGUIDLow() : ((Creature*)target)->GetDBTableGUIDLow());
             Mutate(new FollowMovementGenerator<Creature>(target, PET_FOLLOW_DIST, PET_FOLLOW_ANGLE), MOTION_SLOT_ACTIVE);
-=======
-        Unit* target = ((Creature*)_owner)->GetCharmerOrOwner();
-        if (target)
-        {
-            sLog->outDebug(LOG_FILTER_GENERAL, "Following %s (GUID: %u)", target->GetTypeId() == TYPEID_PLAYER ? "player" : "creature", target->GetTypeId() == TYPEID_PLAYER ? target->GetGUIDLow() : ((Creature*)target)->GetDBTableGUIDLow());
-            Mutate(new FollowMovementGenerator<Creature>(*target, PET_FOLLOW_DIST, PET_FOLLOW_ANGLE), MOTION_SLOT_ACTIVE);
->>>>>>> c9ec5b4c
         }
     }
     else
@@ -256,11 +248,7 @@
             _owner->GetGUIDLow(),
             target->GetTypeId() == TYPEID_PLAYER ? "player" : "creature",
             target->GetTypeId() == TYPEID_PLAYER ? target->GetGUIDLow() : target->ToCreature()->GetDBTableGUIDLow());
-<<<<<<< HEAD
         Mutate(new ChaseMovementGenerator<Player>(target, dist, angle), MOTION_SLOT_ACTIVE);
-=======
-        Mutate(new ChaseMovementGenerator<Player>(*target, dist, angle), MOTION_SLOT_ACTIVE);
->>>>>>> c9ec5b4c
     }
     else
     {
@@ -268,11 +256,7 @@
             _owner->GetEntry(), _owner->GetGUIDLow(),
             target->GetTypeId() == TYPEID_PLAYER ? "player" : "creature",
             target->GetTypeId() == TYPEID_PLAYER ? target->GetGUIDLow() : target->ToCreature()->GetDBTableGUIDLow());
-<<<<<<< HEAD
         Mutate(new ChaseMovementGenerator<Creature>(target, dist, angle), MOTION_SLOT_ACTIVE);
-=======
-        Mutate(new ChaseMovementGenerator<Creature>(*target, dist, angle), MOTION_SLOT_ACTIVE);
->>>>>>> c9ec5b4c
     }
 }
 
@@ -288,11 +272,7 @@
         sLog->outDebug(LOG_FILTER_GENERAL, "Player (GUID: %u) follow to %s (GUID: %u)", _owner->GetGUIDLow(),
             target->GetTypeId() == TYPEID_PLAYER ? "player" : "creature",
             target->GetTypeId() == TYPEID_PLAYER ? target->GetGUIDLow() : target->ToCreature()->GetDBTableGUIDLow());
-<<<<<<< HEAD
         Mutate(new FollowMovementGenerator<Player>(target, dist, angle), slot);
-=======
-        Mutate(new FollowMovementGenerator<Player>(*target, dist, angle), slot);
->>>>>>> c9ec5b4c
     }
     else
     {
@@ -300,11 +280,7 @@
             _owner->GetEntry(), _owner->GetGUIDLow(),
             target->GetTypeId() == TYPEID_PLAYER ? "player" : "creature",
             target->GetTypeId() == TYPEID_PLAYER ? target->GetGUIDLow() : target->ToCreature()->GetDBTableGUIDLow());
-<<<<<<< HEAD
         Mutate(new FollowMovementGenerator<Creature>(target, dist, angle), slot);
-=======
-        Mutate(new FollowMovementGenerator<Creature>(*target, dist, angle), slot);
->>>>>>> c9ec5b4c
     }
 }
 
@@ -330,13 +306,8 @@
 
     sLog->outDebug(LOG_FILTER_GENERAL, "Creature (Entry: %u) landing point (ID: %u X: %f Y: %f Z: %f)", _owner->GetEntry(), id, x, y, z);
 
-<<<<<<< HEAD
     Movement::MoveSplineInit init(_owner);
-    init.MoveTo(x,y,z);
-=======
-    Movement::MoveSplineInit init(*_owner);
     init.MoveTo(x, y, z);
->>>>>>> c9ec5b4c
     init.SetAnimation(Movement::ToGround);
     init.Launch();
     Mutate(new EffectMovementGenerator(id), MOTION_SLOT_ACTIVE);
@@ -349,13 +320,8 @@
 
     sLog->outDebug(LOG_FILTER_GENERAL, "Creature (Entry: %u) landing point (ID: %u X: %f Y: %f Z: %f)", _owner->GetEntry(), id, x, y, z);
 
-<<<<<<< HEAD
     Movement::MoveSplineInit init(_owner);
-    init.MoveTo(x,y,z);
-=======
-    Movement::MoveSplineInit init(*_owner);
     init.MoveTo(x, y, z);
->>>>>>> c9ec5b4c
     init.SetAnimation(Movement::ToFly);
     init.Launch();
     Mutate(new EffectMovementGenerator(id), MOTION_SLOT_ACTIVE);
@@ -374,15 +340,9 @@
 
     _owner->GetNearPoint(_owner, x, y, z, _owner->GetObjectSize(), dist, _owner->GetAngle(srcX, srcY) + M_PI);
 
-<<<<<<< HEAD
     Movement::MoveSplineInit init(_owner);
     init.MoveTo(x, y, z);
-    init.SetParabolic(max_height,0);
-=======
-    Movement::MoveSplineInit init(*_owner);
-    init.MoveTo(x, y, z);
     init.SetParabolic(max_height, 0);
->>>>>>> c9ec5b4c
     init.SetOrientationFixed(true);
     init.SetVelocity(speedXY);
     init.Launch();
@@ -410,15 +370,9 @@
     float moveTimeHalf = speedZ / Movement::gravity;
     float max_height = -Movement::computeFallElevation(moveTimeHalf, false, -speedZ);
 
-<<<<<<< HEAD
     Movement::MoveSplineInit init(_owner);
     init.MoveTo(x, y, z, false);
-    init.SetParabolic(max_height,0);
-=======
-    Movement::MoveSplineInit init(*_owner);
-    init.MoveTo(x, y, z);
     init.SetParabolic(max_height, 0);
->>>>>>> c9ec5b4c
     init.SetVelocity(speedXY);
     init.Launch();
     Mutate(new EffectMovementGenerator(id), MOTION_SLOT_CONTROLLED);
