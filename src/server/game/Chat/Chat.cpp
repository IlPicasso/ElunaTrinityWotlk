--- conflicted
+++ resolved
@@ -32,19 +32,15 @@
 #include "Player.h"
 #include "Realm.h"
 #include "ScriptMgr.h"
-<<<<<<< HEAD
-#include "ChatLink.h"
 #ifdef ELUNA
 #include "LuaEngine.h"
 #endif
-=======
 #include "World.h"
 
 ChatCommand::ChatCommand(char const* name, uint32 permission, bool allowConsole, pHandler handler, std::string help, std::vector<ChatCommand> childCommands /*= std::vector<ChatCommand>()*/)
     : Name(ASSERT_NOTNULL(name)), Permission(permission), AllowConsole(allowConsole), Handler(handler), Help(std::move(help)), ChildCommands(std::move(childCommands))
 {
 }
->>>>>>> 24b11a4d
 
 // Lazy loading of the command table cache from commands and the
 // ScriptMgr should be thread safe since the player commands,
