/*
* Copyright (C) 2008-2014 TrinityCore <http://www.trinitycore.org/>
* Copyright (C) 2005-2009 MaNGOS <http://getmangos.com/>
*
* This program is free software; you can redistribute it and/or modify it
* under the terms of the GNU General Public License as published by the
* Free Software Foundation; either version 2 of the License, or (at your
* option) any later version.
*
* This program is distributed in the hope that it will be useful, but WITHOUT
* ANY WARRANTY; without even the implied warranty of MERCHANTABILITY or
* FITNESS FOR A PARTICULAR PURPOSE. See the GNU General Public License for
* more details.
*
* You should have received a copy of the GNU General Public License along
* with this program. If not, see <http://www.gnu.org/licenses/>.
*/

#include "WorldSocket.h"
#include "BigNumber.h"
#include "Opcodes.h"
#include "Player.h"
#include "ScriptMgr.h"
#include "SHA1.h"
#include "PacketLog.h"
<<<<<<< HEAD
#ifdef ELUNA
#include "LuaEngine.h"
#endif
=======
#include <memory>
>>>>>>> 5e8277e9

using boost::asio::ip::tcp;

WorldSocket::WorldSocket(tcp::socket&& socket)
    : Socket(std::move(socket), sizeof(ClientPktHeader)), _authSeed(rand32()), _OverSpeedPings(0), _worldSession(nullptr)
{
}

void WorldSocket::Start()
{
    sScriptMgr->OnSocketOpen(shared_from_this());
    AsyncReadHeader();
    HandleSendAuthSession();
}

void WorldSocket::HandleSendAuthSession()
{
    WorldPacket packet(SMSG_AUTH_CHALLENGE, 37);
    packet << uint32(1);                                    // 1...31
    packet << uint32(_authSeed);

    BigNumber seed1;
    seed1.SetRand(16 * 8);
    packet.append(seed1.AsByteArray(16).get(), 16);               // new encryption seeds

    BigNumber seed2;
    seed2.SetRand(16 * 8);
    packet.append(seed2.AsByteArray(16).get(), 16);               // new encryption seeds

    AsyncWrite(packet);
}

void WorldSocket::ReadHeaderHandler()
{
    _authCrypt.DecryptRecv(GetHeaderBuffer(), sizeof(ClientPktHeader));

    ClientPktHeader* header = reinterpret_cast<ClientPktHeader*>(GetHeaderBuffer());
    EndianConvertReverse(header->size);
    EndianConvert(header->cmd);

    if (!header->IsValid())
    {
        if (_worldSession)
        {
            Player* player = _worldSession->GetPlayer();
            TC_LOG_ERROR("network", "WorldSocket::ReadHeaderHandler(): client (account: %u, char [GUID: %u, name: %s]) sent malformed packet (size: %hu, cmd: %u)",
                _worldSession->GetAccountId(), player ? player->GetGUIDLow() : 0, player ? player->GetName().c_str() : "<none>", header->size, header->cmd);
        }
        else
            TC_LOG_ERROR("network", "WorldSocket::ReadHeaderHandler(): client %s sent malformed packet (size: %hu, cmd: %u)",
                GetRemoteIpAddress().to_string().c_str(), header->size, header->cmd);

        CloseSocket();
        return;
    }

    AsyncReadData(header->size - sizeof(header->cmd));
}

void WorldSocket::ReadDataHandler()
{
    ClientPktHeader* header = reinterpret_cast<ClientPktHeader*>(GetHeaderBuffer());

    uint16 opcode = uint16(header->cmd);

    std::string opcodeName = GetOpcodeNameForLogging(opcode);

    WorldPacket packet(opcode, MoveData());

    if (sPacketLog->CanLogPacket())
        sPacketLog->LogPacket(packet, CLIENT_TO_SERVER, GetRemoteIpAddress(), GetRemotePort());

    TC_LOG_TRACE("network.opcode", "C->S: %s %s", (_worldSession ? _worldSession->GetPlayerInfo() : GetRemoteIpAddress().to_string()).c_str(), opcodeName.c_str());

    switch (opcode)
    {
        case CMSG_PING:
            HandlePing(packet);
            break;
        case CMSG_AUTH_SESSION:
            if (_worldSession)
            {
                TC_LOG_ERROR("network", "WorldSocket::ProcessIncoming: received duplicate CMSG_AUTH_SESSION from %s", _worldSession->GetPlayerInfo().c_str());
                break;
            }

<<<<<<< HEAD
                sScriptMgr->OnPacketReceive(shared_from_this(), packet);
#ifdef ELUNA
                if (!sEluna->OnPacketReceive(_worldSession, packet))
                    break;
#endif
                HandleAuthSession(packet);
                break;
            case CMSG_KEEP_ALIVE:
                TC_LOG_DEBUG("network", "%s", opcodeName.c_str());
                sScriptMgr->OnPacketReceive(shared_from_this(), packet);
#ifdef ELUNA
                if (!sEluna->OnPacketReceive(_worldSession, packet))
                    break;
#endif
                break;
            default:
=======
            HandleAuthSession(packet);
            break;
        case CMSG_KEEP_ALIVE:
            TC_LOG_DEBUG("network", "%s", opcodeName.c_str());
            sScriptMgr->OnPacketReceive(_worldSession, packet);
            break;
        default:
        {
            if (!_worldSession)
>>>>>>> 5e8277e9
            {
                TC_LOG_ERROR("network.opcode", "ProcessIncoming: Client not authed opcode = %u", uint32(opcode));
                CloseSocket();
                return;
            }

            // Our Idle timer will reset on any non PING opcodes.
            // Catches people idling on the login screen and any lingering ingame connections.
            _worldSession->ResetTimeOutTime();

            // Copy the packet to the heap before enqueuing
            _worldSession->QueuePacket(new WorldPacket(std::move(packet)));
            break;
        }
    }

    AsyncReadHeader();
}

void WorldSocket::AsyncWrite(WorldPacket& packet)
{
<<<<<<< HEAD
#ifdef ELUNA
    if (!sEluna->OnPacketSend(_worldSession, packet))
        return;
#endif
=======
    if (!IsOpen())
        return;
>>>>>>> 5e8277e9

    if (sPacketLog->CanLogPacket())
        sPacketLog->LogPacket(packet, SERVER_TO_CLIENT, GetRemoteIpAddress(), GetRemotePort());

    TC_LOG_TRACE("network.opcode", "S->C: %s %s", (_worldSession ? _worldSession->GetPlayerInfo() : GetRemoteIpAddress().to_string()).c_str(), GetOpcodeNameForLogging(packet.GetOpcode()).c_str());

    ServerPktHeader header(packet.size() + 2, packet.GetOpcode());

    std::lock_guard<std::mutex> guard(_writeLock);

    bool needsWriteStart = _writeQueue.empty();
    _authCrypt.EncryptSend(header.header, header.getHeaderLength());

    _writeQueue.emplace(header, packet);

    if (needsWriteStart)
        AsyncWrite(_writeQueue.front());
}

void WorldSocket::HandleAuthSession(WorldPacket& recvPacket)
{
    uint8 digest[20];
    uint32 clientSeed;
    uint8 security;
    uint32 id;
    LocaleConstant locale;
    std::string account;
    SHA1Hash sha;
    uint32 clientBuild;
    uint32 serverId, loginServerType, region, battlegroup, realmIndex;
    uint64 unk4;
    WorldPacket packet, SendAddonPacked;
    BigNumber k;
    bool wardenActive = sWorld->getBoolConfig(CONFIG_WARDEN_ENABLED);

    // Read the content of the packet
    recvPacket >> clientBuild;
    recvPacket >> serverId;                 // Used for GRUNT only
    recvPacket >> account;
    recvPacket >> loginServerType;          // 0 GRUNT, 1 Battle.net
    recvPacket >> clientSeed;
    recvPacket >> region >> battlegroup;    // Used for Battle.net only
    recvPacket >> realmIndex;               // realmId from auth_database.realmlist table
    recvPacket >> unk4;
    recvPacket.read(digest, 20);

    TC_LOG_INFO("network", "WorldSocket::HandleAuthSession: client %u, serverId %u, account %s, loginServerType %u, clientseed %u, realmIndex %u",
        clientBuild,
        serverId,
        account.c_str(),
        loginServerType,
        clientSeed,
        realmIndex);

    // Get the account information from the auth database
    //         0           1        2       3          4         5       6          7   8
    // SELECT id, sessionkey, last_ip, locked, expansion, mutetime, locale, recruiter, os FROM account WHERE username = ?
    PreparedStatement* stmt = LoginDatabase.GetPreparedStatement(LOGIN_SEL_ACCOUNT_INFO_BY_NAME);

    stmt->setString(0, account);

    PreparedQueryResult result = LoginDatabase.Query(stmt);

    // Stop if the account is not found
    if (!result)
    {
        // We can not log here, as we do not know the account. Thus, no accountId.
        SendAuthResponseError(AUTH_UNKNOWN_ACCOUNT);
        TC_LOG_ERROR("network", "WorldSocket::HandleAuthSession: Sent Auth Response (unknown account).");
        DelayedCloseSocket();
        return;
    }

    Field* fields = result->Fetch();

    uint8 expansion = fields[4].GetUInt8();
    uint32 world_expansion = sWorld->getIntConfig(CONFIG_EXPANSION);
    if (expansion > world_expansion)
        expansion = world_expansion;

    // For hook purposes, we get Remoteaddress at this point.
    std::string address = GetRemoteIpAddress().to_string();

    // As we don't know if attempted login process by ip works, we update last_attempt_ip right away
    stmt = LoginDatabase.GetPreparedStatement(LOGIN_UPD_LAST_ATTEMPT_IP);

    stmt->setString(0, address);
    stmt->setString(1, account);

    LoginDatabase.Execute(stmt);
    // This also allows to check for possible "hack" attempts on account

    // id has to be fetched at this point, so that first actual account response that fails can be logged
    id = fields[0].GetUInt32();

    k.SetHexStr(fields[1].GetCString());

    // even if auth credentials are bad, try using the session key we have - client cannot read auth response error without it
    _authCrypt.Init(&k);

    // First reject the connection if packet contains invalid data or realm state doesn't allow logging in
    if (sWorld->IsClosed())
    {
        SendAuthResponseError(AUTH_REJECT);
        TC_LOG_ERROR("network", "WorldSocket::HandleAuthSession: World closed, denying client (%s).", GetRemoteIpAddress().to_string().c_str());
        DelayedCloseSocket();
        return;
    }

    if (realmIndex != realmID)
    {
        SendAuthResponseError(REALM_LIST_REALM_NOT_FOUND);
        TC_LOG_ERROR("network", "WorldSocket::HandleAuthSession: Sent Auth Response (bad realm).");
        DelayedCloseSocket();
        return;
    }

    std::string os = fields[8].GetString();

    // Must be done before WorldSession is created
    if (wardenActive && os != "Win" && os != "OSX")
    {
        SendAuthResponseError(AUTH_REJECT);
        TC_LOG_ERROR("network", "WorldSocket::HandleAuthSession: Client %s attempted to log in using invalid client OS (%s).", address.c_str(), os.c_str());
        DelayedCloseSocket();
        return;
    }

    // Check that Key and account name are the same on client and server
    uint32 t = 0;

    sha.UpdateData(account);
    sha.UpdateData((uint8*)&t, 4);
    sha.UpdateData((uint8*)&clientSeed, 4);
    sha.UpdateData((uint8*)&_authSeed, 4);
    sha.UpdateBigNumbers(&k, NULL);
    sha.Finalize();

    if (memcmp(sha.GetDigest(), digest, 20))
    {
        SendAuthResponseError(AUTH_FAILED);
        TC_LOG_ERROR("network", "WorldSocket::HandleAuthSession: Authentication failed for account: %u ('%s') address: %s", id, account.c_str(), address.c_str());
        DelayedCloseSocket();
        return;
    }

    ///- Re-check ip locking (same check as in auth).
    if (fields[3].GetUInt8() == 1) // if ip is locked
    {
        if (strcmp(fields[2].GetCString(), address.c_str()))
        {
            SendAuthResponseError(AUTH_FAILED);
            TC_LOG_DEBUG("network", "WorldSocket::HandleAuthSession: Sent Auth Response (Account IP differs. Original IP: %s, new IP: %s).", fields[2].GetCString(), address.c_str());
            // We could log on hook only instead of an additional db log, however action logger is config based. Better keep DB logging as well
            sScriptMgr->OnFailedAccountLogin(id);
            DelayedCloseSocket();
            return;
        }
    }

    int64 mutetime = fields[5].GetInt64();
    //! Negative mutetime indicates amount of seconds to be muted effective on next login - which is now.
    if (mutetime < 0)
    {
        mutetime = time(NULL) + llabs(mutetime);

        PreparedStatement* stmt = LoginDatabase.GetPreparedStatement(LOGIN_UPD_MUTE_TIME_LOGIN);

        stmt->setInt64(0, mutetime);
        stmt->setUInt32(1, id);

        LoginDatabase.Execute(stmt);
    }

    locale = LocaleConstant(fields[6].GetUInt8());
    if (locale >= TOTAL_LOCALES)
        locale = LOCALE_enUS;

    uint32 recruiter = fields[7].GetUInt32();
    // Checks gmlevel per Realm
    stmt = LoginDatabase.GetPreparedStatement(LOGIN_GET_GMLEVEL_BY_REALMID);

    stmt->setUInt32(0, id);
    stmt->setInt32(1, int32(realmID));

    result = LoginDatabase.Query(stmt);

    if (!result)
        security = 0;
    else
    {
        fields = result->Fetch();
        security = fields[0].GetUInt8();
    }

    // Re-check account ban (same check as in auth)
    stmt = LoginDatabase.GetPreparedStatement(LOGIN_SEL_BANS);

    stmt->setUInt32(0, id);
    stmt->setString(1, address);

    PreparedQueryResult banresult = LoginDatabase.Query(stmt);

    if (banresult) // if account banned
    {
        SendAuthResponseError(AUTH_BANNED);
        TC_LOG_ERROR("network", "WorldSocket::HandleAuthSession: Sent Auth Response (Account banned).");
        sScriptMgr->OnFailedAccountLogin(id);
        DelayedCloseSocket();
        return;
    }

    // Check locked state for server
    AccountTypes allowedAccountType = sWorld->GetPlayerSecurityLimit();
    TC_LOG_DEBUG("network", "Allowed Level: %u Player Level %u", allowedAccountType, AccountTypes(security));
    if (allowedAccountType > SEC_PLAYER && AccountTypes(security) < allowedAccountType)
    {
        SendAuthResponseError(AUTH_UNAVAILABLE);
        TC_LOG_INFO("network", "WorldSocket::HandleAuthSession: User tries to login but his security level is not enough");
        sScriptMgr->OnFailedAccountLogin(id);
        DelayedCloseSocket();
        return;
    }

    TC_LOG_DEBUG("network", "WorldSocket::HandleAuthSession: Client '%s' authenticated successfully from %s.",
        account.c_str(),
        address.c_str());

    // Check if this user is by any chance a recruiter
    stmt = LoginDatabase.GetPreparedStatement(LOGIN_SEL_ACCOUNT_RECRUITER);

    stmt->setUInt32(0, id);

    result = LoginDatabase.Query(stmt);

    bool isRecruiter = false;
    if (result)
        isRecruiter = true;

    // Update the last_ip in the database as it was successful for login
    stmt = LoginDatabase.GetPreparedStatement(LOGIN_UPD_LAST_IP);

    stmt->setString(0, address);
    stmt->setString(1, account);

    LoginDatabase.Execute(stmt);

    // At this point, we can safely hook a successful login
    sScriptMgr->OnAccountLogin(id);

    _worldSession = new WorldSession(id, shared_from_this(), AccountTypes(security), expansion, mutetime, locale, recruiter, isRecruiter);
    _worldSession->LoadGlobalAccountData();
    _worldSession->LoadTutorialsData();
    _worldSession->ReadAddonsInfo(recvPacket);
    _worldSession->LoadPermissions();

    // Initialize Warden system only if it is enabled by config
    if (wardenActive)
        _worldSession->InitWarden(&k, os);

    sWorld->AddSession(_worldSession);
}

void WorldSocket::SendAuthResponseError(uint8 code)
{
    WorldPacket packet(SMSG_AUTH_RESPONSE, 1);
    packet << uint8(code);

    AsyncWrite(packet);
}

void WorldSocket::HandlePing(WorldPacket& recvPacket)
{
    uint32 ping;
    uint32 latency;

    // Get the ping packet content
    recvPacket >> ping;
    recvPacket >> latency;

    if (_LastPingTime == steady_clock::time_point())
    {
        _LastPingTime = steady_clock::now();
    }
    else
    {
        steady_clock::time_point now = steady_clock::now();

        steady_clock::duration diff = now - _LastPingTime;

        _LastPingTime = now;

        if (diff < seconds(27))
        {
            ++_OverSpeedPings;

            uint32 maxAllowed = sWorld->getIntConfig(CONFIG_MAX_OVERSPEED_PINGS);

            if (maxAllowed && _OverSpeedPings > maxAllowed)
            {
                if (_worldSession && !_worldSession->HasPermission(rbac::RBAC_PERM_SKIP_CHECK_OVERSPEED_PING))
                {
                    TC_LOG_ERROR("network", "WorldSocket::HandlePing: %s kicked for over-speed pings (address: %s)",
                        _worldSession->GetPlayerInfo().c_str(), GetRemoteIpAddress().to_string().c_str());

                    CloseSocket();
                    return;
                }
            }
        }
        else
            _OverSpeedPings = 0;
    }

    if (_worldSession)
    {
        _worldSession->SetLatency(latency);
        _worldSession->ResetClientTimeDelay();
    }
    else
    {
        TC_LOG_ERROR("network", "WorldSocket::HandlePing: peer sent CMSG_PING, but is not authenticated or got recently kicked, address = %s", GetRemoteIpAddress().to_string().c_str());

        CloseSocket();
        return;
    }

    WorldPacket packet(SMSG_PONG, 4);
    packet << ping;
    return AsyncWrite(packet);
}

void WorldSocket::CloseSocket()
{
    sScriptMgr->OnSocketClose(shared_from_this());

    Socket::CloseSocket();
}<|MERGE_RESOLUTION|>--- conflicted
+++ resolved
@@ -23,13 +23,10 @@
 #include "ScriptMgr.h"
 #include "SHA1.h"
 #include "PacketLog.h"
-<<<<<<< HEAD
 #ifdef ELUNA
 #include "LuaEngine.h"
 #endif
-=======
 #include <memory>
->>>>>>> 5e8277e9
 
 using boost::asio::ip::tcp;
 
@@ -116,34 +113,19 @@
                 break;
             }
 
-<<<<<<< HEAD
-                sScriptMgr->OnPacketReceive(shared_from_this(), packet);
-#ifdef ELUNA
-                if (!sEluna->OnPacketReceive(_worldSession, packet))
-                    break;
-#endif
-                HandleAuthSession(packet);
-                break;
-            case CMSG_KEEP_ALIVE:
-                TC_LOG_DEBUG("network", "%s", opcodeName.c_str());
-                sScriptMgr->OnPacketReceive(shared_from_this(), packet);
-#ifdef ELUNA
-                if (!sEluna->OnPacketReceive(_worldSession, packet))
-                    break;
-#endif
-                break;
-            default:
-=======
             HandleAuthSession(packet);
             break;
         case CMSG_KEEP_ALIVE:
             TC_LOG_DEBUG("network", "%s", opcodeName.c_str());
             sScriptMgr->OnPacketReceive(_worldSession, packet);
+#ifdef ELUNA
+            if (!sEluna->OnPacketReceive(_worldSession, packet))
+                break;
+#endif
             break;
         default:
         {
             if (!_worldSession)
->>>>>>> 5e8277e9
             {
                 TC_LOG_ERROR("network.opcode", "ProcessIncoming: Client not authed opcode = %u", uint32(opcode));
                 CloseSocket();
@@ -165,15 +147,8 @@
 
 void WorldSocket::AsyncWrite(WorldPacket& packet)
 {
-<<<<<<< HEAD
-#ifdef ELUNA
-    if (!sEluna->OnPacketSend(_worldSession, packet))
-        return;
-#endif
-=======
     if (!IsOpen())
         return;
->>>>>>> 5e8277e9
 
     if (sPacketLog->CanLogPacket())
         sPacketLog->LogPacket(packet, SERVER_TO_CLIENT, GetRemoteIpAddress(), GetRemotePort());
