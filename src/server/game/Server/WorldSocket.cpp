--- conflicted
+++ resolved
@@ -179,16 +179,7 @@
             HandleAuthSession(packet);
             break;
         case CMSG_KEEP_ALIVE:
-<<<<<<< HEAD
-            TC_LOG_DEBUG("network", "%s", GetOpcodeNameForLogging(opcode).c_str());
-            sScriptMgr->OnPacketReceive(_worldSession, packet);
-#ifdef ELUNA
-            if (!sEluna->OnPacketReceive(_worldSession, packet))
-                break;
-#endif
-=======
             LogOpcodeText(opcode, sessionGuard);
->>>>>>> 78d2f934
             break;
         default:
         {
