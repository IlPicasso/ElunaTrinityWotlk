/*
 * Copyright (C) 2008-2016 TrinityCore <http://www.trinitycore.org/>
 * Copyright (C) 2005-2009 MaNGOS <http://getmangos.com/>
 *
 * This program is free software; you can redistribute it and/or modify it
 * under the terms of the GNU General Public License as published by the
 * Free Software Foundation; either version 2 of the License, or (at your
 * option) any later version.
 *
 * This program is distributed in the hope that it will be useful, but WITHOUT
 * ANY WARRANTY; without even the implied warranty of MERCHANTABILITY or
 * FITNESS FOR A PARTICULAR PURPOSE. See the GNU General Public License for
 * more details.
 *
 * You should have received a copy of the GNU General Public License along
 * with this program. If not, see <http://www.gnu.org/licenses/>.
 */

/** \file
    \ingroup u2w
*/

#include "WorldSocket.h"
#include "Config.h"
#include "Common.h"
#include "DatabaseEnv.h"
#include "AccountMgr.h"
#include "Log.h"
#include "Opcodes.h"
#include "WorldPacket.h"
#include "WorldSession.h"
#include "Player.h"
#include "Vehicle.h"
#include "ObjectMgr.h"
#include "GuildMgr.h"
#include "Group.h"
#include "Guild.h"
#include "World.h"
#include "BattlegroundMgr.h"
#include "OutdoorPvPMgr.h"
#include "SocialMgr.h"
#include "ScriptMgr.h"
#include "WardenWin.h"
#ifdef ELUNA
#include "LuaEngine.h"
#endif
#include "MoveSpline.h"
#include "WardenMac.h"

#include <zlib.h>

namespace {

std::string const DefaultPlayerName = "<none>";

} // namespace

bool MapSessionFilter::Process(WorldPacket* packet)
{
    OpcodeHandler const& opHandle = opcodeTable[packet->GetOpcode()];

    //let's check if our opcode can be really processed in Map::Update()
    if (opHandle.packetProcessing == PROCESS_INPLACE)
        return true;

    //we do not process thread-unsafe packets
    if (opHandle.packetProcessing == PROCESS_THREADUNSAFE)
        return false;

    Player* player = m_pSession->GetPlayer();
    if (!player)
        return false;

    //in Map::Update() we do not process packets where player is not in world!
    return player->IsInWorld();
}

//we should process ALL packets when player is not in world/logged in
//OR packet handler is not thread-safe!
bool WorldSessionFilter::Process(WorldPacket* packet)
{
    OpcodeHandler const& opHandle = opcodeTable[packet->GetOpcode()];
    //check if packet handler is supposed to be safe
    if (opHandle.packetProcessing == PROCESS_INPLACE)
        return true;

    //thread-unsafe packets should be processed in World::UpdateSessions()
    if (opHandle.packetProcessing == PROCESS_THREADUNSAFE)
        return true;

    //no player attached? -> our client! ^^
    Player* player = m_pSession->GetPlayer();
    if (!player)
        return true;

    //lets process all packets for non-in-the-world player
    return (player->IsInWorld() == false);
}

/// WorldSession constructor
WorldSession::WorldSession(uint32 id, std::string&& name, std::shared_ptr<WorldSocket> sock, AccountTypes sec, uint8 expansion, time_t mute_time, LocaleConstant locale, uint32 recruiter, bool isARecruiter):
    m_muteTime(mute_time),
    m_timeOutTime(0),
    AntiDOS(this),
    m_GUIDLow(0),
    _player(NULL),
    m_Socket(sock),
    _security(sec),
    _accountId(id),
    _accountName(std::move(name)),
    m_expansion(expansion),
    _warden(NULL),
    _logoutTime(0),
    m_inQueue(false),
    m_playerLoading(false),
    m_playerLogout(false),
    m_playerRecentlyLogout(false),
    m_playerSave(false),
    m_sessionDbcLocale(sWorld->GetAvailableDbcLocale(locale)),
    m_sessionDbLocaleIndex(locale),
    m_latency(0),
    m_clientTimeDelay(0),
    m_TutorialsChanged(false),
    recruiterId(recruiter),
    isRecruiter(isARecruiter),
    _RBACData(NULL),
    expireTime(60000), // 1 min after socket loss, session is deleted
    forceExit(false),
    m_currentBankerGUID()
{
    memset(m_Tutorials, 0, sizeof(m_Tutorials));

    if (sock)
    {
        m_Address = sock->GetRemoteIpAddress().to_string();
        ResetTimeOutTime();
        LoginDatabase.PExecute("UPDATE account SET online = 1 WHERE id = %u;", GetAccountId());     // One-time query
    }

    InitializeQueryCallbackParameters();
}

/// WorldSession destructor
WorldSession::~WorldSession()
{
    ///- unload player if not unloaded
    if (_player)
        LogoutPlayer (true);

    /// - If have unclosed socket, close it
    if (m_Socket)
    {
        m_Socket->CloseSocket();
        m_Socket = nullptr;
    }

    delete _warden;
    delete _RBACData;

    ///- empty incoming packet queue
    WorldPacket* packet = NULL;
    while (_recvQueue.next(packet))
        delete packet;

    LoginDatabase.PExecute("UPDATE account SET online = 0 WHERE id = %u;", GetAccountId());     // One-time query
}

std::string const & WorldSession::GetPlayerName() const
{
    return _player != NULL ? _player->GetName() : DefaultPlayerName;
}

std::string WorldSession::GetPlayerInfo() const
{
    std::ostringstream ss;

    ss << "[Player: ";
    if (!m_playerLoading && _player)
        ss << _player->GetName() << ' ' << _player->GetGUID().ToString() << ", ";

    ss << "Account: " << GetAccountId() << "]";

    return ss.str();
}

/// Get player guid if available. Use for logging purposes only
ObjectGuid::LowType WorldSession::GetGUIDLow() const
{
    return GetPlayer() ? GetPlayer()->GetGUID().GetCounter() : 0;
}

/// Send a packet to the client
void WorldSession::SendPacket(WorldPacket const* packet)
{
    if (!m_Socket)
        return;

#ifdef TRINITY_DEBUG
    // Code for network use statistic
    static uint64 sendPacketCount = 0;
    static uint64 sendPacketBytes = 0;

    static time_t firstTime = time(NULL);
    static time_t lastTime = firstTime;                     // next 60 secs start time

    static uint64 sendLastPacketCount = 0;
    static uint64 sendLastPacketBytes = 0;

    time_t cur_time = time(NULL);

    if ((cur_time - lastTime) < 60)
    {
        sendPacketCount+=1;
        sendPacketBytes+=packet->size();

        sendLastPacketCount+=1;
        sendLastPacketBytes+=packet->size();
    }
    else
    {
        uint64 minTime = uint64(cur_time - lastTime);
        uint64 fullTime = uint64(lastTime - firstTime);
        TC_LOG_DEBUG("misc", "Send all time packets count: " UI64FMTD " bytes: " UI64FMTD " avr.count/sec: %f avr.bytes/sec: %f time: %u", sendPacketCount, sendPacketBytes, float(sendPacketCount)/fullTime, float(sendPacketBytes)/fullTime, uint32(fullTime));
        TC_LOG_DEBUG("misc", "Send last min packets count: " UI64FMTD " bytes: " UI64FMTD " avr.count/sec: %f avr.bytes/sec: %f", sendLastPacketCount, sendLastPacketBytes, float(sendLastPacketCount)/minTime, float(sendLastPacketBytes)/minTime);

        lastTime = cur_time;
        sendLastPacketCount = 1;
        sendLastPacketBytes = packet->wpos();               // wpos is real written size
    }
#endif                                                      // !TRINITY_DEBUG

    sScriptMgr->OnPacketSend(this, *packet);

#ifdef ELUNA
    if (!sEluna->OnPacketSend(this, *packet))
        return;
#endif

    TC_LOG_TRACE("network.opcode", "S->C: %s %s", GetPlayerInfo().c_str(), GetOpcodeNameForLogging(packet->GetOpcode()).c_str());
    m_Socket->SendPacket(*packet);
}

/// Add an incoming packet to the queue
void WorldSession::QueuePacket(WorldPacket* new_packet)
{
    _recvQueue.add(new_packet);
}

/// Logging helper for unexpected opcodes
void WorldSession::LogUnexpectedOpcode(WorldPacket* packet, const char* status, const char *reason)
{
    TC_LOG_ERROR("network.opcode", "Received unexpected opcode %s Status: %s Reason: %s from %s",
        GetOpcodeNameForLogging(packet->GetOpcode()).c_str(), status, reason, GetPlayerInfo().c_str());
}

/// Logging helper for unexpected opcodes
void WorldSession::LogUnprocessedTail(WorldPacket* packet)
{
    if (!sLog->ShouldLog("network.opcode", LOG_LEVEL_TRACE) || packet->rpos() >= packet->wpos())
        return;

    TC_LOG_TRACE("network.opcode", "Unprocessed tail data (read stop at %u from %u) Opcode %s from %s",
        uint32(packet->rpos()), uint32(packet->wpos()), GetOpcodeNameForLogging(packet->GetOpcode()).c_str(), GetPlayerInfo().c_str());
    packet->print_storage();
}

/// Update the WorldSession (triggered by World update)
bool WorldSession::Update(uint32 diff, PacketFilter& updater)
{
    /// Update Timeout timer.
    UpdateTimeOutTime(diff);

    ///- Before we process anything:
    /// If necessary, kick the player from the character select screen
    if (IsConnectionIdle())
        m_Socket->CloseSocket();

    ///- Retrieve packets from the receive queue and call the appropriate handlers
    /// not process packets if socket already closed
    WorldPacket* packet = NULL;
    //! Delete packet after processing by default
    bool deletePacket = true;
    std::vector<WorldPacket*> requeuePackets;
    uint32 processedPackets = 0;
    time_t currentTime = time(NULL);

    while (m_Socket && _recvQueue.next(packet, updater))
    {
        OpcodeHandler const& opHandle = opcodeTable[packet->GetOpcode()];
        try
        {
            switch (opHandle.status)
            {
<<<<<<< HEAD
                switch (opHandle.status)
                {
                    case STATUS_LOGGEDIN:
                        if (!_player)
                        {
                            // skip STATUS_LOGGEDIN opcode unexpected errors if player logout sometime ago - this can be network lag delayed packets
                            //! If player didn't log out a while ago, it means packets are being sent while the server does not recognize
                            //! the client to be in world yet. We will re-add the packets to the bottom of the queue and process them later.
                            if (!m_playerRecentlyLogout)
                            {
                                //! Prevent infinite loop
                                if (!firstDelayedPacket)
                                    firstDelayedPacket = packet;
                                //! Because checking a bool is faster than reallocating memory
                                deletePacket = false;
                                QueuePacket(packet);
                                //! Log
                                TC_LOG_DEBUG("network", "Re-enqueueing packet with opcode %s with with status STATUS_LOGGEDIN. "
                                    "Player is currently not in world yet.", GetOpcodeNameForLogging(packet->GetOpcode()).c_str());
                            }
                        }
                        else if (_player->IsInWorld() && AntiDOS.EvaluateOpcode(*packet, currentTime))
                        {
                            sScriptMgr->OnPacketReceive(this, *packet);
#ifdef ELUNA
                            if (!sEluna->OnPacketReceive(this, *packet))
                                break;
#endif
                            (this->*opHandle.handler)(*packet);
                            LogUnprocessedTail(packet);
                        }
                        // lag can cause STATUS_LOGGEDIN opcodes to arrive after the player started a transfer
                        break;
                    case STATUS_LOGGEDIN_OR_RECENTLY_LOGGOUT:
                        if (!_player && !m_playerRecentlyLogout && !m_playerLogout) // There's a short delay between _player = null and m_playerRecentlyLogout = true during logout
                            LogUnexpectedOpcode(packet, "STATUS_LOGGEDIN_OR_RECENTLY_LOGGOUT",
                                "the player has not logged in yet and not recently logout");
                        else if (AntiDOS.EvaluateOpcode(*packet, currentTime))
                        {
                            // not expected _player or must checked in packet handler
                            sScriptMgr->OnPacketReceive(this, *packet);
#ifdef ELUNA
                            if (!sEluna->OnPacketReceive(this, *packet))
                                break;
#endif
                            (this->*opHandle.handler)(*packet);
                            LogUnprocessedTail(packet);
                        }
                        break;
                    case STATUS_TRANSFER:
                        if (!_player)
                            LogUnexpectedOpcode(packet, "STATUS_TRANSFER", "the player has not logged in yet");
                        else if (_player->IsInWorld())
                            LogUnexpectedOpcode(packet, "STATUS_TRANSFER", "the player is still in world");
                        else if (AntiDOS.EvaluateOpcode(*packet, currentTime))
                        {
                            sScriptMgr->OnPacketReceive(this, *packet);
#ifdef ELUNA
                            if (!sEluna->OnPacketReceive(this, *packet))
                                break;
#endif
                            (this->*opHandle.handler)(*packet);
                            LogUnprocessedTail(packet);
                        }
                        break;
                    case STATUS_AUTHED:
                        // prevent cheating with skip queue wait
                        if (m_inQueue)
=======
                case STATUS_LOGGEDIN:
                    if (!_player)
                    {
                        // skip STATUS_LOGGEDIN opcode unexpected errors if player logout sometime ago - this can be network lag delayed packets
                        //! If player didn't log out a while ago, it means packets are being sent while the server does not recognize
                        //! the client to be in world yet. We will re-add the packets to the bottom of the queue and process them later.
                        if (!m_playerRecentlyLogout)
>>>>>>> 9a01b47d
                        {
                            requeuePackets.push_back(packet);
                            deletePacket = false;
                            TC_LOG_DEBUG("network", "Re-enqueueing packet with opcode %s with with status STATUS_LOGGEDIN. "
                                "Player is currently not in world yet.", GetOpcodeNameForLogging(packet->GetOpcode()).c_str());
                        }
<<<<<<< HEAD

                        // some auth opcodes can be recieved before STATUS_LOGGEDIN_OR_RECENTLY_LOGGOUT opcodes
                        // however when we recieve CMSG_CHAR_ENUM we are surely no longer during the logout process.
                        if (packet->GetOpcode() == CMSG_CHAR_ENUM)
                            m_playerRecentlyLogout = false;

                        if (AntiDOS.EvaluateOpcode(*packet, currentTime))
                        {
                            sScriptMgr->OnPacketReceive(this, *packet);
#ifdef ELUNA
                            if (!sEluna->OnPacketReceive(this, *packet))
                                break;
#endif
                            (this->*opHandle.handler)(*packet);
                            LogUnprocessedTail(packet);
                        }
                        break;
                    case STATUS_NEVER:
                        TC_LOG_ERROR("network.opcode", "Received not allowed opcode %s from %s", GetOpcodeNameForLogging(packet->GetOpcode()).c_str()
                            , GetPlayerInfo().c_str());
                        break;
                    case STATUS_UNHANDLED:
                        TC_LOG_DEBUG("network.opcode", "Received not handled opcode %s from %s", GetOpcodeNameForLogging(packet->GetOpcode()).c_str()
                            , GetPlayerInfo().c_str());
=======
                    }
                    else if (_player->IsInWorld() && AntiDOS.EvaluateOpcode(*packet, currentTime))
                    {
                        sScriptMgr->OnPacketReceive(this, *packet);
                        (this->*opHandle.handler)(*packet);
                        LogUnprocessedTail(packet);
                    }
                    // lag can cause STATUS_LOGGEDIN opcodes to arrive after the player started a transfer
                    break;
                case STATUS_LOGGEDIN_OR_RECENTLY_LOGGOUT:
                    if (!_player && !m_playerRecentlyLogout && !m_playerLogout) // There's a short delay between _player = null and m_playerRecentlyLogout = true during logout
                        LogUnexpectedOpcode(packet, "STATUS_LOGGEDIN_OR_RECENTLY_LOGGOUT",
                            "the player has not logged in yet and not recently logout");
                    else if (AntiDOS.EvaluateOpcode(*packet, currentTime))
                    {
                        // not expected _player or must checked in packet hanlder
                        sScriptMgr->OnPacketReceive(this, *packet);
                        (this->*opHandle.handler)(*packet);
                        LogUnprocessedTail(packet);
                    }
                    break;
                case STATUS_TRANSFER:
                    if (!_player)
                        LogUnexpectedOpcode(packet, "STATUS_TRANSFER", "the player has not logged in yet");
                    else if (_player->IsInWorld())
                        LogUnexpectedOpcode(packet, "STATUS_TRANSFER", "the player is still in world");
                    else if(AntiDOS.EvaluateOpcode(*packet, currentTime))
                    {
                        sScriptMgr->OnPacketReceive(this, *packet);
                        (this->*opHandle.handler)(*packet);
                        LogUnprocessedTail(packet);
                    }
                    break;
                case STATUS_AUTHED:
                    // prevent cheating with skip queue wait
                    if (m_inQueue)
                    {
                        LogUnexpectedOpcode(packet, "STATUS_AUTHED", "the player not pass queue yet");
>>>>>>> 9a01b47d
                        break;
                    }

                    // some auth opcodes can be recieved before STATUS_LOGGEDIN_OR_RECENTLY_LOGGOUT opcodes
                    // however when we recieve CMSG_CHAR_ENUM we are surely no longer during the logout process.
                    if (packet->GetOpcode() == CMSG_CHAR_ENUM)
                        m_playerRecentlyLogout = false;

                    if (AntiDOS.EvaluateOpcode(*packet, currentTime))
                    {
                        sScriptMgr->OnPacketReceive(this, *packet);
                        (this->*opHandle.handler)(*packet);
                        LogUnprocessedTail(packet);
                    }
                    break;
                case STATUS_NEVER:
                    TC_LOG_ERROR("network.opcode", "Received not allowed opcode %s from %s", GetOpcodeNameForLogging(packet->GetOpcode()).c_str()
                        , GetPlayerInfo().c_str());
                    break;
                case STATUS_UNHANDLED:
                    TC_LOG_ERROR("network.opcode", "Received not handled opcode %s from %s", GetOpcodeNameForLogging(packet->GetOpcode()).c_str()
                        , GetPlayerInfo().c_str());
                    break;
            }
        }
        catch (ByteBufferException const&)
        {
            TC_LOG_ERROR("network", "WorldSession::Update ByteBufferException occured while parsing a packet (opcode: %u) from client %s, accountid=%i. Skipped packet.",
                    packet->GetOpcode(), GetRemoteAddress().c_str(), GetAccountId());
            packet->hexlike();
        }

        if (deletePacket)
            delete packet;

        deletePacket = true;

#define MAX_PROCESSED_PACKETS_IN_SAME_WORLDSESSION_UPDATE 100
        processedPackets++;

        //process only a max amout of packets in 1 Update() call.
        //Any leftover will be processed in next update
        if (processedPackets > MAX_PROCESSED_PACKETS_IN_SAME_WORLDSESSION_UPDATE)
            break;
    }

    _recvQueue.readd(requeuePackets.begin(), requeuePackets.end());

    if (m_Socket && m_Socket->IsOpen() && _warden)
        _warden->Update();

    ProcessQueryCallbacks();

    //check if we are safe to proceed with logout
    //logout procedure should happen only in World::UpdateSessions() method!!!
    if (updater.ProcessLogout())
    {
        time_t currTime = time(NULL);
        ///- If necessary, log the player out
        if (ShouldLogOut(currTime) && !m_playerLoading)
            LogoutPlayer(true);

        if (m_Socket && GetPlayer() && _warden)
            _warden->Update();

        ///- Cleanup socket pointer if need
        if (m_Socket && !m_Socket->IsOpen())
        {
            expireTime -= expireTime > diff ? diff : expireTime;
            if (expireTime < diff || forceExit || !GetPlayer())
            {
                m_Socket = nullptr;
            }
        }

        if (!m_Socket)
            return false;                                       //Will remove this session from the world session map
    }

    return true;
}

/// %Log the player out
void WorldSession::LogoutPlayer(bool save)
{
    // finish pending transfers before starting the logout
    while (_player && _player->IsBeingTeleportedFar())
        HandleMoveWorldportAckOpcode();

    m_playerLogout = true;
    m_playerSave = save;

    if (_player)
    {
        if (ObjectGuid lguid = _player->GetLootGUID())
            DoLootRelease(lguid);

        ///- If the player just died before logging out, make him appear as a ghost
        if (_player->GetDeathTimer())
        {
            _player->getHostileRefManager().deleteReferences();
            _player->BuildPlayerRepop();
            _player->RepopAtGraveyard();
        }
        else if (_player->HasAuraType(SPELL_AURA_SPIRIT_OF_REDEMPTION))
        {
            // this will kill character by SPELL_AURA_SPIRIT_OF_REDEMPTION
            _player->RemoveAurasByType(SPELL_AURA_MOD_SHAPESHIFT);
            _player->KillPlayer();
            _player->BuildPlayerRepop();
            _player->RepopAtGraveyard();
        }
        else if (_player->HasPendingBind())
        {
            _player->RepopAtGraveyard();
            _player->SetPendingBind(0, 0);
        }

        //drop a flag if player is carrying it
        if (Battleground* bg = _player->GetBattleground())
            bg->EventPlayerLoggedOut(_player);

        ///- Teleport to home if the player is in an invalid instance
        if (!_player->m_InstanceValid && !_player->IsGameMaster())
            _player->TeleportTo(_player->m_homebindMapId, _player->m_homebindX, _player->m_homebindY, _player->m_homebindZ, _player->GetOrientation());

        sOutdoorPvPMgr->HandlePlayerLeaveZone(_player, _player->GetZoneId());

        for (int i=0; i < PLAYER_MAX_BATTLEGROUND_QUEUES; ++i)
        {
            if (BattlegroundQueueTypeId bgQueueTypeId = _player->GetBattlegroundQueueTypeId(i))
            {
                // track if player logs out after invited to join BG
                if (_player->IsInvitedForBattlegroundQueueType(bgQueueTypeId) && sWorld->getBoolConfig(CONFIG_BATTLEGROUND_TRACK_DESERTERS))
                {
                    PreparedStatement* stmt = CharacterDatabase.GetPreparedStatement(CHAR_INS_DESERTER_TRACK);
                    stmt->setUInt32(0, _player->GetGUID().GetCounter());
                    stmt->setUInt8(1, BG_DESERTION_TYPE_INVITE_LOGOUT);
                    CharacterDatabase.Execute(stmt);
                }

                _player->RemoveBattlegroundQueueId(bgQueueTypeId);
                BattlegroundQueue& queue = sBattlegroundMgr->GetBattlegroundQueue(bgQueueTypeId);
                queue.RemovePlayer(_player->GetGUID(), true);
            }
        }

        // Repop at GraveYard or other player far teleport will prevent saving player because of not present map
        // Teleport player immediately for correct player save
        while (_player->IsBeingTeleportedFar())
            HandleMoveWorldportAckOpcode();

        ///- If the player is in a guild, update the guild roster and broadcast a logout message to other guild members
        if (Guild* guild = sGuildMgr->GetGuildById(_player->GetGuildId()))
            guild->HandleMemberLogout(this);

        ///- Remove pet
        _player->RemovePet(NULL, PET_SAVE_AS_CURRENT, true);

        ///- Clear whisper whitelist
        _player->ClearWhisperWhiteList();

        ///- empty buyback items and save the player in the database
        // some save parts only correctly work in case player present in map/player_lists (pets, etc)
        if (save)
        {
            uint32 eslot;
            for (int j = BUYBACK_SLOT_START; j < BUYBACK_SLOT_END; ++j)
            {
                eslot = j - BUYBACK_SLOT_START;
                _player->SetGuidValue(PLAYER_FIELD_VENDORBUYBACK_SLOT_1 + (eslot * 2), ObjectGuid::Empty);
                _player->SetUInt32Value(PLAYER_FIELD_BUYBACK_PRICE_1 + eslot, 0);
                _player->SetUInt32Value(PLAYER_FIELD_BUYBACK_TIMESTAMP_1 + eslot, 0);
            }
            _player->SaveToDB();
        }

        ///- Leave all channels before player delete...
        _player->CleanupChannels();

        ///- If the player is in a group (or invited), remove him. If the group if then only 1 person, disband the group.
        _player->UninviteFromGroup();

        // remove player from the group if he is:
        // a) in group; b) not in raid group; c) logging out normally (not being kicked or disconnected)
        if (_player->GetGroup() && !_player->GetGroup()->isRaidGroup() && m_Socket)
            _player->RemoveFromGroup();

        //! Send update to group and reset stored max enchanting level
        if (_player->GetGroup())
        {
            _player->GetGroup()->SendUpdate();
            _player->GetGroup()->ResetMaxEnchantingLevel();
        }

        //! Broadcast a logout message to the player's friends
        sSocialMgr->SendFriendStatus(_player, FRIEND_OFFLINE, _player->GetGUID().GetCounter(), true);
        sSocialMgr->RemovePlayerSocial(_player->GetGUID().GetCounter());

        //! Call script hook before deletion
        sScriptMgr->OnPlayerLogout(_player);

        //! Remove the player from the world
        // the player may not be in the world when logging out
        // e.g if he got disconnected during a transfer to another map
        // calls to GetMap in this case may cause crashes
        _player->CleanupsBeforeDelete();
        TC_LOG_INFO("entities.player.character", "Account: %d (IP: %s) Logout Character:[%s] (GUID: %u) Level: %d",
            GetAccountId(), GetRemoteAddress().c_str(), _player->GetName().c_str(), _player->GetGUID().GetCounter(), _player->getLevel());
        if (Map* _map = _player->FindMap())
            _map->RemovePlayerFromMap(_player, true);

        SetPlayer(NULL); //! Pointer already deleted during RemovePlayerFromMap

        //! Send the 'logout complete' packet to the client
        //! Client will respond by sending 3x CMSG_CANCEL_TRADE, which we currently dont handle
        WorldPacket data(SMSG_LOGOUT_COMPLETE, 0);
        SendPacket(&data);
        TC_LOG_DEBUG("network", "SESSION: Sent SMSG_LOGOUT_COMPLETE Message");

        //! Since each account can only have one online character at any given time, ensure all characters for active account are marked as offline
        PreparedStatement* stmt = CharacterDatabase.GetPreparedStatement(CHAR_UPD_ACCOUNT_ONLINE);
        stmt->setUInt32(0, GetAccountId());
        CharacterDatabase.Execute(stmt);
    }

    m_playerLogout = false;
    m_playerSave = false;
    m_playerRecentlyLogout = true;
    LogoutRequest(0);
}

/// Kick a player out of the World
void WorldSession::KickPlayer()
{
    if (m_Socket)
    {
        m_Socket->CloseSocket();
        forceExit = true;
    }
}

void WorldSession::SendNotification(const char *format, ...)
{
    if (format)
    {
        va_list ap;
        char szStr[1024];
        szStr[0] = '\0';
        va_start(ap, format);
        vsnprintf(szStr, 1024, format, ap);
        va_end(ap);

        WorldPacket data(SMSG_NOTIFICATION, (strlen(szStr) + 1));
        data << szStr;
        SendPacket(&data);
    }
}

void WorldSession::SendNotification(uint32 string_id, ...)
{
    char const* format = GetTrinityString(string_id);
    if (format)
    {
        va_list ap;
        char szStr[1024];
        szStr[0] = '\0';
        va_start(ap, string_id);
        vsnprintf(szStr, 1024, format, ap);
        va_end(ap);

        WorldPacket data(SMSG_NOTIFICATION, (strlen(szStr) + 1));
        data << szStr;
        SendPacket(&data);
    }
}

char const* WorldSession::GetTrinityString(uint32 entry) const
{
    return sObjectMgr->GetTrinityString(entry, GetSessionDbLocaleIndex());
}

void WorldSession::Handle_NULL(WorldPacket& recvPacket)
{
    TC_LOG_ERROR("network.opcode", "Received unhandled opcode %s from %s"
        , GetOpcodeNameForLogging(recvPacket.GetOpcode()).c_str(), GetPlayerInfo().c_str());
}

void WorldSession::Handle_EarlyProccess(WorldPacket& recvPacket)
{
    TC_LOG_ERROR("network.opcode", "Received opcode %s that must be processed in WorldSocket::OnRead from %s"
        , GetOpcodeNameForLogging(recvPacket.GetOpcode()).c_str(), GetPlayerInfo().c_str());
}

void WorldSession::Handle_ServerSide(WorldPacket& recvPacket)
{
    TC_LOG_ERROR("network.opcode", "Received server-side opcode %s from %s"
        , GetOpcodeNameForLogging(recvPacket.GetOpcode()).c_str(), GetPlayerInfo().c_str());
}

void WorldSession::Handle_Deprecated(WorldPacket& recvPacket)
{
    TC_LOG_ERROR("network.opcode", "Received deprecated opcode %s from %s"
        , GetOpcodeNameForLogging(recvPacket.GetOpcode()).c_str(), GetPlayerInfo().c_str());
}

void WorldSession::SendAuthWaitQue(uint32 position)
{
    if (position == 0)
    {
        WorldPacket packet(SMSG_AUTH_RESPONSE, 1);
        packet << uint8(AUTH_OK);
        SendPacket(&packet);
    }
    else
    {
        WorldPacket packet(SMSG_AUTH_RESPONSE, 6);
        packet << uint8(AUTH_WAIT_QUEUE);
        packet << uint32(position);
        packet << uint8(0);                                 // unk
        SendPacket(&packet);
    }
}

void WorldSession::LoadAccountData(PreparedQueryResult result, uint32 mask)
{
    for (uint32 i = 0; i < NUM_ACCOUNT_DATA_TYPES; ++i)
        if (mask & (1 << i))
            m_accountData[i] = AccountData();

    if (!result)
        return;

    do
    {
        Field* fields = result->Fetch();
        uint32 type = fields[0].GetUInt8();
        if (type >= NUM_ACCOUNT_DATA_TYPES)
        {
            TC_LOG_ERROR("misc", "Table `%s` have invalid account data type (%u), ignore.",
                mask == GLOBAL_CACHE_MASK ? "account_data" : "character_account_data", type);
            continue;
        }

        if ((mask & (1 << type)) == 0)
        {
            TC_LOG_ERROR("misc", "Table `%s` have non appropriate for table  account data type (%u), ignore.",
                mask == GLOBAL_CACHE_MASK ? "account_data" : "character_account_data", type);
            continue;
        }

        m_accountData[type].Time = time_t(fields[1].GetUInt32());
        m_accountData[type].Data = fields[2].GetString();
    }
    while (result->NextRow());
}

void WorldSession::SetAccountData(AccountDataType type, time_t tm, std::string const& data)
{
    uint32 id = 0;
    CharacterDatabaseStatements index;
    if ((1 << type) & GLOBAL_CACHE_MASK)
    {
        id = GetAccountId();
        index = CHAR_REP_ACCOUNT_DATA;
    }
    else
    {
        // _player can be NULL and packet received after logout but m_GUID still store correct guid
        if (!m_GUIDLow)
            return;

        id = m_GUIDLow;
        index = CHAR_REP_PLAYER_ACCOUNT_DATA;
    }

    PreparedStatement* stmt = CharacterDatabase.GetPreparedStatement(index);
    stmt->setUInt32(0, id);
    stmt->setUInt8 (1, type);
    stmt->setUInt32(2, uint32(tm));
    stmt->setString(3, data);
    CharacterDatabase.Execute(stmt);

    m_accountData[type].Time = tm;
    m_accountData[type].Data = data;
}

void WorldSession::SendAccountDataTimes(uint32 mask)
{
    WorldPacket data(SMSG_ACCOUNT_DATA_TIMES, 4 + 1 + 4 + NUM_ACCOUNT_DATA_TYPES * 4);
    data << uint32(time(NULL));                             // Server time
    data << uint8(1);
    data << uint32(mask);                                   // type mask
    for (uint32 i = 0; i < NUM_ACCOUNT_DATA_TYPES; ++i)
        if (mask & (1 << i))
            data << uint32(GetAccountData(AccountDataType(i))->Time);// also unix time
    SendPacket(&data);
}

void WorldSession::LoadTutorialsData(PreparedQueryResult result)
{
    memset(m_Tutorials, 0, sizeof(uint32) * MAX_ACCOUNT_TUTORIAL_VALUES);

    if (result)
        for (uint8 i = 0; i < MAX_ACCOUNT_TUTORIAL_VALUES; ++i)
            m_Tutorials[i] = (*result)[i].GetUInt32();

    m_TutorialsChanged = false;
}

void WorldSession::SendTutorialsData()
{
    WorldPacket data(SMSG_TUTORIAL_FLAGS, 4 * MAX_ACCOUNT_TUTORIAL_VALUES);
    for (uint8 i = 0; i < MAX_ACCOUNT_TUTORIAL_VALUES; ++i)
        data << m_Tutorials[i];
    SendPacket(&data);
}

void WorldSession::SaveTutorialsData(SQLTransaction &trans)
{
    if (!m_TutorialsChanged)
        return;

    PreparedStatement* stmt = CharacterDatabase.GetPreparedStatement(CHAR_SEL_HAS_TUTORIALS);
    stmt->setUInt32(0, GetAccountId());
    bool hasTutorials = bool(CharacterDatabase.Query(stmt));
    // Modify data in DB
    stmt = CharacterDatabase.GetPreparedStatement(hasTutorials ? CHAR_UPD_TUTORIALS : CHAR_INS_TUTORIALS);
    for (uint8 i = 0; i < MAX_ACCOUNT_TUTORIAL_VALUES; ++i)
        stmt->setUInt32(i, m_Tutorials[i]);
    stmt->setUInt32(MAX_ACCOUNT_TUTORIAL_VALUES, GetAccountId());
    trans->Append(stmt);

    m_TutorialsChanged = false;
}

void WorldSession::ReadMovementInfo(WorldPacket &data, MovementInfo* mi)
{
    data >> mi->flags;
    data >> mi->flags2;
    data >> mi->time;
    data >> mi->pos.PositionXYZOStream();

    if (mi->HasMovementFlag(MOVEMENTFLAG_ONTRANSPORT))
    {
        data >> mi->transport.guid.ReadAsPacked();
        data >> mi->transport.pos.PositionXYZOStream();
        data >> mi->transport.time;
        data >> mi->transport.seat;

        if (mi->HasExtraMovementFlag(MOVEMENTFLAG2_INTERPOLATED_MOVEMENT))
            data >> mi->transport.time2;
    }

    if (mi->HasMovementFlag(MovementFlags(MOVEMENTFLAG_SWIMMING | MOVEMENTFLAG_FLYING)) || (mi->HasExtraMovementFlag(MOVEMENTFLAG2_ALWAYS_ALLOW_PITCHING)))
        data >> mi->pitch;

    data >> mi->fallTime;

    if (mi->HasMovementFlag(MOVEMENTFLAG_FALLING))
    {
        data >> mi->jump.zspeed;
        data >> mi->jump.sinAngle;
        data >> mi->jump.cosAngle;
        data >> mi->jump.xyspeed;
    }

    if (mi->HasMovementFlag(MOVEMENTFLAG_SPLINE_ELEVATION))
        data >> mi->splineElevation;

    //! Anti-cheat checks. Please keep them in seperate if () blocks to maintain a clear overview.
    //! Might be subject to latency, so just remove improper flags.
    #ifdef TRINITY_DEBUG
    #define REMOVE_VIOLATING_FLAGS(check, maskToRemove) \
    { \
        if (check) \
        { \
            TC_LOG_DEBUG("entities.unit", "WorldSession::ReadMovementInfo: Violation of MovementFlags found (%s). " \
                "MovementFlags: %u, MovementFlags2: %u for player GUID: %u. Mask %u will be removed.", \
                STRINGIZE(check), mi->GetMovementFlags(), mi->GetExtraMovementFlags(), GetPlayer()->GetGUID().GetCounter(), maskToRemove); \
            mi->RemoveMovementFlag((maskToRemove)); \
        } \
    }
    #else
    #define REMOVE_VIOLATING_FLAGS(check, maskToRemove) \
        if (check) \
            mi->RemoveMovementFlag((maskToRemove));
    #endif

    /*! This must be a packet spoofing attempt. MOVEMENTFLAG_ROOT sent from the client is not valid
        in conjunction with any of the moving movement flags such as MOVEMENTFLAG_FORWARD.
        It will freeze clients that receive this player's movement info.
    */
    // Only adjust movement flag removal for vehicles with the VEHICLE_FLAG_FIXED_POSITION flag, or the hard coded exceptions below:
    //  30236 | Argent Cannon
    //  39759 | Tankbuster Cannon
    if (GetPlayer()->GetVehicleBase() && ((GetPlayer()->GetVehicle()->GetVehicleInfo()->m_flags & VEHICLE_FLAG_FIXED_POSITION) || GetPlayer()->GetVehicleBase()->GetEntry() == 30236 || GetPlayer()->GetVehicleBase()->GetEntry() == 39759))
    {
        // Actually players in rooted vehicles still send commands, don't clear root for these!
        // Check specifically for the following conditions:
        // MOVEMENTFLAG_ROOT + no other flags          (0x800)
        // MOVEMENTFLAG_ROOT + MOVEMENTFLAG_LEFT       (0x810)
        // MOVEMENTFLAG_ROOT + MOVEMENTFLAG_RIGHT      (0x820)
        // MOVEMENTFLAG_ROOT + MOVEMENTFLAG_PITCH_UP   (0x840)
        // MOVEMENTFLAG_ROOT + MOVEMENTFLAG_PITCH_DOWN (0x880)
        // If none of these are true, clear the root
        REMOVE_VIOLATING_FLAGS(mi->HasMovementFlag(MOVEMENTFLAG_ROOT) && mi->HasMovementFlag(MOVEMENTFLAG_LEFT | MOVEMENTFLAG_RIGHT | MOVEMENTFLAG_PITCH_UP | MOVEMENTFLAG_PITCH_DOWN),
            MOVEMENTFLAG_MASK_MOVING);
    }
    else
    {
        // Only remove here for non vehicles
        REMOVE_VIOLATING_FLAGS(mi->HasMovementFlag(MOVEMENTFLAG_ROOT),
            MOVEMENTFLAG_ROOT);
    }

    //! Cannot hover without SPELL_AURA_HOVER
    REMOVE_VIOLATING_FLAGS(mi->HasMovementFlag(MOVEMENTFLAG_HOVER) && !GetPlayer()->HasAuraType(SPELL_AURA_HOVER),
        MOVEMENTFLAG_HOVER);

    //! Cannot ascend and descend at the same time
    REMOVE_VIOLATING_FLAGS(mi->HasMovementFlag(MOVEMENTFLAG_ASCENDING) && mi->HasMovementFlag(MOVEMENTFLAG_DESCENDING),
        MOVEMENTFLAG_ASCENDING | MOVEMENTFLAG_DESCENDING);

    //! Cannot move left and right at the same time
    REMOVE_VIOLATING_FLAGS(mi->HasMovementFlag(MOVEMENTFLAG_LEFT) && mi->HasMovementFlag(MOVEMENTFLAG_RIGHT),
        MOVEMENTFLAG_LEFT | MOVEMENTFLAG_RIGHT);

    //! Cannot strafe left and right at the same time
    REMOVE_VIOLATING_FLAGS(mi->HasMovementFlag(MOVEMENTFLAG_STRAFE_LEFT) && mi->HasMovementFlag(MOVEMENTFLAG_STRAFE_RIGHT),
        MOVEMENTFLAG_STRAFE_LEFT | MOVEMENTFLAG_STRAFE_RIGHT);

    //! Cannot pitch up and down at the same time
    REMOVE_VIOLATING_FLAGS(mi->HasMovementFlag(MOVEMENTFLAG_PITCH_UP) && mi->HasMovementFlag(MOVEMENTFLAG_PITCH_DOWN),
        MOVEMENTFLAG_PITCH_UP | MOVEMENTFLAG_PITCH_DOWN);

    //! Cannot move forwards and backwards at the same time
    REMOVE_VIOLATING_FLAGS(mi->HasMovementFlag(MOVEMENTFLAG_FORWARD) && mi->HasMovementFlag(MOVEMENTFLAG_BACKWARD),
        MOVEMENTFLAG_FORWARD | MOVEMENTFLAG_BACKWARD);

    //! Cannot walk on water without SPELL_AURA_WATER_WALK
    REMOVE_VIOLATING_FLAGS(mi->HasMovementFlag(MOVEMENTFLAG_WATERWALKING) && !GetPlayer()->HasAuraType(SPELL_AURA_WATER_WALK),
        MOVEMENTFLAG_WATERWALKING);

    //! Cannot feather fall without SPELL_AURA_FEATHER_FALL
    REMOVE_VIOLATING_FLAGS(mi->HasMovementFlag(MOVEMENTFLAG_FALLING_SLOW) && !GetPlayer()->HasAuraType(SPELL_AURA_FEATHER_FALL),
        MOVEMENTFLAG_FALLING_SLOW);

    /*! Cannot fly if no fly auras present. Exception is being a GM.
        Note that we check for account level instead of Player::IsGameMaster() because in some
        situations it may be feasable to use .gm fly on as a GM without having .gm on,
        e.g. aerial combat.
    */

    REMOVE_VIOLATING_FLAGS(mi->HasMovementFlag(MOVEMENTFLAG_FLYING | MOVEMENTFLAG_CAN_FLY) && GetSecurity() == SEC_PLAYER &&
        !GetPlayer()->m_mover->HasAuraType(SPELL_AURA_FLY) &&
        !GetPlayer()->m_mover->HasAuraType(SPELL_AURA_MOD_INCREASE_MOUNTED_FLIGHT_SPEED),
        MOVEMENTFLAG_FLYING | MOVEMENTFLAG_CAN_FLY);

    //! Cannot fly and fall at the same time
    REMOVE_VIOLATING_FLAGS(mi->HasMovementFlag(MOVEMENTFLAG_CAN_FLY | MOVEMENTFLAG_DISABLE_GRAVITY) && mi->HasMovementFlag(MOVEMENTFLAG_FALLING),
        MOVEMENTFLAG_FALLING);

    REMOVE_VIOLATING_FLAGS(mi->HasMovementFlag(MOVEMENTFLAG_SPLINE_ENABLED) &&
        (!GetPlayer()->movespline->Initialized() || GetPlayer()->movespline->Finalized()), MOVEMENTFLAG_SPLINE_ENABLED);

    #undef REMOVE_VIOLATING_FLAGS
}

void WorldSession::WriteMovementInfo(WorldPacket* data, MovementInfo* mi)
{
    *data << mi->guid.WriteAsPacked();
    *data << mi->flags;
    *data << mi->flags2;
    *data << mi->time;
    *data << mi->pos.PositionXYZOStream();

    if (mi->HasMovementFlag(MOVEMENTFLAG_ONTRANSPORT))
    {
       *data << mi->transport.guid.WriteAsPacked();
       *data << mi->transport.pos.PositionXYZOStream();
       *data << mi->transport.time;
       *data << mi->transport.seat;

       if (mi->HasExtraMovementFlag(MOVEMENTFLAG2_INTERPOLATED_MOVEMENT))
           *data << mi->transport.time2;
    }

    if (mi->HasMovementFlag(MovementFlags(MOVEMENTFLAG_SWIMMING | MOVEMENTFLAG_FLYING)) || mi->HasExtraMovementFlag(MOVEMENTFLAG2_ALWAYS_ALLOW_PITCHING))
        *data << mi->pitch;

    *data << mi->fallTime;

    if (mi->HasMovementFlag(MOVEMENTFLAG_FALLING))
    {
        *data << mi->jump.zspeed;
        *data << mi->jump.sinAngle;
        *data << mi->jump.cosAngle;
        *data << mi->jump.xyspeed;
    }

    if (mi->HasMovementFlag(MOVEMENTFLAG_SPLINE_ELEVATION))
        *data << mi->splineElevation;
}

void WorldSession::ReadAddonsInfo(ByteBuffer &data)
{
    if (data.rpos() + 4 > data.size())
        return;

    uint32 size;
    data >> size;

    if (!size)
        return;

    if (size > 0xFFFFF)
    {
        TC_LOG_DEBUG("addon", "WorldSession::ReadAddonsInfo: AddOnInfo too big, size %u", size);
        return;
    }

    uLongf uSize = size;

    uint32 pos = data.rpos();

    ByteBuffer addonInfo;
    addonInfo.resize(size);

    if (uncompress(addonInfo.contents(), &uSize, data.contents() + pos, data.size() - pos) == Z_OK)
    {
        uint32 addonsCount;
        addonInfo >> addonsCount;                         // addons count

        for (uint32 i = 0; i < addonsCount; ++i)
        {
            std::string addonName;
            uint8 enabled;
            uint32 crc, unk1;

            // check next addon data format correctness
            if (addonInfo.rpos() + 1 > addonInfo.size())
                return;

            addonInfo >> addonName;

            addonInfo >> enabled >> crc >> unk1;

            TC_LOG_DEBUG("addon", "AddOn: %s (CRC: 0x%x) - enabled: 0x%x - Unknown2: 0x%x", addonName.c_str(), crc, enabled, unk1);

            AddonInfo addon(addonName, enabled, crc, 2, true);

            SavedAddon const* savedAddon = AddonMgr::GetAddonInfo(addonName);
            if (savedAddon)
            {
                if (addon.CRC != savedAddon->CRC)
                    TC_LOG_WARN("addon", " Addon: %s: modified (CRC: 0x%x) - accountID %d)", addon.Name.c_str(), savedAddon->CRC, GetAccountId());
                else
                    TC_LOG_DEBUG("addon", "Addon: %s: validated (CRC: 0x%x) - accountID %d", addon.Name.c_str(), savedAddon->CRC, GetAccountId());
            }
            else
            {
                AddonMgr::SaveAddon(addon);
                TC_LOG_WARN("addon", "Addon: %s: unknown (CRC: 0x%x) - accountId %d (storing addon name and checksum to database)", addon.Name.c_str(), addon.CRC, GetAccountId());
            }

            /// @todo Find out when to not use CRC/pubkey, and other possible states.
            m_addonsList.push_back(addon);
        }

        uint32 currentTime;
        addonInfo >> currentTime;
        TC_LOG_DEBUG("addon", "AddOn: CurrentTime: %u", currentTime);
    }
    else
        TC_LOG_DEBUG("addon", "AddOn: Addon packet uncompress error!");
}

void WorldSession::SendAddonsInfo()
{
    uint8 addonPublicKey[256] =
    {
        0xC3, 0x5B, 0x50, 0x84, 0xB9, 0x3E, 0x32, 0x42, 0x8C, 0xD0, 0xC7, 0x48, 0xFA, 0x0E, 0x5D, 0x54,
        0x5A, 0xA3, 0x0E, 0x14, 0xBA, 0x9E, 0x0D, 0xB9, 0x5D, 0x8B, 0xEE, 0xB6, 0x84, 0x93, 0x45, 0x75,
        0xFF, 0x31, 0xFE, 0x2F, 0x64, 0x3F, 0x3D, 0x6D, 0x07, 0xD9, 0x44, 0x9B, 0x40, 0x85, 0x59, 0x34,
        0x4E, 0x10, 0xE1, 0xE7, 0x43, 0x69, 0xEF, 0x7C, 0x16, 0xFC, 0xB4, 0xED, 0x1B, 0x95, 0x28, 0xA8,
        0x23, 0x76, 0x51, 0x31, 0x57, 0x30, 0x2B, 0x79, 0x08, 0x50, 0x10, 0x1C, 0x4A, 0x1A, 0x2C, 0xC8,
        0x8B, 0x8F, 0x05, 0x2D, 0x22, 0x3D, 0xDB, 0x5A, 0x24, 0x7A, 0x0F, 0x13, 0x50, 0x37, 0x8F, 0x5A,
        0xCC, 0x9E, 0x04, 0x44, 0x0E, 0x87, 0x01, 0xD4, 0xA3, 0x15, 0x94, 0x16, 0x34, 0xC6, 0xC2, 0xC3,
        0xFB, 0x49, 0xFE, 0xE1, 0xF9, 0xDA, 0x8C, 0x50, 0x3C, 0xBE, 0x2C, 0xBB, 0x57, 0xED, 0x46, 0xB9,
        0xAD, 0x8B, 0xC6, 0xDF, 0x0E, 0xD6, 0x0F, 0xBE, 0x80, 0xB3, 0x8B, 0x1E, 0x77, 0xCF, 0xAD, 0x22,
        0xCF, 0xB7, 0x4B, 0xCF, 0xFB, 0xF0, 0x6B, 0x11, 0x45, 0x2D, 0x7A, 0x81, 0x18, 0xF2, 0x92, 0x7E,
        0x98, 0x56, 0x5D, 0x5E, 0x69, 0x72, 0x0A, 0x0D, 0x03, 0x0A, 0x85, 0xA2, 0x85, 0x9C, 0xCB, 0xFB,
        0x56, 0x6E, 0x8F, 0x44, 0xBB, 0x8F, 0x02, 0x22, 0x68, 0x63, 0x97, 0xBC, 0x85, 0xBA, 0xA8, 0xF7,
        0xB5, 0x40, 0x68, 0x3C, 0x77, 0x86, 0x6F, 0x4B, 0xD7, 0x88, 0xCA, 0x8A, 0xD7, 0xCE, 0x36, 0xF0,
        0x45, 0x6E, 0xD5, 0x64, 0x79, 0x0F, 0x17, 0xFC, 0x64, 0xDD, 0x10, 0x6F, 0xF3, 0xF5, 0xE0, 0xA6,
        0xC3, 0xFB, 0x1B, 0x8C, 0x29, 0xEF, 0x8E, 0xE5, 0x34, 0xCB, 0xD1, 0x2A, 0xCE, 0x79, 0xC3, 0x9A,
        0x0D, 0x36, 0xEA, 0x01, 0xE0, 0xAA, 0x91, 0x20, 0x54, 0xF0, 0x72, 0xD8, 0x1E, 0xC7, 0x89, 0xD2
    };

    WorldPacket data(SMSG_ADDON_INFO, 4);

    for (AddonsList::iterator itr = m_addonsList.begin(); itr != m_addonsList.end(); ++itr)
    {
        data << uint8(itr->State);

        uint8 crcpub = itr->UsePublicKeyOrCRC;
        data << uint8(crcpub);
        if (crcpub)
        {
            uint8 usepk = (itr->CRC != STANDARD_ADDON_CRC); // If addon is Standard addon CRC
            data << uint8(usepk);
            if (usepk)                                      // if CRC is wrong, add public key (client need it)
            {
                TC_LOG_DEBUG("addon", "AddOn: %s: CRC checksum mismatch: got 0x%x - expected 0x%x - sending pubkey to accountID %d",
                    itr->Name.c_str(), itr->CRC, STANDARD_ADDON_CRC, GetAccountId());

                data.append(addonPublicKey, sizeof(addonPublicKey));
            }

            data << uint32(0);                              /// @todo Find out the meaning of this.
        }

        data << uint8(0);       // uses URL
        //if (usesURL)
        //    data << uint8(0); // URL
    }

    m_addonsList.clear();

    AddonMgr::BannedAddonList const* bannedAddons = AddonMgr::GetBannedAddons();
    data << uint32(bannedAddons->size());
    for (AddonMgr::BannedAddonList::const_iterator itr = bannedAddons->begin(); itr != bannedAddons->end(); ++itr)
    {
        data << uint32(itr->Id);
        data.append(itr->NameMD5, sizeof(itr->NameMD5));
        data.append(itr->VersionMD5, sizeof(itr->VersionMD5));
        data << uint32(itr->Timestamp);
        data << uint32(1);  // IsBanned
    }

    SendPacket(&data);
}

void WorldSession::SetPlayer(Player* player)
{
    _player = player;

    // set m_GUID that can be used while player loggined and later until m_playerRecentlyLogout not reset
    if (_player)
        m_GUIDLow = _player->GetGUID().GetCounter();
}

void WorldSession::InitializeQueryCallbackParameters()
{
    // Callback parameters that have pointers in them should be properly
    // initialized to NULL here.
    _charCreateCallback.SetParam(NULL);
}

void WorldSession::ProcessQueryCallbacks()
{
    PreparedQueryResult result;

    if (_realmAccountLoginCallback.valid() && _realmAccountLoginCallback.wait_for(std::chrono::seconds(0)) == std::future_status::ready)
        InitializeSessionCallback(_realmAccountLoginCallback.get());

    //! HandleCharEnumOpcode
    if (_charEnumCallback.valid() && _charEnumCallback.wait_for(std::chrono::seconds(0)) == std::future_status::ready)
    {
        result = _charEnumCallback.get();
        HandleCharEnum(result);
    }

    if (_charCreateCallback.IsReady())
    {
        _charCreateCallback.GetResult(result);
        HandleCharCreateCallback(result, _charCreateCallback.GetParam());
    }

    //! HandlePlayerLoginOpcode
    if (_charLoginCallback.valid() && _charLoginCallback.wait_for(std::chrono::seconds(0)) == std::future_status::ready)
    {
        SQLQueryHolder* param = _charLoginCallback.get();
        HandlePlayerLogin((LoginQueryHolder*)param);
    }

    //! HandleAddFriendOpcode
    if (_addFriendCallback.IsReady())
    {
        std::string param = _addFriendCallback.GetParam();
        _addFriendCallback.GetResult(result);
        HandleAddFriendOpcodeCallBack(result, param);
        _addFriendCallback.FreeResult();
    }

    //- HandleCharRenameOpcode
    if (_charRenameCallback.IsReady())
    {
        _charRenameCallback.GetResult(result);
        CharacterRenameInfo* renameInfo = _charRenameCallback.GetParam();
        HandleChangePlayerNameOpcodeCallBack(result, renameInfo);
        delete renameInfo;
        _charRenameCallback.Reset();
    }

    //- HandleCharAddIgnoreOpcode
    if (_addIgnoreCallback.valid() && _addIgnoreCallback.wait_for(std::chrono::seconds(0)) == std::future_status::ready)
    {
        result = _addIgnoreCallback.get();
        HandleAddIgnoreOpcodeCallBack(result);
    }

    //- SendStabledPet
    if (_sendStabledPetCallback.IsReady())
    {
        ObjectGuid param = _sendStabledPetCallback.GetParam();
        _sendStabledPetCallback.GetResult(result);
        SendStablePetCallback(result, param);
        _sendStabledPetCallback.FreeResult();
    }

    //- HandleStablePet
    if (_stablePetCallback.valid() && _stablePetCallback.wait_for(std::chrono::seconds(0)) == std::future_status::ready)
    {
        result = _stablePetCallback.get();
        HandleStablePetCallback(result);
    }

    //- HandleUnstablePet
    if (_unstablePetCallback.IsReady())
    {
        uint32 param = _unstablePetCallback.GetParam();
        _unstablePetCallback.GetResult(result);
        HandleUnstablePetCallback(result, param);
        _unstablePetCallback.FreeResult();
    }

    //- HandleStableSwapPet
    if (_stableSwapCallback.IsReady())
    {
        uint32 param = _stableSwapCallback.GetParam();
        _stableSwapCallback.GetResult(result);
        HandleStableSwapPetCallback(result, param);
        _stableSwapCallback.FreeResult();
    }
}

void WorldSession::InitWarden(BigNumber* k, std::string const& os)
{
    if (os == "Win")
    {
        _warden = new WardenWin();
        _warden->Init(this, k);
    }
    else if (os == "OSX")
    {
        // Disabled as it is causing the client to crash
        // _warden = new WardenMac();
        // _warden->Init(this, k);
    }
}

void WorldSession::LoadPermissions()
{
    uint32 id = GetAccountId();
    uint8 secLevel = GetSecurity();

    _RBACData = new rbac::RBACData(id, _accountName, realm.Id.Realm, secLevel);
    _RBACData->LoadFromDB();
}

PreparedQueryResultFuture WorldSession::LoadPermissionsAsync()
{
    uint32 id = GetAccountId();
    uint8 secLevel = GetSecurity();

    TC_LOG_DEBUG("rbac", "WorldSession::LoadPermissions [AccountId: %u, Name: %s, realmId: %d, secLevel: %u]",
        id, _accountName.c_str(), realm.Id.Realm, secLevel);

    _RBACData = new rbac::RBACData(id, _accountName, realm.Id.Realm, secLevel);
    return _RBACData->LoadFromDBAsync();
}

class AccountInfoQueryHolderPerRealm : public SQLQueryHolder
{
public:
    enum
    {
        GLOBAL_ACCOUNT_DATA = 0,
        TUTORIALS,

        MAX_QUERIES
    };

    AccountInfoQueryHolderPerRealm() { SetSize(MAX_QUERIES); }

    bool Initialize(uint32 accountId)
    {
        bool ok = true;

        PreparedStatement* stmt = CharacterDatabase.GetPreparedStatement(CHAR_SEL_ACCOUNT_DATA);
        stmt->setUInt32(0, accountId);
        ok = SetPreparedQuery(GLOBAL_ACCOUNT_DATA, stmt) && ok;

        stmt = CharacterDatabase.GetPreparedStatement(CHAR_SEL_TUTORIALS);
        stmt->setUInt32(0, accountId);
        ok = SetPreparedQuery(TUTORIALS, stmt) && ok;

        return ok;
    }
};

void WorldSession::InitializeSession()
{
    AccountInfoQueryHolderPerRealm* realmHolder = new AccountInfoQueryHolderPerRealm();
    if (!realmHolder->Initialize(GetAccountId()))
    {
        delete realmHolder;
        SendAuthResponse(AUTH_SYSTEM_ERROR, false);
        return;
    }

    _realmAccountLoginCallback = CharacterDatabase.DelayQueryHolder(realmHolder);
}

void WorldSession::InitializeSessionCallback(SQLQueryHolder* realmHolder)
{
    LoadAccountData(realmHolder->GetPreparedResult(AccountInfoQueryHolderPerRealm::GLOBAL_ACCOUNT_DATA), GLOBAL_CACHE_MASK);
    LoadTutorialsData(realmHolder->GetPreparedResult(AccountInfoQueryHolderPerRealm::TUTORIALS));

    if (!m_inQueue)
        SendAuthResponse(AUTH_OK, true);
    else
        SendAuthWaitQue(0);

    SetInQueue(false);
    ResetTimeOutTime();

    SendAddonsInfo();
    SendClientCacheVersion(sWorld->getIntConfig(CONFIG_CLIENTCACHE_VERSION));
    SendTutorialsData();

    delete realmHolder;
}

rbac::RBACData* WorldSession::GetRBACData()
{
    return _RBACData;
}

bool WorldSession::HasPermission(uint32 permission)
{
    if (!_RBACData)
        LoadPermissions();

    bool hasPermission = _RBACData->HasPermission(permission);
    TC_LOG_DEBUG("rbac", "WorldSession::HasPermission [AccountId: %u, Name: %s, realmId: %d]",
                   _RBACData->GetId(), _RBACData->GetName().c_str(), realm.Id.Realm);

    return hasPermission;
}

void WorldSession::InvalidateRBACData()
{
    TC_LOG_DEBUG("rbac", "WorldSession::Invalidaterbac::RBACData [AccountId: %u, Name: %s, realmId: %d]",
                   _RBACData->GetId(), _RBACData->GetName().c_str(), realm.Id.Realm);
    delete _RBACData;
    _RBACData = NULL;
}

bool WorldSession::DosProtection::EvaluateOpcode(WorldPacket& p, time_t time) const
{
    uint32 maxPacketCounterAllowed = GetMaxPacketCounterAllowed(p.GetOpcode());

    // Return true if there no limit for the opcode
    if (!maxPacketCounterAllowed)
        return true;

    PacketCounter& packetCounter = _PacketThrottlingMap[p.GetOpcode()];
    if (packetCounter.lastReceiveTime != time)
    {
        packetCounter.lastReceiveTime = time;
        packetCounter.amountCounter = 0;
    }

    // Check if player is flooding some packets
    if (++packetCounter.amountCounter <= maxPacketCounterAllowed)
        return true;

    TC_LOG_WARN("network", "AntiDOS: Account %u, IP: %s, Ping: %u, Character: %s, flooding packet (opc: %s (0x%X), count: %u)",
        Session->GetAccountId(), Session->GetRemoteAddress().c_str(), Session->GetLatency(), Session->GetPlayerName().c_str(),
        opcodeTable[p.GetOpcode()].name, p.GetOpcode(), packetCounter.amountCounter);

    switch (_policy)
    {
        case POLICY_LOG:
            return true;
        case POLICY_KICK:
        {
            TC_LOG_WARN("network", "AntiDOS: Player kicked!");
            Session->KickPlayer();
            return false;
        }
        case POLICY_BAN:
        {
            BanMode bm = (BanMode)sWorld->getIntConfig(CONFIG_PACKET_SPOOF_BANMODE);
            uint32 duration = sWorld->getIntConfig(CONFIG_PACKET_SPOOF_BANDURATION); // in seconds
            std::string nameOrIp = "";
            switch (bm)
            {
                case BAN_CHARACTER: // not supported, ban account
                case BAN_ACCOUNT: (void)sAccountMgr->GetName(Session->GetAccountId(), nameOrIp); break;
                case BAN_IP: nameOrIp = Session->GetRemoteAddress(); break;
            }
            sWorld->BanAccount(bm, nameOrIp, duration, "DOS (Packet Flooding/Spoofing", "Server: AutoDOS");
            TC_LOG_WARN("network", "AntiDOS: Player automatically banned for %u seconds.", duration);
            Session->KickPlayer();
            return false;
        }
        default: // invalid policy
            return true;
    }
}


uint32 WorldSession::DosProtection::GetMaxPacketCounterAllowed(uint16 opcode) const
{
    uint32 maxPacketCounterAllowed;
    switch (opcode)
    {
        // CPU usage sending 2000 packets/second on a 3.70 GHz 4 cores on Win x64
        //                                              [% CPU mysqld]   [%CPU worldserver RelWithDebInfo]
        case CMSG_PLAYER_LOGIN:                         //   0               0.5
        case CMSG_NAME_QUERY:                           //   0               1
        case CMSG_PET_NAME_QUERY:                       //   0               1
        case CMSG_NPC_TEXT_QUERY:                       //   0               1
        case CMSG_ATTACKSTOP:                           //   0               1
        case CMSG_QUERY_QUESTS_COMPLETED:               //   0               1
        case CMSG_QUERY_TIME:                           //   0               1
        case CMSG_CORPSE_MAP_POSITION_QUERY:            //   0               1
        case CMSG_MOVE_TIME_SKIPPED:                    //   0               1
        case MSG_QUERY_NEXT_MAIL_TIME:                  //   0               1
        case CMSG_SETSHEATHED:                          //   0               1
        case MSG_RAID_TARGET_UPDATE:                    //   0               1
        case CMSG_PLAYER_LOGOUT:                        //   0               1
        case CMSG_LOGOUT_REQUEST:                       //   0               1
        case CMSG_PET_RENAME:                           //   0               1
        case CMSG_QUESTGIVER_CANCEL:                    //   0               1
        case CMSG_QUESTGIVER_REQUEST_REWARD:            //   0               1
        case CMSG_COMPLETE_CINEMATIC:                   //   0               1
        case CMSG_BANKER_ACTIVATE:                      //   0               1
        case CMSG_BUY_BANK_SLOT:                        //   0               1
        case CMSG_OPT_OUT_OF_LOOT:                      //   0               1
        case CMSG_DUEL_ACCEPTED:                        //   0               1
        case CMSG_DUEL_CANCELLED:                       //   0               1
        case CMSG_CALENDAR_COMPLAIN:                    //   0               1
        case CMSG_QUEST_QUERY:                          //   0               1.5
        case CMSG_ITEM_QUERY_SINGLE:                    //   0               1.5
        case CMSG_ITEM_NAME_QUERY:                      //   0               1.5
        case CMSG_GAMEOBJECT_QUERY:                     //   0               1.5
        case CMSG_CREATURE_QUERY:                       //   0               1.5
        case CMSG_QUESTGIVER_STATUS_QUERY:              //   0               1.5
        case CMSG_GUILD_QUERY:                          //   0               1.5
        case CMSG_ARENA_TEAM_QUERY:                     //   0               1.5
        case CMSG_TAXINODE_STATUS_QUERY:                //   0               1.5
        case CMSG_TAXIQUERYAVAILABLENODES:              //   0               1.5
        case CMSG_QUESTGIVER_QUERY_QUEST:               //   0               1.5
        case CMSG_PAGE_TEXT_QUERY:                      //   0               1.5
        case MSG_QUERY_GUILD_BANK_TEXT:                 //   0               1.5
        case MSG_CORPSE_QUERY:                          //   0               1.5
        case MSG_MOVE_SET_FACING:                       //   0               1.5
        case CMSG_REQUEST_PARTY_MEMBER_STATS:           //   0               1.5
        case CMSG_QUESTGIVER_COMPLETE_QUEST:            //   0               1.5
        case CMSG_SET_ACTION_BUTTON:                    //   0               1.5
        case CMSG_RESET_INSTANCES:                      //   0               1.5
        case CMSG_HEARTH_AND_RESURRECT:                 //   0               1.5
        case CMSG_TOGGLE_PVP:                           //   0               1.5
        case CMSG_PET_ABANDON:                          //   0               1.5
        case CMSG_ACTIVATETAXIEXPRESS:                  //   0               1.5
        case CMSG_ACTIVATETAXI:                         //   0               1.5
        case CMSG_SELF_RES:                             //   0               1.5
        case CMSG_UNLEARN_SKILL:                        //   0               1.5
        case CMSG_EQUIPMENT_SET_SAVE:                   //   0               1.5
        case CMSG_DELETEEQUIPMENT_SET:                  //   0               1.5
        case CMSG_DISMISS_CRITTER:                      //   0               1.5
        case CMSG_REPOP_REQUEST:                        //   0               1.5
        case CMSG_GROUP_INVITE:                         //   0               1.5
        case CMSG_GROUP_DECLINE:                        //   0               1.5
        case CMSG_GROUP_ACCEPT:                         //   0               1.5
        case CMSG_GROUP_UNINVITE_GUID:                  //   0               1.5
        case CMSG_GROUP_UNINVITE:                       //   0               1.5
        case CMSG_GROUP_DISBAND:                        //   0               1.5
        case CMSG_BATTLEMASTER_JOIN_ARENA:              //   0               1.5
        case CMSG_LEAVE_BATTLEFIELD:                    //   0               1.5
        case MSG_GUILD_BANK_LOG_QUERY:                  //   0               2
        case CMSG_LOGOUT_CANCEL:                        //   0               2
        case CMSG_REALM_SPLIT:                          //   0               2
        case CMSG_ALTER_APPEARANCE:                     //   0               2
        case CMSG_QUEST_CONFIRM_ACCEPT:                 //   0               2
        case MSG_GUILD_EVENT_LOG_QUERY:                 //   0               2.5
        case CMSG_READY_FOR_ACCOUNT_DATA_TIMES:         //   0               2.5
        case CMSG_QUESTGIVER_STATUS_MULTIPLE_QUERY:     //   0               2.5
        case CMSG_BEGIN_TRADE:                          //   0               2.5
        case CMSG_INITIATE_TRADE:                       //   0               3
        case CMSG_MESSAGECHAT:                          //   0               3.5
        case CMSG_INSPECT:                              //   0               3.5
        case CMSG_AREA_SPIRIT_HEALER_QUERY:             // not profiled
        case CMSG_STANDSTATECHANGE:                     // not profiled
        case MSG_RANDOM_ROLL:                           // not profiled
        case CMSG_TIME_SYNC_RESP:                       // not profiled
        case CMSG_TRAINER_BUY_SPELL:                    // not profiled
        case CMSG_FORCE_RUN_SPEED_CHANGE_ACK:           // not profiled
        {
            // "0" is a magic number meaning there's no limit for the opcode.
            // All the opcodes above must cause little CPU usage and no sync/async database queries at all
            maxPacketCounterAllowed = 0;
            break;
        }

        case CMSG_QUESTGIVER_ACCEPT_QUEST:              //   0               4
        case CMSG_QUESTLOG_REMOVE_QUEST:                //   0               4
        case CMSG_QUESTGIVER_CHOOSE_REWARD:             //   0               4
        case CMSG_CONTACT_LIST:                         //   0               5
        case CMSG_LEARN_PREVIEW_TALENTS:                //   0               6
        case CMSG_AUTOBANK_ITEM:                        //   0               6
        case CMSG_AUTOSTORE_BANK_ITEM:                  //   0               6
        case CMSG_WHO:                                  //   0               7
        case CMSG_PLAYER_VEHICLE_ENTER:                 //   0               8
        case CMSG_LEARN_PREVIEW_TALENTS_PET:            // not profiled
        case MSG_MOVE_HEARTBEAT:
        {
            maxPacketCounterAllowed = 200;
            break;
        }

        case CMSG_GUILD_SET_PUBLIC_NOTE:                //   1               2         1 async db query
        case CMSG_GUILD_SET_OFFICER_NOTE:               //   1               2         1 async db query
        case CMSG_SET_CONTACT_NOTES:                    //   1               2.5       1 async db query
        case CMSG_CALENDAR_GET_CALENDAR:                //   0               1.5       medium upload bandwidth usage
        case CMSG_GUILD_BANK_QUERY_TAB:                 //   0               3.5       medium upload bandwidth usage
        case CMSG_QUERY_INSPECT_ACHIEVEMENTS:           //   0              13         high upload bandwidth usage
        case CMSG_GAMEOBJ_REPORT_USE:                   // not profiled
        case CMSG_GAMEOBJ_USE:                          // not profiled
        case MSG_PETITION_DECLINE:                      // not profiled
        {
            maxPacketCounterAllowed = 50;
            break;
        }

        case CMSG_QUEST_POI_QUERY:                      //   0              25         very high upload bandwidth usage
        {
            maxPacketCounterAllowed = MAX_QUEST_LOG_SIZE;
            break;
        }

        case CMSG_GM_REPORT_LAG:                        //   1               3         1 async db query
        case CMSG_SPELLCLICK:                           // not profiled
        case CMSG_REMOVE_GLYPH:                         // not profiled
        case CMSG_DISMISS_CONTROLLED_VEHICLE:           // not profiled
        {
            maxPacketCounterAllowed = 20;
            break;
        }

        case CMSG_PETITION_SIGN:                        //   9               4         2 sync 1 async db queries
        case CMSG_TURN_IN_PETITION:                     //   8               5.5       2 sync db query
        case CMSG_GROUP_CHANGE_SUB_GROUP:               //   6               5         1 sync 1 async db queries
        case CMSG_PETITION_QUERY:                       //   4               3.5       1 sync db query
        case CMSG_CHAR_RACE_CHANGE:                     //   5               4         1 sync db query
        case CMSG_CHAR_CUSTOMIZE:                       //   5               5         1 sync db query
        case CMSG_CHAR_FACTION_CHANGE:                  //   5               5         1 sync db query
        case CMSG_CHAR_DELETE:                          //   4               4         1 sync db query
        case CMSG_DEL_FRIEND:                           //   7               5         1 async db query
        case CMSG_ADD_FRIEND:                           //   6               4         1 async db query
        case CMSG_CHAR_RENAME:                          //   5               3         1 async db query
        case CMSG_GMSURVEY_SUBMIT:                      //   2               3         1 async db query
        case CMSG_BUG:                                  //   1               1         1 async db query
        case CMSG_GROUP_SET_LEADER:                     //   1               2         1 async db query
        case CMSG_GROUP_RAID_CONVERT:                   //   1               5         1 async db query
        case CMSG_GROUP_ASSISTANT_LEADER:               //   1               2         1 async db query
        case CMSG_CALENDAR_ADD_EVENT:                   //  21              10         2 async db query
        case CMSG_PETITION_BUY:                         // not profiled                1 sync 1 async db queries
        case CMSG_CHANGE_SEATS_ON_CONTROLLED_VEHICLE:   // not profiled
        case CMSG_REQUEST_VEHICLE_PREV_SEAT:            // not profiled
        case CMSG_REQUEST_VEHICLE_NEXT_SEAT:            // not profiled
        case CMSG_REQUEST_VEHICLE_SWITCH_SEAT:          // not profiled
        case CMSG_REQUEST_VEHICLE_EXIT:                 // not profiled
        case CMSG_CONTROLLER_EJECT_PASSENGER:           // not profiled
        case CMSG_ITEM_REFUND:                          // not profiled
        case CMSG_SOCKET_GEMS:                          // not profiled
        case CMSG_WRAP_ITEM:                            // not profiled
        case CMSG_REPORT_PVP_AFK:                       // not profiled
        {
            maxPacketCounterAllowed = 10;
            break;
        }

        case CMSG_CHAR_CREATE:                          //   7               5         3 async db queries
        case CMSG_CHAR_ENUM:                            //  22               3         2 async db queries
        case CMSG_GMTICKET_CREATE:                      //   1              25         1 async db query
        case CMSG_GMTICKET_UPDATETEXT:                  //   0              15         1 async db query
        case CMSG_GMTICKET_DELETETICKET:                //   1              25         1 async db query
        case CMSG_GMRESPONSE_RESOLVE:                   //   1              25         1 async db query
        case CMSG_CALENDAR_UPDATE_EVENT:                // not profiled
        case CMSG_CALENDAR_REMOVE_EVENT:                // not profiled
        case CMSG_CALENDAR_COPY_EVENT:                  // not profiled
        case CMSG_CALENDAR_EVENT_INVITE:                // not profiled
        case CMSG_CALENDAR_EVENT_SIGNUP:                // not profiled
        case CMSG_CALENDAR_EVENT_RSVP:                  // not profiled
        case CMSG_CALENDAR_EVENT_REMOVE_INVITE:         // not profiled
        case CMSG_CALENDAR_EVENT_MODERATOR_STATUS:      // not profiled
        case CMSG_ARENA_TEAM_INVITE:                    // not profiled
        case CMSG_ARENA_TEAM_ACCEPT:                    // not profiled
        case CMSG_ARENA_TEAM_DECLINE:                   // not profiled
        case CMSG_ARENA_TEAM_LEAVE:                     // not profiled
        case CMSG_ARENA_TEAM_DISBAND:                   // not profiled
        case CMSG_ARENA_TEAM_REMOVE:                    // not profiled
        case CMSG_ARENA_TEAM_LEADER:                    // not profiled
        case CMSG_LOOT_METHOD:                          // not profiled
        case CMSG_GUILD_INVITE:                         // not profiled
        case CMSG_GUILD_ACCEPT:                         // not profiled
        case CMSG_GUILD_DECLINE:                        // not profiled
        case CMSG_GUILD_LEAVE:                          // not profiled
        case CMSG_GUILD_DISBAND:                        // not profiled
        case CMSG_GUILD_LEADER:                         // not profiled
        case CMSG_GUILD_MOTD:                           // not profiled
        case CMSG_GUILD_RANK:                           // not profiled
        case CMSG_GUILD_ADD_RANK:                       // not profiled
        case CMSG_GUILD_DEL_RANK:                       // not profiled
        case CMSG_GUILD_INFO_TEXT:                      // not profiled
        case CMSG_GUILD_BANK_DEPOSIT_MONEY:             // not profiled
        case CMSG_GUILD_BANK_WITHDRAW_MONEY:            // not profiled
        case CMSG_GUILD_BANK_BUY_TAB:                   // not profiled
        case CMSG_GUILD_BANK_UPDATE_TAB:                // not profiled
        case CMSG_SET_GUILD_BANK_TEXT:                  // not profiled
        case MSG_SAVE_GUILD_EMBLEM:                     // not profiled
        case MSG_PETITION_RENAME:                       // not profiled
        case MSG_TALENT_WIPE_CONFIRM:                   // not profiled
        case MSG_SET_DUNGEON_DIFFICULTY:                // not profiled
        case MSG_SET_RAID_DIFFICULTY:                   // not profiled
        case MSG_PARTY_ASSIGNMENT:                      // not profiled
        case MSG_RAID_READY_CHECK:                      // not profiled
        {
            maxPacketCounterAllowed = 3;
            break;
        }

        case CMSG_ITEM_REFUND_INFO:                     // not profiled
        {
            maxPacketCounterAllowed = PLAYER_SLOTS_COUNT;
            break;
        }

        default:
        {
            maxPacketCounterAllowed = 100;
            break;
        }
    }

    return maxPacketCounterAllowed;
}<|MERGE_RESOLUTION|>--- conflicted
+++ resolved
@@ -291,76 +291,6 @@
         {
             switch (opHandle.status)
             {
-<<<<<<< HEAD
-                switch (opHandle.status)
-                {
-                    case STATUS_LOGGEDIN:
-                        if (!_player)
-                        {
-                            // skip STATUS_LOGGEDIN opcode unexpected errors if player logout sometime ago - this can be network lag delayed packets
-                            //! If player didn't log out a while ago, it means packets are being sent while the server does not recognize
-                            //! the client to be in world yet. We will re-add the packets to the bottom of the queue and process them later.
-                            if (!m_playerRecentlyLogout)
-                            {
-                                //! Prevent infinite loop
-                                if (!firstDelayedPacket)
-                                    firstDelayedPacket = packet;
-                                //! Because checking a bool is faster than reallocating memory
-                                deletePacket = false;
-                                QueuePacket(packet);
-                                //! Log
-                                TC_LOG_DEBUG("network", "Re-enqueueing packet with opcode %s with with status STATUS_LOGGEDIN. "
-                                    "Player is currently not in world yet.", GetOpcodeNameForLogging(packet->GetOpcode()).c_str());
-                            }
-                        }
-                        else if (_player->IsInWorld() && AntiDOS.EvaluateOpcode(*packet, currentTime))
-                        {
-                            sScriptMgr->OnPacketReceive(this, *packet);
-#ifdef ELUNA
-                            if (!sEluna->OnPacketReceive(this, *packet))
-                                break;
-#endif
-                            (this->*opHandle.handler)(*packet);
-                            LogUnprocessedTail(packet);
-                        }
-                        // lag can cause STATUS_LOGGEDIN opcodes to arrive after the player started a transfer
-                        break;
-                    case STATUS_LOGGEDIN_OR_RECENTLY_LOGGOUT:
-                        if (!_player && !m_playerRecentlyLogout && !m_playerLogout) // There's a short delay between _player = null and m_playerRecentlyLogout = true during logout
-                            LogUnexpectedOpcode(packet, "STATUS_LOGGEDIN_OR_RECENTLY_LOGGOUT",
-                                "the player has not logged in yet and not recently logout");
-                        else if (AntiDOS.EvaluateOpcode(*packet, currentTime))
-                        {
-                            // not expected _player or must checked in packet handler
-                            sScriptMgr->OnPacketReceive(this, *packet);
-#ifdef ELUNA
-                            if (!sEluna->OnPacketReceive(this, *packet))
-                                break;
-#endif
-                            (this->*opHandle.handler)(*packet);
-                            LogUnprocessedTail(packet);
-                        }
-                        break;
-                    case STATUS_TRANSFER:
-                        if (!_player)
-                            LogUnexpectedOpcode(packet, "STATUS_TRANSFER", "the player has not logged in yet");
-                        else if (_player->IsInWorld())
-                            LogUnexpectedOpcode(packet, "STATUS_TRANSFER", "the player is still in world");
-                        else if (AntiDOS.EvaluateOpcode(*packet, currentTime))
-                        {
-                            sScriptMgr->OnPacketReceive(this, *packet);
-#ifdef ELUNA
-                            if (!sEluna->OnPacketReceive(this, *packet))
-                                break;
-#endif
-                            (this->*opHandle.handler)(*packet);
-                            LogUnprocessedTail(packet);
-                        }
-                        break;
-                    case STATUS_AUTHED:
-                        // prevent cheating with skip queue wait
-                        if (m_inQueue)
-=======
                 case STATUS_LOGGEDIN:
                     if (!_player)
                     {
@@ -368,43 +298,20 @@
                         //! If player didn't log out a while ago, it means packets are being sent while the server does not recognize
                         //! the client to be in world yet. We will re-add the packets to the bottom of the queue and process them later.
                         if (!m_playerRecentlyLogout)
->>>>>>> 9a01b47d
                         {
                             requeuePackets.push_back(packet);
                             deletePacket = false;
                             TC_LOG_DEBUG("network", "Re-enqueueing packet with opcode %s with with status STATUS_LOGGEDIN. "
                                 "Player is currently not in world yet.", GetOpcodeNameForLogging(packet->GetOpcode()).c_str());
                         }
-<<<<<<< HEAD
-
-                        // some auth opcodes can be recieved before STATUS_LOGGEDIN_OR_RECENTLY_LOGGOUT opcodes
-                        // however when we recieve CMSG_CHAR_ENUM we are surely no longer during the logout process.
-                        if (packet->GetOpcode() == CMSG_CHAR_ENUM)
-                            m_playerRecentlyLogout = false;
-
-                        if (AntiDOS.EvaluateOpcode(*packet, currentTime))
-                        {
-                            sScriptMgr->OnPacketReceive(this, *packet);
-#ifdef ELUNA
-                            if (!sEluna->OnPacketReceive(this, *packet))
-                                break;
-#endif
-                            (this->*opHandle.handler)(*packet);
-                            LogUnprocessedTail(packet);
-                        }
-                        break;
-                    case STATUS_NEVER:
-                        TC_LOG_ERROR("network.opcode", "Received not allowed opcode %s from %s", GetOpcodeNameForLogging(packet->GetOpcode()).c_str()
-                            , GetPlayerInfo().c_str());
-                        break;
-                    case STATUS_UNHANDLED:
-                        TC_LOG_DEBUG("network.opcode", "Received not handled opcode %s from %s", GetOpcodeNameForLogging(packet->GetOpcode()).c_str()
-                            , GetPlayerInfo().c_str());
-=======
                     }
                     else if (_player->IsInWorld() && AntiDOS.EvaluateOpcode(*packet, currentTime))
                     {
                         sScriptMgr->OnPacketReceive(this, *packet);
+#ifdef ELUNA
+                        if (!sEluna->OnPacketReceive(this, *packet))
+                            break;
+#endif
                         (this->*opHandle.handler)(*packet);
                         LogUnprocessedTail(packet);
                     }
@@ -418,6 +325,10 @@
                     {
                         // not expected _player or must checked in packet hanlder
                         sScriptMgr->OnPacketReceive(this, *packet);
+#ifdef ELUNA
+                        if (!sEluna->OnPacketReceive(this, *packet))
+                            break;
+#endif
                         (this->*opHandle.handler)(*packet);
                         LogUnprocessedTail(packet);
                     }
@@ -430,6 +341,10 @@
                     else if(AntiDOS.EvaluateOpcode(*packet, currentTime))
                     {
                         sScriptMgr->OnPacketReceive(this, *packet);
+#ifdef ELUNA
+                        if (!sEluna->OnPacketReceive(this, *packet))
+                            break;
+#endif
                         (this->*opHandle.handler)(*packet);
                         LogUnprocessedTail(packet);
                     }
@@ -439,7 +354,6 @@
                     if (m_inQueue)
                     {
                         LogUnexpectedOpcode(packet, "STATUS_AUTHED", "the player not pass queue yet");
->>>>>>> 9a01b47d
                         break;
                     }
 
@@ -451,6 +365,10 @@
                     if (AntiDOS.EvaluateOpcode(*packet, currentTime))
                     {
                         sScriptMgr->OnPacketReceive(this, *packet);
+#ifdef ELUNA
+                        if (!sEluna->OnPacketReceive(this, *packet))
+                            break;
+#endif
                         (this->*opHandle.handler)(*packet);
                         LogUnprocessedTail(packet);
                     }
