/*
 * Copyright (C) 2008-2017 TrinityCore <http://www.trinitycore.org/>
 * Copyright (C) 2005-2009 MaNGOS <http://getmangos.com/>
 *
 * This program is free software; you can redistribute it and/or modify it
 * under the terms of the GNU General Public License as published by the
 * Free Software Foundation; either version 2 of the License, or (at your
 * option) any later version.
 *
 * This program is distributed in the hope that it will be useful, but WITHOUT
 * ANY WARRANTY; without even the implied warranty of MERCHANTABILITY or
 * FITNESS FOR A PARTICULAR PURPOSE. See the GNU General Public License for
 * more details.
 *
 * You should have received a copy of the GNU General Public License along
 * with this program. If not, see <http://www.gnu.org/licenses/>.
 */

#include "SpellAuraEffects.h"
#include "Battlefield.h"
#include "BattlefieldMgr.h"
#include "Battleground.h"
#include "CellImpl.h"
#include "Common.h"
#include "DBCStores.h"
#include "GridNotifiersImpl.h"
#include "Item.h"
#include "Log.h"
#include "LootMgr.h"
#include "MotionMaster.h"
#include "ObjectAccessor.h"
#include "ObjectMgr.h"
#include "Opcodes.h"
#include "OutdoorPvPMgr.h"
#include "Pet.h"
#include "Player.h"
#include "ReputationMgr.h"
#include "ScriptMgr.h"
#include "Spell.h"
#include "SpellHistory.h"
#include "SpellMgr.h"
#include "Unit.h"
#include "Util.h"
#include "Vehicle.h"
<<<<<<< HEAD
#include "Battlefield.h"
#include "BattlefieldMgr.h"
#include "Pet.h"
#include "ReputationMgr.h"
#ifdef ELUNA
#include "LuaEngine.h"
#endif
=======
#include "WorldPacket.h"
>>>>>>> 24b11a4d

//
// EFFECT HANDLER NOTES
//
// in aura handler there should be check for modes:
// AURA_EFFECT_HANDLE_REAL set
// AURA_EFFECT_HANDLE_SEND_FOR_CLIENT_MASK set
// AURA_EFFECT_HANDLE_CHANGE_AMOUNT_MASK set - aura is recalculated or is just applied/removed - need to redo all things related to m_amount
// AURA_EFFECT_HANDLE_CHANGE_AMOUNT_SEND_FOR_CLIENT_MASK - logical or of above conditions
// AURA_EFFECT_HANDLE_STAT - set when stats are reapplied
// such checks will speedup trinity change amount/send for client operations
// because for change amount operation packets will not be send
// aura effect handlers shouldn't contain any AuraEffect or Aura object modifications

pAuraEffectHandler AuraEffectHandler[TOTAL_AURAS]=
{
    &AuraEffect::HandleNULL,                                      //  0 SPELL_AURA_NONE
    &AuraEffect::HandleBindSight,                                 //  1 SPELL_AURA_BIND_SIGHT
    &AuraEffect::HandleModPossess,                                //  2 SPELL_AURA_MOD_POSSESS
    &AuraEffect::HandleNoImmediateEffect,                         //  3 SPELL_AURA_PERIODIC_DAMAGE implemented in AuraEffect::PeriodicTick
    &AuraEffect::HandleAuraDummy,                                 //  4 SPELL_AURA_DUMMY
    &AuraEffect::HandleModConfuse,                                //  5 SPELL_AURA_MOD_CONFUSE
    &AuraEffect::HandleModCharm,                                  //  6 SPELL_AURA_MOD_CHARM
    &AuraEffect::HandleModFear,                                   //  7 SPELL_AURA_MOD_FEAR
    &AuraEffect::HandleNoImmediateEffect,                         //  8 SPELL_AURA_PERIODIC_HEAL implemented in AuraEffect::PeriodicTick
    &AuraEffect::HandleModAttackSpeed,                            //  9 SPELL_AURA_MOD_ATTACKSPEED
    &AuraEffect::HandleModThreat,                                 // 10 SPELL_AURA_MOD_THREAT
    &AuraEffect::HandleModTaunt,                                  // 11 SPELL_AURA_MOD_TAUNT
    &AuraEffect::HandleAuraModStun,                               // 12 SPELL_AURA_MOD_STUN
    &AuraEffect::HandleModDamageDone,                             // 13 SPELL_AURA_MOD_DAMAGE_DONE
    &AuraEffect::HandleNoImmediateEffect,                         // 14 SPELL_AURA_MOD_DAMAGE_TAKEN implemented in Unit::MeleeDamageBonus and Unit::SpellDamageBonus
    &AuraEffect::HandleNoImmediateEffect,                         // 15 SPELL_AURA_DAMAGE_SHIELD    implemented in Unit::DoAttackDamage
    &AuraEffect::HandleModStealth,                                // 16 SPELL_AURA_MOD_STEALTH
    &AuraEffect::HandleModStealthDetect,                          // 17 SPELL_AURA_MOD_DETECT
    &AuraEffect::HandleModInvisibility,                           // 18 SPELL_AURA_MOD_INVISIBILITY
    &AuraEffect::HandleModInvisibilityDetect,                     // 19 SPELL_AURA_MOD_INVISIBILITY_DETECTION
    &AuraEffect::HandleNoImmediateEffect,                         // 20 SPELL_AURA_OBS_MOD_HEALTH implemented in AuraEffect::PeriodicTick
    &AuraEffect::HandleNoImmediateEffect,                         // 21 SPELL_AURA_OBS_MOD_POWER implemented in AuraEffect::PeriodicTick
    &AuraEffect::HandleAuraModResistance,                         // 22 SPELL_AURA_MOD_RESISTANCE
    &AuraEffect::HandleNoImmediateEffect,                         // 23 SPELL_AURA_PERIODIC_TRIGGER_SPELL implemented in AuraEffect::PeriodicTick
    &AuraEffect::HandleNoImmediateEffect,                         // 24 SPELL_AURA_PERIODIC_ENERGIZE implemented in AuraEffect::PeriodicTick
    &AuraEffect::HandleAuraModPacify,                             // 25 SPELL_AURA_MOD_PACIFY
    &AuraEffect::HandleAuraModRoot,                               // 26 SPELL_AURA_MOD_ROOT
    &AuraEffect::HandleAuraModSilence,                            // 27 SPELL_AURA_MOD_SILENCE
    &AuraEffect::HandleNoImmediateEffect,                         // 28 SPELL_AURA_REFLECT_SPELLS        implement in Unit::SpellHitResult
    &AuraEffect::HandleAuraModStat,                               // 29 SPELL_AURA_MOD_STAT
    &AuraEffect::HandleAuraModSkill,                              // 30 SPELL_AURA_MOD_SKILL
    &AuraEffect::HandleAuraModIncreaseSpeed,                      // 31 SPELL_AURA_MOD_INCREASE_SPEED
    &AuraEffect::HandleAuraModIncreaseMountedSpeed,               // 32 SPELL_AURA_MOD_INCREASE_MOUNTED_SPEED
    &AuraEffect::HandleAuraModDecreaseSpeed,                      // 33 SPELL_AURA_MOD_DECREASE_SPEED
    &AuraEffect::HandleAuraModIncreaseHealth,                     // 34 SPELL_AURA_MOD_INCREASE_HEALTH
    &AuraEffect::HandleAuraModIncreaseEnergy,                     // 35 SPELL_AURA_MOD_INCREASE_ENERGY
    &AuraEffect::HandleAuraModShapeshift,                         // 36 SPELL_AURA_MOD_SHAPESHIFT
    &AuraEffect::HandleAuraModEffectImmunity,                     // 37 SPELL_AURA_EFFECT_IMMUNITY
    &AuraEffect::HandleAuraModStateImmunity,                      // 38 SPELL_AURA_STATE_IMMUNITY
    &AuraEffect::HandleAuraModSchoolImmunity,                     // 39 SPELL_AURA_SCHOOL_IMMUNITY
    &AuraEffect::HandleAuraModDmgImmunity,                        // 40 SPELL_AURA_DAMAGE_IMMUNITY
    &AuraEffect::HandleAuraModDispelImmunity,                     // 41 SPELL_AURA_DISPEL_IMMUNITY
    &AuraEffect::HandleNoImmediateEffect,                         // 42 SPELL_AURA_PROC_TRIGGER_SPELL  implemented in AuraEffect::HandleProc
    &AuraEffect::HandleNoImmediateEffect,                         // 43 SPELL_AURA_PROC_TRIGGER_DAMAGE implemented in AuraEffect::HandleProc
    &AuraEffect::HandleAuraTrackCreatures,                        // 44 SPELL_AURA_TRACK_CREATURES
    &AuraEffect::HandleAuraTrackResources,                        // 45 SPELL_AURA_TRACK_RESOURCES
    &AuraEffect::HandleNULL,                                      // 46 SPELL_AURA_46 (used in test spells 54054 and 54058, and spell 48050) (3.0.8a)
    &AuraEffect::HandleAuraModParryPercent,                       // 47 SPELL_AURA_MOD_PARRY_PERCENT
    &AuraEffect::HandleNULL,                                      // 48 SPELL_AURA_48 spell Napalm (area damage spell with additional delayed damage effect)
    &AuraEffect::HandleAuraModDodgePercent,                       // 49 SPELL_AURA_MOD_DODGE_PERCENT
    &AuraEffect::HandleNoImmediateEffect,                         // 50 SPELL_AURA_MOD_CRITICAL_HEALING_AMOUNT implemented in Unit::SpellCriticalHealingBonus
    &AuraEffect::HandleAuraModBlockPercent,                       // 51 SPELL_AURA_MOD_BLOCK_PERCENT
    &AuraEffect::HandleAuraModWeaponCritPercent,                  // 52 SPELL_AURA_MOD_WEAPON_CRIT_PERCENT
    &AuraEffect::HandleNoImmediateEffect,                         // 53 SPELL_AURA_PERIODIC_LEECH implemented in AuraEffect::PeriodicTick
    &AuraEffect::HandleModHitChance,                              // 54 SPELL_AURA_MOD_HIT_CHANCE
    &AuraEffect::HandleModSpellHitChance,                         // 55 SPELL_AURA_MOD_SPELL_HIT_CHANCE
    &AuraEffect::HandleAuraTransform,                             // 56 SPELL_AURA_TRANSFORM
    &AuraEffect::HandleModSpellCritChance,                        // 57 SPELL_AURA_MOD_SPELL_CRIT_CHANCE
    &AuraEffect::HandleAuraModIncreaseSwimSpeed,                  // 58 SPELL_AURA_MOD_INCREASE_SWIM_SPEED
    &AuraEffect::HandleNoImmediateEffect,                         // 59 SPELL_AURA_MOD_DAMAGE_DONE_CREATURE implemented in Unit::MeleeDamageBonus and Unit::SpellDamageBonus
    &AuraEffect::HandleAuraModPacifyAndSilence,                   // 60 SPELL_AURA_MOD_PACIFY_SILENCE
    &AuraEffect::HandleAuraModScale,                              // 61 SPELL_AURA_MOD_SCALE
    &AuraEffect::HandleNoImmediateEffect,                         // 62 SPELL_AURA_PERIODIC_HEALTH_FUNNEL implemented in AuraEffect::PeriodicTick
    &AuraEffect::HandleUnused,                                    // 63 unused (3.2.0) old SPELL_AURA_PERIODIC_MANA_FUNNEL
    &AuraEffect::HandleNoImmediateEffect,                         // 64 SPELL_AURA_PERIODIC_MANA_LEECH implemented in AuraEffect::PeriodicTick
    &AuraEffect::HandleModCastingSpeed,                           // 65 SPELL_AURA_MOD_CASTING_SPEED_NOT_STACK
    &AuraEffect::HandleFeignDeath,                                // 66 SPELL_AURA_FEIGN_DEATH
    &AuraEffect::HandleAuraModDisarm,                             // 67 SPELL_AURA_MOD_DISARM
    &AuraEffect::HandleAuraModStalked,                            // 68 SPELL_AURA_MOD_STALKED
    &AuraEffect::HandleNoImmediateEffect,                         // 69 SPELL_AURA_SCHOOL_ABSORB implemented in Unit::CalcAbsorbResist
    &AuraEffect::HandleUnused,                                    // 70 SPELL_AURA_EXTRA_ATTACKS clientside
    &AuraEffect::HandleModSpellCritChanceShool,                   // 71 SPELL_AURA_MOD_SPELL_CRIT_CHANCE_SCHOOL
    &AuraEffect::HandleModPowerCostPCT,                           // 72 SPELL_AURA_MOD_POWER_COST_SCHOOL_PCT
    &AuraEffect::HandleModPowerCost,                              // 73 SPELL_AURA_MOD_POWER_COST_SCHOOL
    &AuraEffect::HandleNoImmediateEffect,                         // 74 SPELL_AURA_REFLECT_SPELLS_SCHOOL  implemented in Unit::SpellHitResult
    &AuraEffect::HandleNoImmediateEffect,                         // 75 SPELL_AURA_MOD_LANGUAGE
    &AuraEffect::HandleNoImmediateEffect,                         // 76 SPELL_AURA_FAR_SIGHT
    &AuraEffect::HandleModMechanicImmunity,                       // 77 SPELL_AURA_MECHANIC_IMMUNITY
    &AuraEffect::HandleAuraMounted,                               // 78 SPELL_AURA_MOUNTED
    &AuraEffect::HandleModDamagePercentDone,                      // 79 SPELL_AURA_MOD_DAMAGE_PERCENT_DONE
    &AuraEffect::HandleModPercentStat,                            // 80 SPELL_AURA_MOD_PERCENT_STAT
    &AuraEffect::HandleNoImmediateEffect,                         // 81 SPELL_AURA_SPLIT_DAMAGE_PCT implemented in Unit::CalcAbsorbResist
    &AuraEffect::HandleWaterBreathing,                            // 82 SPELL_AURA_WATER_BREATHING
    &AuraEffect::HandleModBaseResistance,                         // 83 SPELL_AURA_MOD_BASE_RESISTANCE
    &AuraEffect::HandleNoImmediateEffect,                         // 84 SPELL_AURA_MOD_REGEN implemented in Player::RegenerateHealth
    &AuraEffect::HandleModPowerRegen,                             // 85 SPELL_AURA_MOD_POWER_REGEN implemented in Player::Regenerate
    &AuraEffect::HandleChannelDeathItem,                          // 86 SPELL_AURA_CHANNEL_DEATH_ITEM
    &AuraEffect::HandleNoImmediateEffect,                         // 87 SPELL_AURA_MOD_DAMAGE_PERCENT_TAKEN implemented in Unit::MeleeDamageBonus and Unit::SpellDamageBonus
    &AuraEffect::HandleNoImmediateEffect,                         // 88 SPELL_AURA_MOD_HEALTH_REGEN_PERCENT implemented in Player::RegenerateHealth
    &AuraEffect::HandleNoImmediateEffect,                         // 89 SPELL_AURA_PERIODIC_DAMAGE_PERCENT
    &AuraEffect::HandleUnused,                                    // 90 unused (3.0.8a) old SPELL_AURA_MOD_RESIST_CHANCE
    &AuraEffect::HandleNoImmediateEffect,                         // 91 SPELL_AURA_MOD_DETECT_RANGE implemented in Creature::GetAttackDistance
    &AuraEffect::HandlePreventFleeing,                            // 92 SPELL_AURA_PREVENTS_FLEEING
    &AuraEffect::HandleModUnattackable,                           // 93 SPELL_AURA_MOD_UNATTACKABLE
    &AuraEffect::HandleNoImmediateEffect,                         // 94 SPELL_AURA_INTERRUPT_REGEN implemented in Player::Regenerate
    &AuraEffect::HandleAuraGhost,                                 // 95 SPELL_AURA_GHOST
    &AuraEffect::HandleNoImmediateEffect,                         // 96 SPELL_AURA_SPELL_MAGNET implemented in Unit::SelectMagnetTarget
    &AuraEffect::HandleNoImmediateEffect,                         // 97 SPELL_AURA_MANA_SHIELD implemented in Unit::CalcAbsorbResist
    &AuraEffect::HandleAuraModSkill,                              // 98 SPELL_AURA_MOD_SKILL_TALENT
    &AuraEffect::HandleAuraModAttackPower,                        // 99 SPELL_AURA_MOD_ATTACK_POWER
    &AuraEffect::HandleUnused,                                    //100 SPELL_AURA_AURAS_VISIBLE obsolete? all player can see all auras now, but still have spells including GM-spell
    &AuraEffect::HandleModResistancePercent,                      //101 SPELL_AURA_MOD_RESISTANCE_PCT
    &AuraEffect::HandleNoImmediateEffect,                         //102 SPELL_AURA_MOD_MELEE_ATTACK_POWER_VERSUS implemented in Unit::MeleeDamageBonus
    &AuraEffect::HandleAuraModTotalThreat,                        //103 SPELL_AURA_MOD_TOTAL_THREAT
    &AuraEffect::HandleAuraWaterWalk,                             //104 SPELL_AURA_WATER_WALK
    &AuraEffect::HandleAuraFeatherFall,                           //105 SPELL_AURA_FEATHER_FALL
    &AuraEffect::HandleAuraHover,                                 //106 SPELL_AURA_HOVER
    &AuraEffect::HandleNoImmediateEffect,                         //107 SPELL_AURA_ADD_FLAT_MODIFIER implemented in AuraEffect::CalculateSpellMod()
    &AuraEffect::HandleNoImmediateEffect,                         //108 SPELL_AURA_ADD_PCT_MODIFIER implemented in AuraEffect::CalculateSpellMod()
    &AuraEffect::HandleNoImmediateEffect,                         //109 SPELL_AURA_ADD_TARGET_TRIGGER
    &AuraEffect::HandleModPowerRegenPCT,                          //110 SPELL_AURA_MOD_POWER_REGEN_PERCENT implemented in Player::Regenerate, Creature::Regenerate
    &AuraEffect::HandleNoImmediateEffect,                         //111 SPELL_AURA_ADD_CASTER_HIT_TRIGGER implemented in Unit::SelectMagnetTarget
    &AuraEffect::HandleNoImmediateEffect,                         //112 SPELL_AURA_OVERRIDE_CLASS_SCRIPTS
    &AuraEffect::HandleNoImmediateEffect,                         //113 SPELL_AURA_MOD_RANGED_DAMAGE_TAKEN implemented in Unit::MeleeDamageBonus
    &AuraEffect::HandleNoImmediateEffect,                         //114 SPELL_AURA_MOD_RANGED_DAMAGE_TAKEN_PCT implemented in Unit::MeleeDamageBonus
    &AuraEffect::HandleNoImmediateEffect,                         //115 SPELL_AURA_MOD_HEALING                 implemented in Unit::SpellBaseHealingBonusForVictim
    &AuraEffect::HandleNoImmediateEffect,                         //116 SPELL_AURA_MOD_REGEN_DURING_COMBAT
    &AuraEffect::HandleNoImmediateEffect,                         //117 SPELL_AURA_MOD_MECHANIC_RESISTANCE     implemented in Unit::MagicSpellHitResult
    &AuraEffect::HandleNoImmediateEffect,                         //118 SPELL_AURA_MOD_HEALING_PCT             implemented in Unit::SpellHealingBonus
    &AuraEffect::HandleUnused,                                    //119 unused (3.2.0) old SPELL_AURA_SHARE_PET_TRACKING
    &AuraEffect::HandleAuraUntrackable,                           //120 SPELL_AURA_UNTRACKABLE
    &AuraEffect::HandleAuraEmpathy,                               //121 SPELL_AURA_EMPATHY
    &AuraEffect::HandleModOffhandDamagePercent,                   //122 SPELL_AURA_MOD_OFFHAND_DAMAGE_PCT
    &AuraEffect::HandleModTargetResistance,                       //123 SPELL_AURA_MOD_TARGET_RESISTANCE
    &AuraEffect::HandleAuraModRangedAttackPower,                  //124 SPELL_AURA_MOD_RANGED_ATTACK_POWER
    &AuraEffect::HandleNoImmediateEffect,                         //125 SPELL_AURA_MOD_MELEE_DAMAGE_TAKEN implemented in Unit::MeleeDamageBonus
    &AuraEffect::HandleNoImmediateEffect,                         //126 SPELL_AURA_MOD_MELEE_DAMAGE_TAKEN_PCT implemented in Unit::MeleeDamageBonus
    &AuraEffect::HandleNoImmediateEffect,                         //127 SPELL_AURA_RANGED_ATTACK_POWER_ATTACKER_BONUS implemented in Unit::MeleeDamageBonus
    &AuraEffect::HandleModPossessPet,                             //128 SPELL_AURA_MOD_POSSESS_PET
    &AuraEffect::HandleAuraModIncreaseSpeed,                      //129 SPELL_AURA_MOD_SPEED_ALWAYS
    &AuraEffect::HandleAuraModIncreaseMountedSpeed,               //130 SPELL_AURA_MOD_MOUNTED_SPEED_ALWAYS
    &AuraEffect::HandleNoImmediateEffect,                         //131 SPELL_AURA_MOD_RANGED_ATTACK_POWER_VERSUS implemented in Unit::MeleeDamageBonus
    &AuraEffect::HandleAuraModIncreaseEnergyPercent,              //132 SPELL_AURA_MOD_INCREASE_ENERGY_PERCENT
    &AuraEffect::HandleAuraModIncreaseHealthPercent,              //133 SPELL_AURA_MOD_INCREASE_HEALTH_PERCENT
    &AuraEffect::HandleAuraModRegenInterrupt,                     //134 SPELL_AURA_MOD_MANA_REGEN_INTERRUPT
    &AuraEffect::HandleModHealingDone,                            //135 SPELL_AURA_MOD_HEALING_DONE
    &AuraEffect::HandleNoImmediateEffect,                         //136 SPELL_AURA_MOD_HEALING_DONE_PERCENT   implemented in Unit::SpellHealingBonus
    &AuraEffect::HandleModTotalPercentStat,                       //137 SPELL_AURA_MOD_TOTAL_STAT_PERCENTAGE
    &AuraEffect::HandleModMeleeSpeedPct,                          //138 SPELL_AURA_MOD_MELEE_HASTE
    &AuraEffect::HandleForceReaction,                             //139 SPELL_AURA_FORCE_REACTION
    &AuraEffect::HandleAuraModRangedHaste,                        //140 SPELL_AURA_MOD_RANGED_HASTE
    &AuraEffect::HandleRangedAmmoHaste,                           //141 SPELL_AURA_MOD_RANGED_AMMO_HASTE
    &AuraEffect::HandleAuraModBaseResistancePCT,                  //142 SPELL_AURA_MOD_BASE_RESISTANCE_PCT
    &AuraEffect::HandleAuraModResistanceExclusive,                //143 SPELL_AURA_MOD_RESISTANCE_EXCLUSIVE
    &AuraEffect::HandleNoImmediateEffect,                         //144 SPELL_AURA_SAFE_FALL                         implemented in WorldSession::HandleMovementOpcodes
    &AuraEffect::HandleAuraModPetTalentsPoints,                   //145 SPELL_AURA_MOD_PET_TALENT_POINTS
    &AuraEffect::HandleNoImmediateEffect,                         //146 SPELL_AURA_ALLOW_TAME_PET_TYPE
    &AuraEffect::HandleModMechanicImmunityMask,                   //147 SPELL_AURA_MECHANIC_IMMUNITY_MASK
    &AuraEffect::HandleAuraRetainComboPoints,                     //148 SPELL_AURA_RETAIN_COMBO_POINTS
    &AuraEffect::HandleNoImmediateEffect,                         //149 SPELL_AURA_REDUCE_PUSHBACK
    &AuraEffect::HandleShieldBlockValuePercent,                   //150 SPELL_AURA_MOD_SHIELD_BLOCKVALUE_PCT
    &AuraEffect::HandleAuraTrackStealthed,                        //151 SPELL_AURA_TRACK_STEALTHED
    &AuraEffect::HandleNoImmediateEffect,                         //152 SPELL_AURA_MOD_DETECTED_RANGE implemented in Creature::GetAttackDistance
    &AuraEffect::HandleNoImmediateEffect,                         //153 SPELL_AURA_SPLIT_DAMAGE_FLAT
    &AuraEffect::HandleModStealthLevel,                           //154 SPELL_AURA_MOD_STEALTH_LEVEL
    &AuraEffect::HandleNoImmediateEffect,                         //155 SPELL_AURA_MOD_WATER_BREATHING
    &AuraEffect::HandleNoImmediateEffect,                         //156 SPELL_AURA_MOD_REPUTATION_GAIN
    &AuraEffect::HandleNULL,                                      //157 SPELL_AURA_PET_DAMAGE_MULTI
    &AuraEffect::HandleShieldBlockValue,                          //158 SPELL_AURA_MOD_SHIELD_BLOCKVALUE
    &AuraEffect::HandleNoImmediateEffect,                         //159 SPELL_AURA_NO_PVP_CREDIT      only for Honorless Target spell
    &AuraEffect::HandleNoImmediateEffect,                         //160 SPELL_AURA_MOD_AOE_AVOIDANCE                 implemented in Unit::MagicSpellHitResult
    &AuraEffect::HandleNoImmediateEffect,                         //161 SPELL_AURA_MOD_HEALTH_REGEN_IN_COMBAT
    &AuraEffect::HandleNoImmediateEffect,                         //162 SPELL_AURA_POWER_BURN implemented in AuraEffect::PeriodicTick
    &AuraEffect::HandleNoImmediateEffect,                         //163 SPELL_AURA_MOD_CRIT_DAMAGE_BONUS
    &AuraEffect::HandleUnused,                                    //164 unused (3.2.0), only one test spell
    &AuraEffect::HandleNoImmediateEffect,                         //165 SPELL_AURA_MELEE_ATTACK_POWER_ATTACKER_BONUS implemented in Unit::MeleeDamageBonus
    &AuraEffect::HandleAuraModAttackPowerPercent,                 //166 SPELL_AURA_MOD_ATTACK_POWER_PCT
    &AuraEffect::HandleAuraModRangedAttackPowerPercent,           //167 SPELL_AURA_MOD_RANGED_ATTACK_POWER_PCT
    &AuraEffect::HandleNoImmediateEffect,                         //168 SPELL_AURA_MOD_DAMAGE_DONE_VERSUS            implemented in Unit::SpellDamageBonus, Unit::MeleeDamageBonus
    &AuraEffect::HandleNoImmediateEffect,                         //169 SPELL_AURA_MOD_CRIT_PERCENT_VERSUS           implemented in Unit::DealDamageBySchool, Unit::DoAttackDamage, Unit::SpellCriticalBonus
    &AuraEffect::HandleNULL,                                      //170 SPELL_AURA_DETECT_AMORE       various spells that change visual of units for aura target (clientside?)
    &AuraEffect::HandleAuraModIncreaseSpeed,                      //171 SPELL_AURA_MOD_SPEED_NOT_STACK
    &AuraEffect::HandleAuraModIncreaseMountedSpeed,               //172 SPELL_AURA_MOD_MOUNTED_SPEED_NOT_STACK
    &AuraEffect::HandleUnused,                                    //173 unused (3.2.0) no spells, old SPELL_AURA_ALLOW_CHAMPION_SPELLS  only for Proclaim Champion spell
    &AuraEffect::HandleModSpellDamagePercentFromStat,             //174 SPELL_AURA_MOD_SPELL_DAMAGE_OF_STAT_PERCENT  implemented in Unit::SpellBaseDamageBonus
    &AuraEffect::HandleModSpellHealingPercentFromStat,            //175 SPELL_AURA_MOD_SPELL_HEALING_OF_STAT_PERCENT implemented in Unit::SpellBaseHealingBonus
    &AuraEffect::HandleSpiritOfRedemption,                        //176 SPELL_AURA_SPIRIT_OF_REDEMPTION   only for Spirit of Redemption spell, die at aura end
    &AuraEffect::HandleCharmConvert,                              //177 SPELL_AURA_AOE_CHARM
    &AuraEffect::HandleNoImmediateEffect,                         //178 SPELL_AURA_MOD_DEBUFF_RESISTANCE          implemented in Unit::MagicSpellHitResult
    &AuraEffect::HandleNoImmediateEffect,                         //179 SPELL_AURA_MOD_ATTACKER_SPELL_CRIT_CHANCE implemented in Unit::SpellCriticalBonus
    &AuraEffect::HandleNoImmediateEffect,                         //180 SPELL_AURA_MOD_FLAT_SPELL_DAMAGE_VERSUS   implemented in Unit::SpellDamageBonus
    &AuraEffect::HandleUnused,                                    //181 unused (3.2.0) old SPELL_AURA_MOD_FLAT_SPELL_CRIT_DAMAGE_VERSUS
    &AuraEffect::HandleAuraModResistenceOfStatPercent,            //182 SPELL_AURA_MOD_RESISTANCE_OF_STAT_PERCENT
    &AuraEffect::HandleNULL,                                      //183 SPELL_AURA_MOD_CRITICAL_THREAT only used in 28746 - miscvalue - spell school
    &AuraEffect::HandleNoImmediateEffect,                         //184 SPELL_AURA_MOD_ATTACKER_MELEE_HIT_CHANCE  implemented in Unit::RollMeleeOutcomeAgainst
    &AuraEffect::HandleNoImmediateEffect,                         //185 SPELL_AURA_MOD_ATTACKER_RANGED_HIT_CHANCE implemented in Unit::RollMeleeOutcomeAgainst
    &AuraEffect::HandleNoImmediateEffect,                         //186 SPELL_AURA_MOD_ATTACKER_SPELL_HIT_CHANCE  implemented in Unit::MagicSpellHitResult
    &AuraEffect::HandleNoImmediateEffect,                         //187 SPELL_AURA_MOD_ATTACKER_MELEE_CRIT_CHANCE  implemented in Unit::GetUnitCriticalChance
    &AuraEffect::HandleNoImmediateEffect,                         //188 SPELL_AURA_MOD_ATTACKER_RANGED_CRIT_CHANCE implemented in Unit::GetUnitCriticalChance
    &AuraEffect::HandleModRating,                                 //189 SPELL_AURA_MOD_RATING
    &AuraEffect::HandleNoImmediateEffect,                         //190 SPELL_AURA_MOD_FACTION_REPUTATION_GAIN     implemented in Player::CalculateReputationGain
    &AuraEffect::HandleAuraModUseNormalSpeed,                     //191 SPELL_AURA_USE_NORMAL_MOVEMENT_SPEED
    &AuraEffect::HandleModMeleeRangedSpeedPct,                    //192 SPELL_AURA_MOD_MELEE_RANGED_HASTE
    &AuraEffect::HandleModCombatSpeedPct,                         //193 SPELL_AURA_MELEE_SLOW (in fact combat (any type attack) speed pct)
    &AuraEffect::HandleNoImmediateEffect,                         //194 SPELL_AURA_MOD_TARGET_ABSORB_SCHOOL implemented in Unit::CalcAbsorbResist
    &AuraEffect::HandleNoImmediateEffect,                         //195 SPELL_AURA_MOD_TARGET_ABILITY_ABSORB_SCHOOL implemented in Unit::CalcAbsorbResist
    &AuraEffect::HandleNULL,                                      //196 SPELL_AURA_MOD_COOLDOWN - flat mod of spell cooldowns
    &AuraEffect::HandleNoImmediateEffect,                         //197 SPELL_AURA_MOD_ATTACKER_SPELL_AND_WEAPON_CRIT_CHANCE implemented in Unit::SpellCriticalBonus Unit::GetUnitCriticalChance
    &AuraEffect::HandleUnused,                                    //198 unused (3.2.0) old SPELL_AURA_MOD_ALL_WEAPON_SKILLS
    &AuraEffect::HandleNoImmediateEffect,                         //199 SPELL_AURA_MOD_INCREASES_SPELL_PCT_TO_HIT  implemented in Unit::MagicSpellHitResult
    &AuraEffect::HandleNoImmediateEffect,                         //200 SPELL_AURA_MOD_XP_PCT implemented in Player::RewardPlayerAndGroupAtKill
    &AuraEffect::HandleAuraAllowFlight,                           //201 SPELL_AURA_FLY                             this aura enable flight mode...
    &AuraEffect::HandleNoImmediateEffect,                         //202 SPELL_AURA_CANNOT_BE_DODGED                implemented in Unit::RollPhysicalOutcomeAgainst
    &AuraEffect::HandleNoImmediateEffect,                         //203 SPELL_AURA_MOD_ATTACKER_MELEE_CRIT_DAMAGE  implemented in Unit::CalculateMeleeDamage and Unit::CalculateSpellDamage
    &AuraEffect::HandleNoImmediateEffect,                         //204 SPELL_AURA_MOD_ATTACKER_RANGED_CRIT_DAMAGE implemented in Unit::CalculateMeleeDamage and Unit::CalculateSpellDamage
    &AuraEffect::HandleNULL,                                      //205 SPELL_AURA_MOD_SCHOOL_CRIT_DMG_TAKEN
    &AuraEffect::HandleAuraModIncreaseFlightSpeed,                //206 SPELL_AURA_MOD_INCREASE_VEHICLE_FLIGHT_SPEED
    &AuraEffect::HandleAuraModIncreaseFlightSpeed,                //207 SPELL_AURA_MOD_INCREASE_MOUNTED_FLIGHT_SPEED
    &AuraEffect::HandleAuraModIncreaseFlightSpeed,                //208 SPELL_AURA_MOD_INCREASE_FLIGHT_SPEED
    &AuraEffect::HandleAuraModIncreaseFlightSpeed,                //209 SPELL_AURA_MOD_MOUNTED_FLIGHT_SPEED_ALWAYS
    &AuraEffect::HandleAuraModIncreaseFlightSpeed,                //210 SPELL_AURA_MOD_VEHICLE_SPEED_ALWAYS
    &AuraEffect::HandleAuraModIncreaseFlightSpeed,                //211 SPELL_AURA_MOD_FLIGHT_SPEED_NOT_STACK
    &AuraEffect::HandleAuraModRangedAttackPowerOfStatPercent,     //212 SPELL_AURA_MOD_RANGED_ATTACK_POWER_OF_STAT_PERCENT
    &AuraEffect::HandleNoImmediateEffect,                         //213 SPELL_AURA_MOD_RAGE_FROM_DAMAGE_DEALT implemented in Player::RewardRage
    &AuraEffect::HandleNULL,                                      //214 Tamed Pet Passive
    &AuraEffect::HandleArenaPreparation,                          //215 SPELL_AURA_ARENA_PREPARATION
    &AuraEffect::HandleModCastingSpeed,                           //216 SPELL_AURA_HASTE_SPELLS
    &AuraEffect::HandleNULL,                                      //217 69106 - killing spree helper - unknown use
    &AuraEffect::HandleAuraModRangedHaste,                        //218 SPELL_AURA_HASTE_RANGED
    &AuraEffect::HandleModManaRegen,                              //219 SPELL_AURA_MOD_MANA_REGEN_FROM_STAT
    &AuraEffect::HandleModRatingFromStat,                         //220 SPELL_AURA_MOD_RATING_FROM_STAT
    &AuraEffect::HandleNULL,                                      //221 SPELL_AURA_MOD_DETAUNT
    &AuraEffect::HandleUnused,                                    //222 unused (3.2.0) only for spell 44586 that not used in real spell cast
    &AuraEffect::HandleNoImmediateEffect,                         //223 SPELL_AURA_RAID_PROC_FROM_CHARGE
    &AuraEffect::HandleUnused,                                    //224 unused (3.0.8a)
    &AuraEffect::HandleNoImmediateEffect,                         //225 SPELL_AURA_RAID_PROC_FROM_CHARGE_WITH_VALUE
    &AuraEffect::HandleNoImmediateEffect,                         //226 SPELL_AURA_PERIODIC_DUMMY implemented in AuraEffect::PeriodicTick
    &AuraEffect::HandleNoImmediateEffect,                         //227 SPELL_AURA_PERIODIC_TRIGGER_SPELL_WITH_VALUE implemented in AuraEffect::PeriodicTick
    &AuraEffect::HandleNoImmediateEffect,                         //228 SPELL_AURA_DETECT_STEALTH stealth detection
    &AuraEffect::HandleNoImmediateEffect,                         //229 SPELL_AURA_MOD_AOE_DAMAGE_AVOIDANCE
    &AuraEffect::HandleAuraModIncreaseHealth,                     //230 SPELL_AURA_MOD_INCREASE_HEALTH_2
    &AuraEffect::HandleNoImmediateEffect,                         //231 SPELL_AURA_PROC_TRIGGER_SPELL_WITH_VALUE
    &AuraEffect::HandleNoImmediateEffect,                         //232 SPELL_AURA_MECHANIC_DURATION_MOD           implement in Unit::CalculateSpellDuration
    &AuraEffect::HandleUnused,                                    //233 set model id to the one of the creature with id GetMiscValue() - clientside
    &AuraEffect::HandleNoImmediateEffect,                         //234 SPELL_AURA_MECHANIC_DURATION_MOD_NOT_STACK implement in Unit::CalculateSpellDuration
    &AuraEffect::HandleNoImmediateEffect,                         //235 SPELL_AURA_MOD_DISPEL_RESIST               implement in Unit::MagicSpellHitResult
    &AuraEffect::HandleAuraControlVehicle,                        //236 SPELL_AURA_CONTROL_VEHICLE
    &AuraEffect::HandleModSpellDamagePercentFromAttackPower,      //237 SPELL_AURA_MOD_SPELL_DAMAGE_OF_ATTACK_POWER  implemented in Unit::SpellBaseDamageBonus
    &AuraEffect::HandleModSpellHealingPercentFromAttackPower,     //238 SPELL_AURA_MOD_SPELL_HEALING_OF_ATTACK_POWER implemented in Unit::SpellBaseHealingBonus
    &AuraEffect::HandleAuraModScale,                              //239 SPELL_AURA_MOD_SCALE_2 only in Noggenfogger Elixir (16595) before 2.3.0 aura 61
    &AuraEffect::HandleAuraModExpertise,                          //240 SPELL_AURA_MOD_EXPERTISE
    &AuraEffect::HandleForceMoveForward,                          //241 SPELL_AURA_FORCE_MOVE_FORWARD Forces the caster to move forward
    &AuraEffect::HandleNULL,                                      //242 SPELL_AURA_MOD_SPELL_DAMAGE_FROM_HEALING - 2 test spells: 44183 and 44182
    &AuraEffect::HandleAuraModFaction,                            //243 SPELL_AURA_MOD_FACTION
    &AuraEffect::HandleComprehendLanguage,                        //244 SPELL_AURA_COMPREHEND_LANGUAGE
    &AuraEffect::HandleNoImmediateEffect,                         //245 SPELL_AURA_MOD_AURA_DURATION_BY_DISPEL
    &AuraEffect::HandleNoImmediateEffect,                         //246 SPELL_AURA_MOD_AURA_DURATION_BY_DISPEL_NOT_STACK implemented in Spell::EffectApplyAura
    &AuraEffect::HandleAuraCloneCaster,                           //247 SPELL_AURA_CLONE_CASTER
    &AuraEffect::HandleNoImmediateEffect,                         //248 SPELL_AURA_MOD_COMBAT_RESULT_CHANCE         implemented in Unit::RollMeleeOutcomeAgainst
    &AuraEffect::HandleAuraConvertRune,                           //249 SPELL_AURA_CONVERT_RUNE
    &AuraEffect::HandleAuraModIncreaseHealth,                     //250 SPELL_AURA_MOD_INCREASE_HEALTH_2
    &AuraEffect::HandleNoImmediateEffect,                         //251 SPELL_AURA_MOD_ENEMY_DODGE                  implemented in Unit::GetUnitDodgeChance
    &AuraEffect::HandleModCombatSpeedPct,                         //252 SPELL_AURA_252 Is there any difference between this and SPELL_AURA_MELEE_SLOW ? maybe not stacking mod?
    &AuraEffect::HandleNoImmediateEffect,                         //253 SPELL_AURA_MOD_BLOCK_CRIT_CHANCE  implemented in Unit::isBlockCritical
    &AuraEffect::HandleAuraModDisarm,                             //254 SPELL_AURA_MOD_DISARM_OFFHAND
    &AuraEffect::HandleNoImmediateEffect,                         //255 SPELL_AURA_MOD_MECHANIC_DAMAGE_TAKEN_PERCENT    implemented in Unit::SpellDamageBonus
    &AuraEffect::HandleNoReagentUseAura,                          //256 SPELL_AURA_NO_REAGENT_USE Use SpellClassMask for spell select
    &AuraEffect::HandleNULL,                                      //257 SPELL_AURA_MOD_TARGET_RESIST_BY_SPELL_CLASS Use SpellClassMask for spell select
    &AuraEffect::HandleNULL,                                      //258 SPELL_AURA_MOD_SPELL_VISUAL
    &AuraEffect::HandleNoImmediateEffect,                         //259 SPELL_AURA_MOD_HOT_PCT implemented in Unit::SpellHealingBonus
    &AuraEffect::HandleNoImmediateEffect,                         //260 SPELL_AURA_SCREEN_EFFECT (miscvalue = id in ScreenEffect.dbc) not required any code
    &AuraEffect::HandlePhase,                                     //261 SPELL_AURA_PHASE
    &AuraEffect::HandleNoImmediateEffect,                         //262 SPELL_AURA_ABILITY_IGNORE_AURASTATE implemented in Spell::CheckCast
    &AuraEffect::HandleAuraAllowOnlyAbility,                      //263 SPELL_AURA_ALLOW_ONLY_ABILITY player can use only abilities set in SpellClassMask
    &AuraEffect::HandleUnused,                                    //264 unused (3.2.0)
    &AuraEffect::HandleUnused,                                    //265 unused (3.2.0)
    &AuraEffect::HandleUnused,                                    //266 unused (3.2.0)
    &AuraEffect::HandleNoImmediateEffect,                         //267 SPELL_AURA_MOD_IMMUNE_AURA_APPLY_SCHOOL         implemented in Unit::IsImmunedToSpellEffect
    &AuraEffect::HandleAuraModAttackPowerOfStatPercent,           //268 SPELL_AURA_MOD_ATTACK_POWER_OF_STAT_PERCENT
    &AuraEffect::HandleNoImmediateEffect,                         //269 SPELL_AURA_MOD_IGNORE_TARGET_RESIST implemented in Unit::CalcAbsorbResist and CalcArmorReducedDamage
    &AuraEffect::HandleNoImmediateEffect,                         //270 SPELL_AURA_MOD_ABILITY_IGNORE_TARGET_RESIST implemented in Unit::CalcAbsorbResist and CalcArmorReducedDamage
    &AuraEffect::HandleNoImmediateEffect,                         //271 SPELL_AURA_MOD_DAMAGE_FROM_CASTER    implemented in Unit::SpellDamageBonus
    &AuraEffect::HandleNoImmediateEffect,                         //272 SPELL_AURA_IGNORE_MELEE_RESET
    &AuraEffect::HandleUnused,                                    //273 clientside
    &AuraEffect::HandleNoImmediateEffect,                         //274 SPELL_AURA_CONSUME_NO_AMMO implemented in spell::CalculateDamageDoneForAllTargets
    &AuraEffect::HandleNoImmediateEffect,                         //275 SPELL_AURA_MOD_IGNORE_SHAPESHIFT Use SpellClassMask for spell select
    &AuraEffect::HandleNULL,                                      //276 mod damage % mechanic?
    &AuraEffect::HandleNoImmediateEffect,                         //277 SPELL_AURA_MOD_ABILITY_AFFECTED_TARGETS implemented in spell::settargetmap
    &AuraEffect::HandleAuraModDisarm,                             //278 SPELL_AURA_MOD_DISARM_RANGED disarm ranged weapon
    &AuraEffect::HandleNoImmediateEffect,                         //279 SPELL_AURA_INITIALIZE_IMAGES
    &AuraEffect::HandleNoImmediateEffect,                         //280 SPELL_AURA_MOD_TARGET_ARMOR_PCT
    &AuraEffect::HandleNoImmediateEffect,                         //281 SPELL_AURA_MOD_HONOR_GAIN_PCT implemented in Player::RewardHonor
    &AuraEffect::HandleAuraIncreaseBaseHealthPercent,             //282 SPELL_AURA_MOD_BASE_HEALTH_PCT
    &AuraEffect::HandleNoImmediateEffect,                         //283 SPELL_AURA_MOD_HEALING_RECEIVED       implemented in Unit::SpellHealingBonus
    &AuraEffect::HandleAuraLinked,                                //284 SPELL_AURA_LINKED
    &AuraEffect::HandleAuraModAttackPowerOfArmor,                 //285 SPELL_AURA_MOD_ATTACK_POWER_OF_ARMOR  implemented in Player::UpdateAttackPowerAndDamage
    &AuraEffect::HandleNoImmediateEffect,                         //286 SPELL_AURA_ABILITY_PERIODIC_CRIT implemented in AuraEffect::PeriodicTick
    &AuraEffect::HandleNoImmediateEffect,                         //287 SPELL_AURA_DEFLECT_SPELLS             implemented in Unit::MagicSpellHitResult and Unit::MeleeSpellHitResult
    &AuraEffect::HandleNoImmediateEffect,                         //288 SPELL_AURA_IGNORE_HIT_DIRECTION  implemented in Unit::MagicSpellHitResult and Unit::MeleeSpellHitResult Unit::RollMeleeOutcomeAgainst
    &AuraEffect::HandleNoImmediateEffect,                         //289 SPELL_AURA_PREVENT_DURABILITY_LOSS implemented in Player::DurabilityPointsLoss
    &AuraEffect::HandleAuraModCritPct,                            //290 SPELL_AURA_MOD_CRIT_PCT
    &AuraEffect::HandleNoImmediateEffect,                         //291 SPELL_AURA_MOD_XP_QUEST_PCT  implemented in Player::RewardQuest
    &AuraEffect::HandleAuraOpenStable,                            //292 SPELL_AURA_OPEN_STABLE
    &AuraEffect::HandleAuraOverrideSpells,                        //293 SPELL_AURA_OVERRIDE_SPELLS auras which probably add set of abilities to their target based on it's miscvalue
    &AuraEffect::HandleNoImmediateEffect,                         //294 SPELL_AURA_PREVENT_REGENERATE_POWER implemented in Player::Regenerate(Powers power)
    &AuraEffect::HandleUnused,                                    //295 0 spells in 3.3.5
    &AuraEffect::HandleAuraSetVehicle,                            //296 SPELL_AURA_SET_VEHICLE_ID sets vehicle on target
    &AuraEffect::HandleNULL,                                      //297 Spirit Burst spells
    &AuraEffect::HandleNULL,                                      //298 70569 - Strangulating, maybe prevents talk or cast
    &AuraEffect::HandleUnused,                                    //299 unused
    &AuraEffect::HandleNoImmediateEffect,                         //300 SPELL_AURA_SHARE_DAMAGE_PCT implemented in Unit::DealDamage
    &AuraEffect::HandleNoImmediateEffect,                         //301 SPELL_AURA_SCHOOL_HEAL_ABSORB implemented in Unit::CalcHealAbsorb
    &AuraEffect::HandleUnused,                                    //302 0 spells in 3.3.5
    &AuraEffect::HandleNoImmediateEffect,                         //303 SPELL_AURA_MOD_DAMAGE_DONE_VERSUS_AURASTATE implemented in Unit::SpellDamageBonus, Unit::MeleeDamageBonus
    &AuraEffect::HandleAuraModFakeInebriation,                    //304 SPELL_AURA_MOD_DRUNK
    &AuraEffect::HandleAuraModIncreaseSpeed,                      //305 SPELL_AURA_MOD_MINIMUM_SPEED
    &AuraEffect::HandleUnused,                                    //306 0 spells in 3.3.5
    &AuraEffect::HandleUnused,                                    //307 0 spells in 3.3.5
    &AuraEffect::HandleNoImmediateEffect,                         //308 SPELL_AURA_MOD_CRIT_CHANCE_FOR_CASTER implemented in Unit::GetUnitCriticalChance and Unit::GetUnitSpellCriticalChance
    &AuraEffect::HandleUnused,                                    //309 0 spells in 3.3.5
    &AuraEffect::HandleNoImmediateEffect,                         //310 SPELL_AURA_MOD_CREATURE_AOE_DAMAGE_AVOIDANCE implemented in Spell::CalculateDamageDone
    &AuraEffect::HandleNULL,                                      //311 0 spells in 3.3.5
    &AuraEffect::HandleNULL,                                      //312 0 spells in 3.3.5
    &AuraEffect::HandleUnused,                                    //313 0 spells in 3.3.5
    &AuraEffect::HandlePreventResurrection,                       //314 SPELL_AURA_PREVENT_RESURRECTION todo
    &AuraEffect::HandleNoImmediateEffect,                         //315 SPELL_AURA_UNDERWATER_WALKING todo
    &AuraEffect::HandleNoImmediateEffect,                         //316 SPELL_AURA_PERIODIC_HASTE implemented in AuraEffect::CalculatePeriodic
};

AuraEffect::AuraEffect(Aura* base, uint8 effIndex, int32 *baseAmount, Unit* caster):
m_base(base), m_spellInfo(base->GetSpellInfo()),
m_baseAmount(baseAmount ? *baseAmount : m_spellInfo->Effects[effIndex].BasePoints),
m_bonusAmount(0), m_critChance(0.0f), m_donePct(1.0f),
m_spellmod(nullptr), m_periodicTimer(0), m_tickNumber(0), m_effIndex(effIndex),
m_canBeRecalculated(true), m_isPeriodic(false)
{
    CalculatePeriodic(caster, true, false);

    m_amount = CalculateAmount(caster);

    CalculateSpellMod();
}

AuraEffect::~AuraEffect()
{
    delete m_spellmod;
}

template <typename Container>
void AuraEffect::GetTargetList(Container& targetContainer) const
{
    Aura::ApplicationMap const& targetMap = GetBase()->GetApplicationMap();
    // remove all targets which were not added to new list - they no longer deserve area aura
    for (auto appIter = targetMap.begin(); appIter != targetMap.end(); ++appIter)
    {
        if (appIter->second->HasEffect(GetEffIndex()))
            targetContainer.push_back(appIter->second->GetTarget());
    }
}

template <typename Container>
void AuraEffect::GetApplicationList(Container& applicationContainer) const
{
    Aura::ApplicationMap const& targetMap = GetBase()->GetApplicationMap();
    for (auto appIter = targetMap.begin(); appIter != targetMap.end(); ++appIter)
    {
        if (appIter->second->HasEffect(GetEffIndex()))
            applicationContainer.push_back(appIter->second);
    }
}

int32 AuraEffect::CalculateAmount(Unit* caster)
{
    // default amount calculation
    int32 amount = m_spellInfo->Effects[m_effIndex].CalcValue(caster, &m_baseAmount, nullptr);

    // check item enchant aura cast
    if (!amount && caster)
        if (ObjectGuid itemGUID = GetBase()->GetCastItemGUID())
            if (Player* playerCaster = caster->ToPlayer())
                if (Item* castItem = playerCaster->GetItemByGuid(itemGUID))
                    if (castItem->GetItemSuffixFactor())
                    {
                        ItemRandomSuffixEntry const* item_rand_suffix = sItemRandomSuffixStore.LookupEntry(abs(castItem->GetItemRandomPropertyId()));
                        if (item_rand_suffix)
                        {
                            for (int k = 0; k < MAX_ITEM_ENCHANTMENT_EFFECTS; k++)
                            {
                                SpellItemEnchantmentEntry const* pEnchant = sSpellItemEnchantmentStore.LookupEntry(item_rand_suffix->enchant_id[k]);
                                if (pEnchant)
                                {
                                    for (int t = 0; t < MAX_ITEM_ENCHANTMENT_EFFECTS; t++)
                                        if (pEnchant->spellid[t] == m_spellInfo->Id)
                                    {
                                        amount = uint32((item_rand_suffix->prefix[k]*castItem->GetItemSuffixFactor()) / 10000);
                                        break;
                                    }
                                }

                                if (amount)
                                    break;
                            }
                        }
                    }

    // custom amount calculations go here
    switch (GetAuraType())
    {
        // crowd control auras
        case SPELL_AURA_MOD_CONFUSE:
        case SPELL_AURA_MOD_FEAR:
        case SPELL_AURA_MOD_STUN:
        case SPELL_AURA_MOD_ROOT:
        case SPELL_AURA_TRANSFORM:
            m_canBeRecalculated = false;
            if (!m_spellInfo->ProcFlags)
                break;
            amount = int32(GetBase()->GetUnitOwner()->CountPctFromMaxHealth(10));
            if (caster)
            {
                // Glyphs increasing damage cap
                Unit::AuraEffectList const& overrideClassScripts = caster->GetAuraEffectsByType(SPELL_AURA_OVERRIDE_CLASS_SCRIPTS);
                for (Unit::AuraEffectList::const_iterator itr = overrideClassScripts.begin(); itr != overrideClassScripts.end(); ++itr)
                {
                    if ((*itr)->IsAffectedOnSpell(m_spellInfo))
                    {
                        // Glyph of Fear, Glyph of Frost nova and similar auras
                        if ((*itr)->GetMiscValue() == 7801)
                        {
                            AddPct(amount, (*itr)->GetAmount());
                            break;
                        }
                    }
                }
            }
            break;
        case SPELL_AURA_SCHOOL_ABSORB:
        case SPELL_AURA_MANA_SHIELD:
            m_canBeRecalculated = false;
            break;
        default:
            break;
    }

    GetBase()->CallScriptEffectCalcAmountHandlers(this, amount, m_canBeRecalculated);
    amount *= GetBase()->GetStackAmount();
    return amount;
}

void AuraEffect::CalculatePeriodic(Unit* caster, bool resetPeriodicTimer /*= true*/, bool load /*= false*/)
{
    m_amplitude = m_spellInfo->Effects[m_effIndex].Amplitude;

    // prepare periodics
    switch (GetAuraType())
    {
        case SPELL_AURA_OBS_MOD_POWER:
            // 3 spells have no amplitude set
            if (!m_amplitude)
                m_amplitude = 1 * IN_MILLISECONDS;
        case SPELL_AURA_PERIODIC_DAMAGE:
        case SPELL_AURA_PERIODIC_HEAL:
        case SPELL_AURA_OBS_MOD_HEALTH:
        case SPELL_AURA_PERIODIC_TRIGGER_SPELL:
        case SPELL_AURA_PERIODIC_ENERGIZE:
        case SPELL_AURA_PERIODIC_LEECH:
        case SPELL_AURA_PERIODIC_HEALTH_FUNNEL:
        case SPELL_AURA_PERIODIC_MANA_LEECH:
        case SPELL_AURA_PERIODIC_DAMAGE_PERCENT:
        case SPELL_AURA_POWER_BURN:
        case SPELL_AURA_PERIODIC_DUMMY:
        case SPELL_AURA_PERIODIC_TRIGGER_SPELL_WITH_VALUE:
            m_isPeriodic = true;
            break;
        default:
            break;
    }

    GetBase()->CallScriptEffectCalcPeriodicHandlers(this, m_isPeriodic, m_amplitude);

    if (!m_isPeriodic)
        return;

    Player* modOwner = caster ? caster->GetSpellModOwner() : nullptr;
    // Apply casting time mods
    if (m_amplitude)
    {
        // Apply periodic time mod
        if (modOwner)
            modOwner->ApplySpellMod(GetId(), SPELLMOD_ACTIVATION_TIME, m_amplitude);

        if (caster)
        {
            // Haste modifies periodic time of channeled spells
            if (m_spellInfo->IsChanneled())
                caster->ModSpellDurationTime(m_spellInfo, m_amplitude);
            // and periodic time of auras affected by SPELL_AURA_PERIODIC_HASTE
            else if (caster->HasAuraTypeWithAffectMask(SPELL_AURA_PERIODIC_HASTE, m_spellInfo) || m_spellInfo->HasAttribute(SPELL_ATTR5_HASTE_AFFECT_DURATION))
                m_amplitude = int32(m_amplitude * caster->GetFloatValue(UNIT_MOD_CAST_SPEED));
        }
    }

    if (load) // aura loaded from db
    {
        m_tickNumber = m_amplitude ? GetBase()->GetDuration() / m_amplitude : 0;
        m_periodicTimer = m_amplitude ? GetBase()->GetDuration() % m_amplitude : 0;
        if (m_spellInfo->HasAttribute(SPELL_ATTR5_START_PERIODIC_AT_APPLY))
            ++m_tickNumber;
    }
    else // aura just created or reapplied
    {
        m_tickNumber = 0;

        // reset periodic timer on aura create or reapply
        // we don't reset periodic timers when aura is triggered by proc
        if (resetPeriodicTimer)
        {
            m_periodicTimer = 0;
            // Start periodic on next tick or at aura apply
            if (m_amplitude && !m_spellInfo->HasAttribute(SPELL_ATTR5_START_PERIODIC_AT_APPLY))
                m_periodicTimer += m_amplitude;
        }
    }
}

void AuraEffect::CalculateSpellMod()
{
    switch (GetAuraType())
    {
        case SPELL_AURA_ADD_FLAT_MODIFIER:
        case SPELL_AURA_ADD_PCT_MODIFIER:
            if (!m_spellmod)
            {
                m_spellmod = new SpellModifier(GetBase());
                m_spellmod->op = SpellModOp(GetMiscValue());

                m_spellmod->type = SpellModType(uint32(GetAuraType())); // SpellModType value == spell aura types
                m_spellmod->spellId = GetId();
                m_spellmod->mask = GetSpellInfo()->Effects[GetEffIndex()].SpellClassMask;
            }
            m_spellmod->value = GetAmount();
            break;
        default:
            break;
    }
    GetBase()->CallScriptEffectCalcSpellModHandlers(this, m_spellmod);
}

void AuraEffect::ChangeAmount(int32 newAmount, bool mark, bool onStackOrReapply)
{
    // Reapply if amount change
    uint8 handleMask = 0;
    if (newAmount != GetAmount())
        handleMask |= AURA_EFFECT_HANDLE_CHANGE_AMOUNT;
    if (onStackOrReapply)
        handleMask |= AURA_EFFECT_HANDLE_REAPPLY;

    if (!handleMask)
        return;

    std::vector<AuraApplication*> effectApplications;
    GetApplicationList(effectApplications);

    for (AuraApplication* aurApp : effectApplications)
    {
        aurApp->GetTarget()->_RegisterAuraEffect(this, false);
        HandleEffect(aurApp, handleMask, false);
    }

    if (handleMask & AURA_EFFECT_HANDLE_CHANGE_AMOUNT)
    {
        if (!mark)
            m_amount = newAmount;
        else
            SetAmount(newAmount);
        CalculateSpellMod();
    }

    for (AuraApplication* aurApp : effectApplications)
    {
        if (aurApp->GetRemoveMode() != AURA_REMOVE_NONE)
            continue;

        aurApp->GetTarget()->_RegisterAuraEffect(this, true);
        HandleEffect(aurApp, handleMask, true);
    }
}

void AuraEffect::HandleEffect(AuraApplication * aurApp, uint8 mode, bool apply)
{
    // check if call is correct, we really don't want using bitmasks here (with 1 exception)
    ASSERT(mode == AURA_EFFECT_HANDLE_REAL
        || mode == AURA_EFFECT_HANDLE_SEND_FOR_CLIENT
        || mode == AURA_EFFECT_HANDLE_CHANGE_AMOUNT
        || mode == AURA_EFFECT_HANDLE_STAT
        || mode == AURA_EFFECT_HANDLE_SKILL
        || mode == AURA_EFFECT_HANDLE_REAPPLY
        || mode == (AURA_EFFECT_HANDLE_CHANGE_AMOUNT | AURA_EFFECT_HANDLE_REAPPLY));

    // register/unregister effect in lists in case of real AuraEffect apply/remove
    // registration/unregistration is done always before real effect handling (some effect handlers code is depending on this)
    if (mode & AURA_EFFECT_HANDLE_REAL)
        aurApp->GetTarget()->_RegisterAuraEffect(this, apply);

    // real aura apply/remove, handle modifier
    if (mode & AURA_EFFECT_HANDLE_CHANGE_AMOUNT_MASK)
        ApplySpellMod(aurApp->GetTarget(), apply);

    // call scripts helping/replacing effect handlers
    bool prevented = false;
    if (apply)
        prevented = GetBase()->CallScriptEffectApplyHandlers(this, aurApp, (AuraEffectHandleModes)mode);
    else
        prevented = GetBase()->CallScriptEffectRemoveHandlers(this, aurApp, (AuraEffectHandleModes)mode);

    // check if script events have removed the aura or if default effect prevention was requested
    if ((apply && aurApp->GetRemoveMode()) || prevented)
        return;

    (*this.*AuraEffectHandler[GetAuraType()])(aurApp, mode, apply);

    // check if script events have removed the aura or if default effect prevention was requested
    if (apply && aurApp->GetRemoveMode())
        return;

    // call scripts triggering additional events after apply/remove
    if (apply)
        GetBase()->CallScriptAfterEffectApplyHandlers(this, aurApp, (AuraEffectHandleModes)mode);
    else
        GetBase()->CallScriptAfterEffectRemoveHandlers(this, aurApp, (AuraEffectHandleModes)mode);
}

void AuraEffect::HandleEffect(Unit* target, uint8 mode, bool apply)
{
    AuraApplication* aurApp = GetBase()->GetApplicationOfTarget(target->GetGUID());
    ASSERT(aurApp);
    HandleEffect(aurApp, mode, apply);
}

void AuraEffect::ApplySpellMod(Unit* target, bool apply)
{
    if (!m_spellmod || target->GetTypeId() != TYPEID_PLAYER)
        return;

    target->ToPlayer()->AddSpellMod(m_spellmod, apply);

    // Auras with charges do not mod amount of passive auras
    if (GetBase()->IsUsingCharges())
        return;
    // reapply some passive spells after add/remove related spellmods
    // Warning: it is a dead loop if 2 auras each other amount-shouldn't happen
    switch (GetMiscValue())
    {
        case SPELLMOD_ALL_EFFECTS:
        case SPELLMOD_EFFECT1:
        case SPELLMOD_EFFECT2:
        case SPELLMOD_EFFECT3:
        {
            ObjectGuid guid = target->GetGUID();
            Unit::AuraApplicationMap & auras = target->GetAppliedAuras();
            for (Unit::AuraApplicationMap::iterator iter = auras.begin(); iter != auras.end(); ++iter)
            {
                Aura* aura = iter->second->GetBase();
                // only passive and permament auras-active auras should have amount set on spellcast and not be affected
                // if aura is cast by others, it will not be affected
                if ((aura->IsPassive() || aura->IsPermanent()) && aura->GetCasterGUID() == guid && aura->GetSpellInfo()->IsAffectedBySpellMod(m_spellmod))
                {
                    if (GetMiscValue() == SPELLMOD_ALL_EFFECTS)
                    {
                        for (uint8 i = 0; i<MAX_SPELL_EFFECTS; ++i)
                        {
                            if (AuraEffect* aurEff = aura->GetEffect(i))
                                aurEff->RecalculateAmount();
                        }
                    }
                    else if (GetMiscValue() == SPELLMOD_EFFECT1)
                    {
                       if (AuraEffect* aurEff = aura->GetEffect(0))
                            aurEff->RecalculateAmount();
                    }
                    else if (GetMiscValue() == SPELLMOD_EFFECT2)
                    {
                       if (AuraEffect* aurEff = aura->GetEffect(1))
                            aurEff->RecalculateAmount();
                    }
                    else //if (modOp == SPELLMOD_EFFECT3)
                    {
                       if (AuraEffect* aurEff = aura->GetEffect(2))
                            aurEff->RecalculateAmount();
                    }
                }
            }
        }
        default:
            break;
    }
}

void AuraEffect::Update(uint32 diff, Unit* caster)
{
    if (m_isPeriodic && (GetBase()->GetDuration() >=0 || GetBase()->IsPassive() || GetBase()->IsPermanent()))
    {
        if (m_periodicTimer > int32(diff))
            m_periodicTimer -= diff;
        else // tick also at m_periodicTimer == 0 to prevent lost last tick in case max m_duration == (max m_periodicTimer)*N
        {
            ++m_tickNumber;

            // update before tick (aura can be removed in TriggerSpell or PeriodicTick calls)
            m_periodicTimer += m_amplitude - diff;
            UpdatePeriodic(caster);

            std::vector<AuraApplication*> effectApplications;
            GetApplicationList(effectApplications);

            // tick on targets of effects
            for (AuraApplication* aurApp : effectApplications)
                PeriodicTick(aurApp, caster);
        }
    }
}

void AuraEffect::UpdatePeriodic(Unit* caster)
{
    switch (GetAuraType())
    {
        case SPELL_AURA_PERIODIC_DUMMY:
            switch (GetSpellInfo()->SpellFamilyName)
            {
                case SPELLFAMILY_GENERIC:
                    switch (GetId())
                    {
                        // Drink
                        case 430:
                        case 431:
                        case 432:
                        case 1133:
                        case 1135:
                        case 1137:
                        case 10250:
                        case 22734:
                        case 27089:
                        case 34291:
                        case 43182:
                        case 43183:
                        case 46755:
                        case 49472: // Drink Coffee
                        case 57073:
                        case 61830:
                        case 72623:
                            if (!caster || caster->GetTypeId() != TYPEID_PLAYER)
                                return;
                            // Get SPELL_AURA_MOD_POWER_REGEN aura from spell
                            if (AuraEffect* aurEff = GetBase()->GetEffect(0))
                            {
                                if (aurEff->GetAuraType() != SPELL_AURA_MOD_POWER_REGEN)
                                {
                                    m_isPeriodic = false;
                                    TC_LOG_ERROR("spells", "Aura %d structure has been changed - first aura is no longer SPELL_AURA_MOD_POWER_REGEN", GetId());
                                }
                                else
                                {
                                    // default case - not in arena
                                    if (!caster->ToPlayer()->InArena())
                                    {
                                        aurEff->ChangeAmount(GetAmount());
                                        m_isPeriodic = false;
                                    }
                                    else
                                    {
                                        // **********************************************
                                        // This feature uses only in arenas
                                        // **********************************************
                                        // Here need increase mana regen per tick (6 second rule)
                                        // on 0 tick -   0  (handled in 2 second)
                                        // on 1 tick - 166% (handled in 4 second)
                                        // on 2 tick - 133% (handled in 6 second)

                                        // Apply bonus for 1 - 4 tick
                                        switch (m_tickNumber)
                                        {
                                            case 1:   // 0%
                                                aurEff->ChangeAmount(0);
                                                break;
                                            case 2:   // 166%
                                                aurEff->ChangeAmount(GetAmount() * 5 / 3);
                                                break;
                                            case 3:   // 133%
                                                aurEff->ChangeAmount(GetAmount() * 4 / 3);
                                                break;
                                            default:  // 100% - normal regen
                                                aurEff->ChangeAmount(GetAmount());
                                                // No need to update after 4th tick
                                                m_isPeriodic = false;
                                                break;
                                        }
                                    }
                                }
                            }
                            break;
                        case 58549: // Tenacity
                        case 59911: // Tenacity (vehicle)
                           GetBase()->RefreshDuration();
                           break;
                        default:
                            break;
                    }
                    break;
                case SPELLFAMILY_MAGE:
                    if (GetId() == 55342)// Mirror Image
                        m_isPeriodic = false;
                    break;
                case SPELLFAMILY_DEATHKNIGHT:
                    // Chains of Ice
                    if (GetSpellInfo()->SpellFamilyFlags[1] & 0x00004000)
                    {
                        // Get 0 effect aura
                        if (AuraEffect* slow = GetBase()->GetEffect(0))
                        {
                            int32 newAmount = slow->GetAmount() + GetAmount();
                            if (newAmount > 0)
                                newAmount = 0;
                            slow->ChangeAmount(newAmount);
                        }
                        return;
                    }
                    break;
                default:
                    break;
           }
       default:
           break;
    }
    GetBase()->CallScriptEffectUpdatePeriodicHandlers(this);
}

bool AuraEffect::CanPeriodicTickCrit(Unit const* caster) const
{
    ASSERT(caster);
    if (caster->HasAuraTypeWithAffectMask(SPELL_AURA_ABILITY_PERIODIC_CRIT, m_spellInfo))
        return true;

    // Rupture - since 3.3.3 can crit
    if (m_spellInfo->SpellIconID == 500 && m_spellInfo->SpellFamilyName == SPELLFAMILY_ROGUE)
        return true;

    return false;
}

bool AuraEffect::IsAffectedOnSpell(SpellInfo const* spell) const
{
    if (!spell)
        return false;

    // Check family name and EffectClassMask
    if (!spell->IsAffected(m_spellInfo->SpellFamilyName, m_spellInfo->Effects[m_effIndex].SpellClassMask))
        return false;

    return true;
}

void AuraEffect::SendTickImmune(Unit* target, Unit* caster) const
{
    if (caster)
        caster->SendSpellDamageImmune(target, m_spellInfo->Id);
}

void AuraEffect::PeriodicTick(AuraApplication * aurApp, Unit* caster) const
{
    bool prevented = GetBase()->CallScriptEffectPeriodicHandlers(this, aurApp);
    if (prevented)
        return;

    Unit* target = aurApp->GetTarget();

    switch (GetAuraType())
    {
        case SPELL_AURA_PERIODIC_DUMMY:
            HandlePeriodicDummyAuraTick(target, caster);
            break;
        case SPELL_AURA_PERIODIC_TRIGGER_SPELL:
            HandlePeriodicTriggerSpellAuraTick(target, caster);
            break;
        case SPELL_AURA_PERIODIC_TRIGGER_SPELL_WITH_VALUE:
            HandlePeriodicTriggerSpellWithValueAuraTick(target, caster);
            break;
        case SPELL_AURA_PERIODIC_DAMAGE:
        case SPELL_AURA_PERIODIC_DAMAGE_PERCENT:
            HandlePeriodicDamageAurasTick(target, caster);
            break;
        case SPELL_AURA_PERIODIC_LEECH:
            HandlePeriodicHealthLeechAuraTick(target, caster);
            break;
        case SPELL_AURA_PERIODIC_HEALTH_FUNNEL:
            HandlePeriodicHealthFunnelAuraTick(target, caster);
            break;
        case SPELL_AURA_PERIODIC_HEAL:
        case SPELL_AURA_OBS_MOD_HEALTH:
            HandlePeriodicHealAurasTick(target, caster);
            break;
        case SPELL_AURA_PERIODIC_MANA_LEECH:
            HandlePeriodicManaLeechAuraTick(target, caster);
            break;
        case SPELL_AURA_OBS_MOD_POWER:
            HandleObsModPowerAuraTick(target, caster);
            break;
        case SPELL_AURA_PERIODIC_ENERGIZE:
            HandlePeriodicEnergizeAuraTick(target, caster);
            break;
        case SPELL_AURA_POWER_BURN:
            HandlePeriodicPowerBurnAuraTick(target, caster);
            break;
        default:
            break;
    }
}

bool AuraEffect::CheckEffectProc(AuraApplication* aurApp, ProcEventInfo& eventInfo) const
{
    bool result = GetBase()->CallScriptCheckEffectProcHandlers(this, aurApp, eventInfo);
    if (!result)
        return false;

    SpellInfo const* spellInfo = eventInfo.GetSpellInfo();
    switch (GetAuraType())
    {
        case SPELL_AURA_MOD_CONFUSE:
        case SPELL_AURA_MOD_FEAR:
        case SPELL_AURA_MOD_STUN:
        case SPELL_AURA_MOD_ROOT:
        case SPELL_AURA_TRANSFORM:
        {
            DamageInfo* damageInfo = eventInfo.GetDamageInfo();
            if (!damageInfo || !damageInfo->GetDamage())
                return false;

            // Spell own damage at apply won't break CC
            if (spellInfo && spellInfo == GetSpellInfo())
            {
                Aura* aura = GetBase();
                // called from spellcast, should not have ticked yet
                if (aura->GetDuration() == aura->GetMaxDuration())
                    return false;
            }
            break;
        }
        case SPELL_AURA_MECHANIC_IMMUNITY:
        case SPELL_AURA_MOD_MECHANIC_RESISTANCE:
            // compare mechanic
            if (!spellInfo || static_cast<int32>(spellInfo->Mechanic) != GetMiscValue())
                return false;
            break;
        case SPELL_AURA_MOD_CASTING_SPEED_NOT_STACK:
            // skip melee hits and instant cast spells
            if (!spellInfo || !spellInfo->CalcCastTime())
                return false;
            break;
        case SPELL_AURA_MOD_DAMAGE_FROM_CASTER:
            // Compare casters
            if (GetCasterGUID() != eventInfo.GetActor()->GetGUID())
                return false;
            break;
        case SPELL_AURA_MOD_POWER_COST_SCHOOL:
        case SPELL_AURA_MOD_POWER_COST_SCHOOL_PCT:
            // Skip melee hits and spells with wrong school or zero cost
            if (!spellInfo || (!spellInfo->ManaCost && !spellInfo->ManaCostPercentage) || // Cost Check
                !(spellInfo->GetSchoolMask() & GetMiscValue())) // School Check
                return false;
            break;
        case SPELL_AURA_REFLECT_SPELLS_SCHOOL:
            // Skip melee hits and spells with wrong school
            if (!spellInfo || !(spellInfo->GetSchoolMask() & GetMiscValue()))
                return false;
            break;
        case SPELL_AURA_PROC_TRIGGER_SPELL:
        case SPELL_AURA_PROC_TRIGGER_SPELL_WITH_VALUE:
        {
            // Don't proc extra attacks while already processing extra attack spell
            uint32 triggerSpellId = GetSpellInfo()->Effects[GetEffIndex()].TriggerSpell;
            if (SpellInfo const* triggeredSpellInfo = sSpellMgr->GetSpellInfo(triggerSpellId))
                if (aurApp->GetTarget()->m_extraAttacks && triggeredSpellInfo->HasEffect(SPELL_EFFECT_ADD_EXTRA_ATTACKS))
                    return false;
            break;
        }
        default:
            break;
    }

    return result;
}

void AuraEffect::HandleProc(AuraApplication* aurApp, ProcEventInfo& eventInfo)
{
    bool prevented = GetBase()->CallScriptEffectProcHandlers(this, aurApp, eventInfo);
    if (prevented)
        return;

    switch (GetAuraType())
    {
        // CC Auras which use their amount to drop
        // Are there any more auras which need this?
        case SPELL_AURA_MOD_CONFUSE:
        case SPELL_AURA_MOD_FEAR:
        case SPELL_AURA_MOD_STUN:
        case SPELL_AURA_MOD_ROOT:
        case SPELL_AURA_TRANSFORM:
            HandleBreakableCCAuraProc(aurApp, eventInfo);
            break;
        case SPELL_AURA_DUMMY:
        case SPELL_AURA_PROC_TRIGGER_SPELL:
            HandleProcTriggerSpellAuraProc(aurApp, eventInfo);
            break;
        case SPELL_AURA_PROC_TRIGGER_SPELL_WITH_VALUE:
            HandleProcTriggerSpellWithValueAuraProc(aurApp, eventInfo);
            break;
        case SPELL_AURA_PROC_TRIGGER_DAMAGE:
            HandleProcTriggerDamageAuraProc(aurApp, eventInfo);
            break;
        case SPELL_AURA_RAID_PROC_FROM_CHARGE:
            HandleRaidProcFromChargeAuraProc(aurApp, eventInfo);
            break;
        case SPELL_AURA_RAID_PROC_FROM_CHARGE_WITH_VALUE:
            HandleRaidProcFromChargeWithValueAuraProc(aurApp, eventInfo);
            break;
        default:
            break;
    }

    GetBase()->CallScriptAfterEffectProcHandlers(this, aurApp, eventInfo);
}

void AuraEffect::CleanupTriggeredSpells(Unit* target)
{
    uint32 tSpellId = m_spellInfo->Effects[GetEffIndex()].TriggerSpell;
    if (!tSpellId)
        return;

    SpellInfo const* tProto = sSpellMgr->GetSpellInfo(tSpellId);
    if (!tProto)
        return;

    if (tProto->GetDuration() != -1)
        return;

    // needed for spell 43680, maybe others
    /// @todo is there a spell flag, which can solve this in a more sophisticated way?
    if (m_spellInfo->Effects[GetEffIndex()].ApplyAuraName == SPELL_AURA_PERIODIC_TRIGGER_SPELL &&
            uint32(m_spellInfo->GetDuration()) == m_spellInfo->Effects[GetEffIndex()].Amplitude)
        return;

    target->RemoveAurasDueToSpell(tSpellId, GetCasterGUID());
}

void AuraEffect::HandleShapeshiftBoosts(Unit* target, bool apply) const
{
    uint32 spellId = 0;
    uint32 spellId2 = 0;
    //uint32 spellId3 = 0;
    uint32 HotWSpellId = 0;

    switch (GetMiscValue())
    {
        case FORM_CAT:
            spellId = 3025;
            HotWSpellId = 24900;
            break;
        case FORM_TREE:
            spellId = 34123;
            break;
        case FORM_TRAVEL:
            spellId = 5419;
            break;
        case FORM_AQUA:
            spellId = 5421;
            break;
        case FORM_BEAR:
            spellId = 1178;
            spellId2 = 21178;
            HotWSpellId = 24899;
            break;
        case FORM_DIREBEAR:
            spellId = 9635;
            spellId2 = 21178;
            HotWSpellId = 24899;
            break;
        case FORM_BATTLESTANCE:
            spellId = 21156;
            break;
        case FORM_DEFENSIVESTANCE:
            spellId = 7376;
            break;
        case FORM_BERSERKERSTANCE:
            spellId = 7381;
            break;
        case FORM_MOONKIN:
            spellId = 24905;
            spellId2 = 69366;
            break;
        case FORM_FLIGHT:
            spellId = 33948;
            spellId2 = 34764;
            break;
        case FORM_FLIGHT_EPIC:
            spellId  = 40122;
            spellId2 = 40121;
            break;
        case FORM_METAMORPHOSIS:
            spellId  = 54817;
            spellId2 = 54879;
            break;
        case FORM_SPIRITOFREDEMPTION:
            spellId  = 27792;
            spellId2 = 27795;                               // must be second, this important at aura remove to prevent to early iterator invalidation.
            break;
        case FORM_SHADOW:
            spellId = 49868;
            spellId2 = 71167;
            break;
        case FORM_GHOSTWOLF:
            spellId = 67116;
            break;
        case FORM_GHOUL:
        case FORM_AMBIENT:
        case FORM_STEALTH:
        case FORM_CREATURECAT:
        case FORM_CREATUREBEAR:
            break;
        default:
            break;
    }

    if (apply)
    {
        if (spellId)
            target->CastSpell(target, spellId, true, nullptr, this);

        if (spellId2)
            target->CastSpell(target, spellId2, true, nullptr, this);

        if (target->GetTypeId() == TYPEID_PLAYER)
        {
            PlayerSpellMap const& sp_list = target->ToPlayer()->GetSpellMap();
            for (auto itr = sp_list.begin(); itr != sp_list.end(); ++itr)
            {
                if (itr->second->state == PLAYERSPELL_REMOVED || itr->second->disabled)
                    continue;

                if (itr->first == spellId || itr->first == spellId2)
                    continue;

                SpellInfo const* spellInfo = sSpellMgr->GetSpellInfo(itr->first);
                if (!spellInfo || !(spellInfo->IsPassive() || spellInfo->HasAttribute(SPELL_ATTR0_HIDDEN_CLIENTSIDE)))
                    continue;

                if (spellInfo->Stances & (UI64LIT(1) << (GetMiscValue() - 1)))
                    target->CastSpell(target, itr->first, true, nullptr, this);
            }

            // Also do it for Glyphs
            for (uint32 i = 0; i < MAX_GLYPH_SLOT_INDEX; ++i)
            {
                if (uint32 glyphId = target->ToPlayer()->GetGlyph(i))
                {
                    if (GlyphPropertiesEntry const* glyph = sGlyphPropertiesStore.LookupEntry(glyphId))
                    {
                        SpellInfo const* spellInfo = sSpellMgr->GetSpellInfo(glyph->SpellId);
                        if (!spellInfo || !(spellInfo->HasAttribute(SPELL_ATTR0_PASSIVE) || spellInfo->HasAttribute(SPELL_ATTR0_HIDDEN_CLIENTSIDE)))
                            continue;

                        if (spellInfo->Stances & (UI64LIT(1) << (GetMiscValue() - 1)))
                            target->CastSpell(target, glyph->SpellId, true, nullptr, this);
                    }
                }
            }

            // Leader of the Pack
            if (target->ToPlayer()->HasSpell(17007))
            {
                SpellInfo const* spellInfo = sSpellMgr->GetSpellInfo(24932);
                if (spellInfo && spellInfo->Stances & (UI64LIT(1) << (GetMiscValue() - 1)))
                    target->CastSpell(target, 24932, true, nullptr, this);
            }
            // Improved Barkskin - apply/remove armor bonus due to shapeshift
            if (target->ToPlayer()->HasSpell(63410) || target->ToPlayer()->HasSpell(63411))
            {
                target->RemoveAurasDueToSpell(66530);
                if (GetMiscValue() == FORM_TRAVEL || GetMiscValue() == FORM_NONE) // "while in Travel Form or while not shapeshifted"
                    target->CastSpell(target, 66530, true);
            }
            // Heart of the Wild
            if (HotWSpellId)
            {   // hacky, but the only way as spell family is not SPELLFAMILY_DRUID
                Unit::AuraEffectList const& mModTotalStatPct = target->GetAuraEffectsByType(SPELL_AURA_MOD_TOTAL_STAT_PERCENTAGE);
                for (AuraEffect const* aurEff : mModTotalStatPct)
                {
                    // Heart of the Wild
                    if (aurEff->GetSpellInfo()->SpellIconID == 240 && aurEff->GetMiscValue() == 3)
                    {
                        int32 HotWMod = aurEff->GetAmount() / 2; // For each 2% Intelligence, you get 1% stamina and 1% attack power.

                        target->CastCustomSpell(HotWSpellId, SPELLVALUE_BASE_POINT0, HotWMod, target, true, nullptr, this);
                        break;
                    }
                }
            }
            switch (GetMiscValue())
            {
                case FORM_CAT:
                    // Savage Roar
                    if (target->GetAuraEffect(SPELL_AURA_DUMMY, SPELLFAMILY_DRUID, 0, 0x10000000, 0))
                        target->CastSpell(target, 62071, true);
                    // Nurturing Instinct
                    if (AuraEffect const* aurEff = target->GetAuraEffect(SPELL_AURA_MOD_SPELL_HEALING_OF_STAT_PERCENT, SPELLFAMILY_DRUID, 2254, 0))
                    {
                        uint32 spellId3 = 0;
                        switch (aurEff->GetId())
                        {
                            case 33872:
                                spellId3 = 47179;
                                break;
                            case 33873:
                                spellId3 = 47180;
                                break;
                        }
                        target->CastSpell(target, spellId3, true, nullptr, this);
                    }
                    // Master Shapeshifter - Cat
                    if (AuraEffect const* aurEff = target->GetDummyAuraEffect(SPELLFAMILY_GENERIC, 2851, 0))
                    {
                        int32 bp = aurEff->GetAmount();
                        target->CastCustomSpell(48420, SPELLVALUE_BASE_POINT0, bp, target, true);
                    }
                break;
                case FORM_DIREBEAR:
                case FORM_BEAR:
                    // Master Shapeshifter - Bear
                    if (AuraEffect const* aurEff = target->GetDummyAuraEffect(SPELLFAMILY_GENERIC, 2851, 0))
                    {
                        int32 bp = aurEff->GetAmount();
                        target->CastCustomSpell(48418, SPELLVALUE_BASE_POINT0, bp, target, true);
                    }
                    // Survival of the Fittest
                    if (AuraEffect const* aurEff = target->GetAuraEffect(SPELL_AURA_MOD_TOTAL_STAT_PERCENTAGE, SPELLFAMILY_DRUID, 961, 0))
                    {
                        int32 bp = aurEff->GetSpellInfo()->Effects[EFFECT_2].CalcValue();
                        target->CastCustomSpell(62069, SPELLVALUE_BASE_POINT0, bp, target, true, nullptr, this);
                    }
                break;
                case FORM_MOONKIN:
                    // Master Shapeshifter - Moonkin
                    if (AuraEffect const* aurEff = target->GetDummyAuraEffect(SPELLFAMILY_GENERIC, 2851, 0))
                    {
                        int32 bp = aurEff->GetAmount();
                        target->CastCustomSpell(48421, SPELLVALUE_BASE_POINT0, bp, target, true);
                    }
                break;
                    // Master Shapeshifter - Tree of Life
                case FORM_TREE:
                    if (AuraEffect const* aurEff = target->GetDummyAuraEffect(SPELLFAMILY_GENERIC, 2851, 0))
                    {
                        int32 bp = aurEff->GetAmount();
                        target->CastCustomSpell(48422, SPELLVALUE_BASE_POINT0, bp, target, true);
                    }
                break;
            }
        }
    }
    else
    {
        if (spellId)
            target->RemoveOwnedAura(spellId, target->GetGUID());
        if (spellId2)
            target->RemoveOwnedAura(spellId2, target->GetGUID());

        // Improved Barkskin - apply/remove armor bonus due to shapeshift
        if (Player* player = target->ToPlayer())
        {
            if (player->HasSpell(63410) || player->HasSpell(63411))
            {
                target->RemoveAurasDueToSpell(66530);
                target->CastSpell(target, 66530, true);
            }
        }

        Unit::AuraEffectList const& shapeshifts = target->GetAuraEffectsByType(SPELL_AURA_MOD_SHAPESHIFT);
        AuraEffect const* newAura = nullptr;
        // Iterate through all the shapeshift auras that the target has, if there is another aura with SPELL_AURA_MOD_SHAPESHIFT, then this aura is being removed due to that one being applied
        for (AuraEffect const* aurEff : shapeshifts)
        {
            if (aurEff != this)
            {
                newAura = aurEff;
                break;
            }
        }

        Unit::AuraApplicationMap& tAuras = target->GetAppliedAuras();
        for (auto itr = tAuras.begin(); itr != tAuras.end();)
        {
            // Use the new aura to see on what stance the target will be
            uint64 newStance = newAura ? (UI64LIT(1) << (newAura->GetMiscValue() - 1)) : 0;

            // If the stances are not compatible with the spell, remove it
            if (itr->second->GetBase()->IsRemovedOnShapeLost(target) && !(itr->second->GetBase()->GetSpellInfo()->Stances & newStance))
                target->RemoveAura(itr);
            else
                ++itr;
        }
    }
}

/*********************************************************/
/***               AURA EFFECT HANDLERS                ***/
/*********************************************************/

/**************************************/
/***       VISIBILITY & PHASES      ***/
/**************************************/

void AuraEffect::HandleModInvisibilityDetect(AuraApplication const* aurApp, uint8 mode, bool apply) const
{
    if (!(mode & AURA_EFFECT_HANDLE_CHANGE_AMOUNT_MASK))
        return;

    Unit* target = aurApp->GetTarget();
    InvisibilityType type = InvisibilityType(GetMiscValue());

    if (apply)
    {
        target->m_invisibilityDetect.AddFlag(type);
        target->m_invisibilityDetect.AddValue(type, GetAmount());
    }
    else
    {
        if (!target->HasAuraType(SPELL_AURA_MOD_INVISIBILITY_DETECT))
            target->m_invisibilityDetect.DelFlag(type);

        target->m_invisibilityDetect.AddValue(type, -GetAmount());
    }

    // call functions which may have additional effects after chainging state of unit
    target->UpdateObjectVisibility();
}

void AuraEffect::HandleModInvisibility(AuraApplication const* aurApp, uint8 mode, bool apply) const
{
    if (!(mode & AURA_EFFECT_HANDLE_CHANGE_AMOUNT_SEND_FOR_CLIENT_MASK))
        return;

    Unit* target = aurApp->GetTarget();
    InvisibilityType type = InvisibilityType(GetMiscValue());

    if (apply)
    {
        // apply glow vision
        if (target->GetTypeId() == TYPEID_PLAYER)
            target->SetByteFlag(PLAYER_FIELD_BYTES2, PLAYER_FIELD_BYTES_2_OFFSET_AURA_VISION, PLAYER_FIELD_BYTE2_INVISIBILITY_GLOW);

        target->m_invisibility.AddFlag(type);
        target->m_invisibility.AddValue(type, GetAmount());
    }
    else
    {
        if (!target->HasAuraType(SPELL_AURA_MOD_INVISIBILITY))
        {
            // if not have different invisibility auras.
            // remove glow vision
            if (target->GetTypeId() == TYPEID_PLAYER)
                target->RemoveByteFlag(PLAYER_FIELD_BYTES2, PLAYER_FIELD_BYTES_2_OFFSET_AURA_VISION, PLAYER_FIELD_BYTE2_INVISIBILITY_GLOW);

            target->m_invisibility.DelFlag(type);
        }
        else
        {
            bool found = false;
            Unit::AuraEffectList const& invisAuras = target->GetAuraEffectsByType(SPELL_AURA_MOD_INVISIBILITY);
            for (Unit::AuraEffectList::const_iterator i = invisAuras.begin(); i != invisAuras.end(); ++i)
            {
                if (GetMiscValue() == (*i)->GetMiscValue())
                {
                    found = true;
                    break;
                }
            }
            if (!found)
                target->m_invisibility.DelFlag(type);
        }

        target->m_invisibility.AddValue(type, -GetAmount());
    }

    // call functions which may have additional effects after chainging state of unit
    if (apply && (mode & AURA_EFFECT_HANDLE_REAL))
    {
        // drop flag at invisibiliy in bg
        target->RemoveAurasWithInterruptFlags(AURA_INTERRUPT_FLAG_IMMUNE_OR_LOST_SELECTION);
    }
    target->UpdateObjectVisibility();
}

void AuraEffect::HandleModStealthDetect(AuraApplication const* aurApp, uint8 mode, bool apply) const
{
    if (!(mode & AURA_EFFECT_HANDLE_CHANGE_AMOUNT_MASK))
        return;

    Unit* target = aurApp->GetTarget();
    StealthType type = StealthType(GetMiscValue());

    if (apply)
    {
        target->m_stealthDetect.AddFlag(type);
        target->m_stealthDetect.AddValue(type, GetAmount());
    }
    else
    {
        if (!target->HasAuraType(SPELL_AURA_MOD_STEALTH_DETECT))
            target->m_stealthDetect.DelFlag(type);

        target->m_stealthDetect.AddValue(type, -GetAmount());
    }

    // call functions which may have additional effects after chainging state of unit
    target->UpdateObjectVisibility();
}

void AuraEffect::HandleModStealth(AuraApplication const* aurApp, uint8 mode, bool apply) const
{
    if (!(mode & AURA_EFFECT_HANDLE_CHANGE_AMOUNT_SEND_FOR_CLIENT_MASK))
        return;

    Unit* target = aurApp->GetTarget();
    StealthType type = StealthType(GetMiscValue());

    if (apply)
    {
        target->m_stealth.AddFlag(type);
        target->m_stealth.AddValue(type, GetAmount());

        target->SetStandFlags(UNIT_STAND_FLAGS_CREEP);
        if (target->GetTypeId() == TYPEID_PLAYER)
            target->SetByteFlag(PLAYER_FIELD_BYTES2, PLAYER_FIELD_BYTES_2_OFFSET_AURA_VISION, PLAYER_FIELD_BYTE2_STEALTH);
    }
    else
    {
        target->m_stealth.AddValue(type, -GetAmount());

        if (!target->HasAuraType(SPELL_AURA_MOD_STEALTH)) // if last SPELL_AURA_MOD_STEALTH
        {
            target->m_stealth.DelFlag(type);

            target->RemoveStandFlags(UNIT_STAND_FLAGS_CREEP);
            if (target->GetTypeId() == TYPEID_PLAYER)
                target->RemoveByteFlag(PLAYER_FIELD_BYTES2, PLAYER_FIELD_BYTES_2_OFFSET_AURA_VISION, PLAYER_FIELD_BYTE2_STEALTH);
        }
    }

    // call functions which may have additional effects after chainging state of unit
    if (apply && (mode & AURA_EFFECT_HANDLE_REAL))
    {
        // drop flag at stealth in bg
        target->RemoveAurasWithInterruptFlags(AURA_INTERRUPT_FLAG_IMMUNE_OR_LOST_SELECTION);
    }
    target->UpdateObjectVisibility();
}

void AuraEffect::HandleModStealthLevel(AuraApplication const* aurApp, uint8 mode, bool apply) const
{
    if (!(mode & AURA_EFFECT_HANDLE_CHANGE_AMOUNT_MASK))
        return;

    Unit* target = aurApp->GetTarget();
    StealthType type = StealthType(GetMiscValue());

    if (apply)
        target->m_stealth.AddValue(type, GetAmount());
    else
        target->m_stealth.AddValue(type, -GetAmount());

    // call functions which may have additional effects after chainging state of unit
    target->UpdateObjectVisibility();
}

void AuraEffect::HandleSpiritOfRedemption(AuraApplication const* aurApp, uint8 mode, bool apply) const
{
    if (!(mode & AURA_EFFECT_HANDLE_REAL))
        return;

    Unit* target = aurApp->GetTarget();

    if (target->GetTypeId() != TYPEID_PLAYER)
        return;

    // prepare spirit state
    if (apply)
    {
        if (target->GetTypeId() == TYPEID_PLAYER)
        {
            // disable breath/etc timers
            target->ToPlayer()->StopMirrorTimers();

            // set stand state (expected in this form)
            if (!target->IsStandState())
                target->SetStandState(UNIT_STAND_STATE_STAND);
        }

        target->SetHealth(1);
    }
    // die at aura end
    else if (target->IsAlive())
        // call functions which may have additional effects after chainging state of unit
        target->setDeathState(JUST_DIED);
}

void AuraEffect::HandleAuraGhost(AuraApplication const* aurApp, uint8 mode, bool apply) const
{
    if (!(mode & AURA_EFFECT_HANDLE_SEND_FOR_CLIENT_MASK))
        return;

    Unit* target = aurApp->GetTarget();

    if (target->GetTypeId() != TYPEID_PLAYER)
        return;

    if (apply)
    {
        target->SetFlag(PLAYER_FLAGS, PLAYER_FLAGS_GHOST);
        target->m_serverSideVisibility.SetValue(SERVERSIDE_VISIBILITY_GHOST, GHOST_VISIBILITY_GHOST);
        target->m_serverSideVisibilityDetect.SetValue(SERVERSIDE_VISIBILITY_GHOST, GHOST_VISIBILITY_GHOST);
    }
    else
    {
        if (target->HasAuraType(SPELL_AURA_GHOST))
            return;

        target->RemoveFlag(PLAYER_FLAGS, PLAYER_FLAGS_GHOST);
        target->m_serverSideVisibility.SetValue(SERVERSIDE_VISIBILITY_GHOST, GHOST_VISIBILITY_ALIVE);
        target->m_serverSideVisibilityDetect.SetValue(SERVERSIDE_VISIBILITY_GHOST, GHOST_VISIBILITY_ALIVE);
    }
}

void AuraEffect::HandlePhase(AuraApplication const* aurApp, uint8 mode, bool apply) const
{
    if (!(mode & AURA_EFFECT_HANDLE_REAL))
        return;

    Unit* target = aurApp->GetTarget();

    // no-phase is also phase state so same code for apply and remove
    uint32 newPhase = 0;
    Unit::AuraEffectList const& phases = target->GetAuraEffectsByType(SPELL_AURA_PHASE);
    if (!phases.empty())
        for (Unit::AuraEffectList::const_iterator itr = phases.begin(); itr != phases.end(); ++itr)
            newPhase |= (*itr)->GetMiscValue();

    if (Player* player = target->ToPlayer())
    {
        if (!newPhase)
            newPhase = PHASEMASK_NORMAL;

        // GM-mode have mask 0xFFFFFFFF
        if (player->IsGameMaster())
            newPhase = 0xFFFFFFFF;

        player->SetPhaseMask(newPhase, false);
        player->GetSession()->SendSetPhaseShift(newPhase);
    }
    else
    {
        if (!newPhase)
        {
            newPhase = PHASEMASK_NORMAL;
            if (Creature* creature = target->ToCreature())
                if (CreatureData const* data = sObjectMgr->GetCreatureData(creature->GetSpawnId()))
                    newPhase = data->phaseMask;
        }

        target->SetPhaseMask(newPhase, false);
    }

    // call functions which may have additional effects after chainging state of unit
    // phase auras normally not expected at BG but anyway better check
    if (apply)
    {
        // drop flag at invisibiliy in bg
        target->RemoveAurasWithInterruptFlags(AURA_INTERRUPT_FLAG_IMMUNE_OR_LOST_SELECTION);
    }

    // need triggering visibility update base at phase update of not GM invisible (other GMs anyway see in any phases)
    if (target->IsVisible())
        target->UpdateObjectVisibility();
}

/**********************/
/***   UNIT MODEL   ***/
/**********************/

void AuraEffect::HandleAuraModShapeshift(AuraApplication const* aurApp, uint8 mode, bool apply) const
{
    if (!(mode & AURA_EFFECT_HANDLE_REAL))
        return;

    Unit* target = aurApp->GetTarget();

    uint32 modelid = 0;
    Powers PowerType = POWER_MANA;
    ShapeshiftForm form = ShapeshiftForm(GetMiscValue());

    switch (form)
    {
        case FORM_CAT:                                      // 0x01
        case FORM_GHOUL:                                    // 0x07
            PowerType = POWER_ENERGY;
            break;

        case FORM_BEAR:                                     // 0x05
        case FORM_DIREBEAR:                                 // 0x08

        case FORM_BATTLESTANCE:                             // 0x11
        case FORM_DEFENSIVESTANCE:                          // 0x12
        case FORM_BERSERKERSTANCE:                          // 0x13
            PowerType = POWER_RAGE;
            break;

        case FORM_TREE:                                     // 0x02
        case FORM_TRAVEL:                                   // 0x03
        case FORM_AQUA:                                     // 0x04
        case FORM_AMBIENT:                                  // 0x06

        case FORM_STEVES_GHOUL:                             // 0x09
        case FORM_THARONJA_SKELETON:                        // 0x0A
        case FORM_TEST_OF_STRENGTH:                         // 0x0B
        case FORM_BLB_PLAYER:                               // 0x0C
        case FORM_SHADOW_DANCE:                             // 0x0D
        case FORM_CREATUREBEAR:                             // 0x0E
        case FORM_CREATURECAT:                              // 0x0F
        case FORM_GHOSTWOLF:                                // 0x10

        case FORM_TEST:                                     // 0x14
        case FORM_ZOMBIE:                                   // 0x15
        case FORM_METAMORPHOSIS:                            // 0x16
        case FORM_UNDEAD:                                   // 0x19
        case FORM_MASTER_ANGLER:                            // 0x1A
        case FORM_FLIGHT_EPIC:                              // 0x1B
        case FORM_SHADOW:                                   // 0x1C
        case FORM_FLIGHT:                                   // 0x1D
        case FORM_STEALTH:                                  // 0x1E
        case FORM_MOONKIN:                                  // 0x1F
        case FORM_SPIRITOFREDEMPTION:                       // 0x20
            break;
        default:
            TC_LOG_ERROR("spells", "Auras: Unknown Shapeshift Type: %u", GetMiscValue());
    }

    modelid = target->GetModelForForm(form, GetId());

    if (apply)
    {
        // remove polymorph before changing display id to keep new display id
        switch (form)
        {
            case FORM_CAT:
            case FORM_TREE:
            case FORM_TRAVEL:
            case FORM_AQUA:
            case FORM_BEAR:
            case FORM_DIREBEAR:
            case FORM_FLIGHT_EPIC:
            case FORM_FLIGHT:
            case FORM_MOONKIN:
            {
                // remove movement affects
                target->RemoveAurasByShapeShift();

                // and polymorphic affects
                if (target->IsPolymorphed())
                    target->RemoveAurasDueToSpell(target->getTransForm());
                break;
            }
            default:
               break;
        }

        // remove other shapeshift before applying a new one
        target->RemoveAurasByType(SPELL_AURA_MOD_SHAPESHIFT, ObjectGuid::Empty, GetBase());

        // stop handling the effect if it was removed by linked event
        if (aurApp->GetRemoveMode())
            return;

        if (PowerType != POWER_MANA)
        {
            uint32 oldPower = target->GetPower(PowerType);
            // reset power to default values only at power change
            if (target->getPowerType() != PowerType)
                target->setPowerType(PowerType);

            switch (form)
            {
                case FORM_CAT:
                case FORM_BEAR:
                case FORM_DIREBEAR:
                {
                    // get furor proc chance
                    uint32 FurorChance = 0;
                    if (AuraEffect const* dummy = target->GetDummyAuraEffect(SPELLFAMILY_DRUID, 238, 0))
                        FurorChance = std::max(dummy->GetAmount(), 0);

                    switch (GetMiscValue())
                    {
                        case FORM_CAT:
                        {
                            int32 basePoints = int32(std::min(oldPower, FurorChance));
                            target->SetPower(POWER_ENERGY, 0);
                            target->CastCustomSpell(target, 17099, &basePoints, nullptr, nullptr, true, nullptr, this);
                            break;
                        }
                        case FORM_BEAR:
                        case FORM_DIREBEAR:
                            if (urand(0, 99) < FurorChance)
                                target->CastSpell(target, 17057, true);
                            break;
                        default:
                        {
                            uint32 newEnergy = std::min(target->GetPower(POWER_ENERGY), FurorChance);
                            target->SetPower(POWER_ENERGY, newEnergy);
                            break;
                        }
                    }
                    break;
                }
                default:
                    break;
            }
        }
        // stop handling the effect if it was removed by linked event
        if (aurApp->GetRemoveMode())
            return;

        ShapeshiftForm prevForm = target->GetShapeshiftForm();
        target->SetShapeshiftForm(form);
        // add the shapeshift aura's boosts
        if (prevForm != form)
            HandleShapeshiftBoosts(target, true);

        if (modelid > 0)
        {
            SpellInfo const* transformSpellInfo = sSpellMgr->GetSpellInfo(target->getTransForm());
            if (!transformSpellInfo || !GetSpellInfo()->IsPositive())
                target->SetDisplayId(modelid);
        }
    }
    else
    {
        // reset model id if no other auras present
        // may happen when aura is applied on linked event on aura removal
        if (!target->HasAuraType(SPELL_AURA_MOD_SHAPESHIFT))
        {
            target->SetShapeshiftForm(FORM_NONE);
            if (target->getClass() == CLASS_DRUID)
            {
                target->setPowerType(POWER_MANA);
                // Remove movement impairing effects also when shifting out
                target->RemoveAurasByShapeShift();
            }
        }

        if (modelid > 0)
            target->RestoreDisplayId();

        switch (form)
        {
            // Nordrassil Harness - bonus
            case FORM_BEAR:
            case FORM_DIREBEAR:
            case FORM_CAT:
                if (AuraEffect* dummy = target->GetAuraEffect(37315, 0))
                    target->CastSpell(target, 37316, true, nullptr, dummy);
                break;
            // Nordrassil Regalia - bonus
            case FORM_MOONKIN:
                if (AuraEffect* dummy = target->GetAuraEffect(37324, 0))
                    target->CastSpell(target, 37325, true, nullptr, dummy);
                break;
            case FORM_BATTLESTANCE:
            case FORM_DEFENSIVESTANCE:
            case FORM_BERSERKERSTANCE:
            {
                uint32 Rage_val = 0;
                // Defensive Tactics
                if (form == FORM_DEFENSIVESTANCE)
                {
                    if (AuraEffect const* aurEff = target->IsScriptOverriden(m_spellInfo, 831))
                        Rage_val += aurEff->GetAmount() * 10;
                }
                // Stance mastery + Tactical mastery (both passive, and last have aura only in defense stance, but need apply at any stance switch)
                if (target->GetTypeId() == TYPEID_PLAYER)
                {
                    PlayerSpellMap const& sp_list = target->ToPlayer()->GetSpellMap();
                    for (PlayerSpellMap::const_iterator itr = sp_list.begin(); itr != sp_list.end(); ++itr)
                    {
                        if (itr->second->state == PLAYERSPELL_REMOVED || itr->second->disabled)
                            continue;

                        SpellInfo const* spellInfo = sSpellMgr->GetSpellInfo(itr->first);
                        if (spellInfo && spellInfo->SpellFamilyName == SPELLFAMILY_WARRIOR && spellInfo->SpellIconID == 139)
                            Rage_val += target->CalculateSpellDamage(target, spellInfo, 0) * 10;
                    }
                }
                if (target->GetPower(POWER_RAGE) > Rage_val)
                    target->SetPower(POWER_RAGE, Rage_val);
                break;
            }
            default:
                break;
        }

        // remove the shapeshift aura's boosts
        HandleShapeshiftBoosts(target, false);
    }

    if (target->GetTypeId() == TYPEID_PLAYER)
        target->ToPlayer()->InitDataForForm();

    if (target->getClass() == CLASS_DRUID)
    {
        // Dash
        if (AuraEffect* aurEff = target->GetAuraEffect(SPELL_AURA_MOD_INCREASE_SPEED, SPELLFAMILY_DRUID, 0, 0, 0x8))
            aurEff->RecalculateAmount();

        // Disarm handling
        // If druid shifts while being disarmed we need to deal with that since forms aren't affected by disarm
        // and also HandleAuraModDisarm is not triggered
        if (!target->CanUseAttackType(BASE_ATTACK))
        {
            if (Item* pItem = target->ToPlayer()->GetItemByPos(INVENTORY_SLOT_BAG_0, EQUIPMENT_SLOT_MAINHAND))
            {
                target->ToPlayer()->_ApplyWeaponDamage(EQUIPMENT_SLOT_MAINHAND, pItem->GetTemplate(), nullptr, apply);
            }
        }
    }

    // stop handling the effect if it was removed by linked event
    if (apply && aurApp->GetRemoveMode())
        return;

    if (target->GetTypeId() == TYPEID_PLAYER)
    {
        SpellShapeshiftEntry const* shapeInfo = sSpellShapeshiftStore.LookupEntry(form);
        ASSERT(shapeInfo);
        // Learn spells for shapeshift form - no need to send action bars or add spells to spellbook
        for (uint8 i = 0; i<MAX_SHAPESHIFT_SPELLS; ++i)
        {
            if (!shapeInfo->stanceSpell[i])
                continue;
            if (apply)
                target->ToPlayer()->AddTemporarySpell(shapeInfo->stanceSpell[i]);
            else
                target->ToPlayer()->RemoveTemporarySpell(shapeInfo->stanceSpell[i]);
        }
    }
}

void AuraEffect::HandleAuraTransform(AuraApplication const* aurApp, uint8 mode, bool apply) const
{
    if (!(mode & AURA_EFFECT_HANDLE_SEND_FOR_CLIENT_MASK))
        return;

    Unit* target = aurApp->GetTarget();

    if (apply)
    {
        // update active transform spell only when transform not set or not overwriting negative by positive case
        SpellInfo const* transformSpellInfo = sSpellMgr->GetSpellInfo(target->getTransForm());
        if (!transformSpellInfo || !GetSpellInfo()->IsPositive() || transformSpellInfo->IsPositive())
        {
            target->setTransForm(GetId());
            // special case (spell specific functionality)
            if (GetMiscValue() == 0)
            {
                switch (GetId())
                {
                    // Orb of Deception
                    case 16739:
                    {
                        if (target->GetTypeId() != TYPEID_PLAYER)
                            return;

                        switch (target->getRace())
                        {
                            // Blood Elf
                            case RACE_BLOODELF:
                                target->SetDisplayId(target->getGender() == GENDER_FEMALE ? 17830 : 17829);
                                break;
                            // Orc
                            case RACE_ORC:
                                target->SetDisplayId(target->getGender() == GENDER_FEMALE ? 10140 : 10139);
                                break;
                            // Troll
                            case RACE_TROLL:
                                target->SetDisplayId(target->getGender() == GENDER_FEMALE ? 10134 : 10135);
                                break;
                            // Tauren
                            case RACE_TAUREN:
                                target->SetDisplayId(target->getGender() == GENDER_FEMALE ? 10147 : 10136);
                                break;
                            // Undead
                            case RACE_UNDEAD_PLAYER:
                                target->SetDisplayId(target->getGender() == GENDER_FEMALE ? 10145 : 10146);
                                break;
                            // Draenei
                            case RACE_DRAENEI:
                                target->SetDisplayId(target->getGender() == GENDER_FEMALE ? 17828 : 17827);
                                break;
                            // Dwarf
                            case RACE_DWARF:
                                target->SetDisplayId(target->getGender() == GENDER_FEMALE ? 10142 : 10141);
                                break;
                            // Gnome
                            case RACE_GNOME:
                                target->SetDisplayId(target->getGender() == GENDER_FEMALE ? 10149 : 10148);
                                break;
                            // Human
                            case RACE_HUMAN:
                                target->SetDisplayId(target->getGender() == GENDER_FEMALE ? 10138 : 10137);
                                break;
                            // Night Elf
                            case RACE_NIGHTELF:
                                target->SetDisplayId(target->getGender() == GENDER_FEMALE ? 10144 : 10143);
                                break;
                            default:
                                break;
                        }
                        break;
                    }
                    // Murloc costume
                    case 42365:
                        target->SetDisplayId(21723);
                        break;
                    // Dread Corsair
                    case 50517:
                    // Corsair Costume
                    case 51926:
                    {
                        if (target->GetTypeId() != TYPEID_PLAYER)
                            return;

                        switch (target->getRace())
                        {
                            // Blood Elf
                            case RACE_BLOODELF:
                                target->SetDisplayId(target->getGender() == GENDER_MALE ? 25032 : 25043);
                                break;
                            // Orc
                            case RACE_ORC:
                                target->SetDisplayId(target->getGender() == GENDER_MALE ? 25039 : 25050);
                                break;
                            // Troll
                            case RACE_TROLL:
                                target->SetDisplayId(target->getGender() == GENDER_MALE ? 25041 : 25052);
                                break;
                            // Tauren
                            case RACE_TAUREN:
                                target->SetDisplayId(target->getGender() == GENDER_MALE ? 25040 : 25051);
                                break;
                            // Undead
                            case RACE_UNDEAD_PLAYER:
                                target->SetDisplayId(target->getGender() == GENDER_MALE ? 25042 : 25053);
                                break;
                            // Draenei
                            case RACE_DRAENEI:
                                target->SetDisplayId(target->getGender() == GENDER_MALE ? 25033 : 25044);
                                break;
                            // Dwarf
                            case RACE_DWARF:
                                target->SetDisplayId(target->getGender() == GENDER_MALE ? 25034 : 25045);
                                break;
                            // Gnome
                            case RACE_GNOME:
                                target->SetDisplayId(target->getGender() == GENDER_MALE ? 25035 : 25046);
                                break;
                            // Human
                            case RACE_HUMAN:
                                target->SetDisplayId(target->getGender() == GENDER_MALE ? 25037 : 25048);
                                break;
                            // Night Elf
                            case RACE_NIGHTELF:
                                target->SetDisplayId(target->getGender() == GENDER_MALE ? 25038 : 25049);
                                break;
                            default:
                                break;
                        }
                        break;
                    }
                    // Pygmy Oil
                    case 53806:
                        target->SetDisplayId(22512);
                        break;
                    // Honor the Dead
                    case 65386:
                    case 65495:
                        target->SetDisplayId(target->getGender() == GENDER_MALE ? 29203 : 29204);
                        break;
                    // Darkspear Pride
                    case 75532:
                        target->SetDisplayId(target->getGender() == GENDER_MALE ? 31737 : 31738);
                        break;
                    // Gnomeregan Pride
                    case 75531:
                        target->SetDisplayId(target->getGender() == GENDER_MALE ? 31654 : 31655);
                        break;
                    default:
                        break;
                }
            }
            else
            {
                CreatureTemplate const* ci = sObjectMgr->GetCreatureTemplate(GetMiscValue());
                if (!ci)
                {
                    target->SetDisplayId(16358);              // pig pink ^_^
                    TC_LOG_ERROR("spells", "Auras: unknown creature id = %d (only need its modelid) From Spell Aura Transform in Spell ID = %d", GetMiscValue(), GetId());
                }
                else
                {
                    uint32 model_id = 0;

                    // choose a model, based on trigger flag
                    if (uint32 modelid = ObjectMgr::ChooseDisplayId(ci))
                        model_id = modelid;

                    // Polymorph (sheep)
                    if (GetSpellInfo()->SpellFamilyName == SPELLFAMILY_MAGE && GetSpellInfo()->SpellIconID == 82 && GetSpellInfo()->SpellVisual[0] == 12978)
                        if (Unit* caster = GetCaster())
                            if (caster->HasAura(52648))         // Glyph of the Penguin
                                model_id = 26452;

                    target->SetDisplayId(model_id);

                    // Dragonmaw Illusion (set mount model also)
                    if (GetId() == 42016 && target->GetMountID() && !target->GetAuraEffectsByType(SPELL_AURA_MOD_INCREASE_MOUNTED_FLIGHT_SPEED).empty())
                        target->SetUInt32Value(UNIT_FIELD_MOUNTDISPLAYID, 16314);
                }
            }
        }

        // polymorph case
        if ((mode & AURA_EFFECT_HANDLE_REAL) && target->GetTypeId() == TYPEID_PLAYER && target->IsPolymorphed())
        {
            // for players, start regeneration after 1s (in polymorph fast regeneration case)
            // only if caster is Player (after patch 2.4.2)
            if (GetCasterGUID().IsPlayer())
                target->ToPlayer()->setRegenTimerCount(1*IN_MILLISECONDS);

            //dismount polymorphed target (after patch 2.4.2)
            if (target->IsMounted())
                target->RemoveAurasByType(SPELL_AURA_MOUNTED);
        }
    }
    else
    {
        // HandleEffect(this, AURA_EFFECT_HANDLE_SEND_FOR_CLIENT, true) will reapply it if need
        if (target->getTransForm() == GetId())
            target->setTransForm(0);

        target->RestoreDisplayId();

        // Dragonmaw Illusion (restore mount model)
        if (GetId() == 42016 && target->GetMountID() == 16314)
        {
            if (!target->GetAuraEffectsByType(SPELL_AURA_MOUNTED).empty())
            {
                uint32 cr_id = target->GetAuraEffectsByType(SPELL_AURA_MOUNTED).front()->GetMiscValue();
                if (CreatureTemplate const* ci = sObjectMgr->GetCreatureTemplate(cr_id))
                {
                    uint32 displayID = ObjectMgr::ChooseDisplayId(ci);
                    sObjectMgr->GetCreatureModelRandomGender(&displayID);

                    target->SetUInt32Value(UNIT_FIELD_MOUNTDISPLAYID, displayID);
                }
            }
        }
    }
}

void AuraEffect::HandleAuraModScale(AuraApplication const* aurApp, uint8 mode, bool apply) const
{
    if (!(mode & AURA_EFFECT_HANDLE_CHANGE_AMOUNT_SEND_FOR_CLIENT_MASK))
        return;

    Unit* target = aurApp->GetTarget();

    float scale = target->GetObjectScale();
    scale += CalculatePct(1.0f, apply ? GetAmount() : -GetAmount());
    target->SetObjectScale(scale);
}

void AuraEffect::HandleAuraCloneCaster(AuraApplication const* aurApp, uint8 mode, bool apply) const
{
    if (!(mode & AURA_EFFECT_HANDLE_SEND_FOR_CLIENT_MASK))
        return;

    Unit* target = aurApp->GetTarget();

    if (apply)
    {
        Unit* caster = GetCaster();
        if (!caster || caster == target)
            return;

        // What must be cloned? at least display and scale
        target->SetDisplayId(caster->GetDisplayId());
        //target->SetObjectScale(caster->GetObjectScale()); // we need retail info about how scaling is handled (aura maybe?)
        target->SetFlag(UNIT_FIELD_FLAGS_2, UNIT_FLAG2_MIRROR_IMAGE);
    }
    else
    {
        target->SetDisplayId(target->GetNativeDisplayId());
        target->RemoveFlag(UNIT_FIELD_FLAGS_2, UNIT_FLAG2_MIRROR_IMAGE);
    }
}

/************************/
/***      FIGHT       ***/
/************************/

void AuraEffect::HandleFeignDeath(AuraApplication const* aurApp, uint8 mode, bool apply) const
{
    if (!(mode & AURA_EFFECT_HANDLE_REAL))
        return;

    Unit* target = aurApp->GetTarget();

    if (apply)
    {
        /*
        WorldPacket data(SMSG_FEIGN_DEATH_RESISTED, 9);
        data << target->GetGUID();
        data << uint8(0);
        target->SendMessageToSet(&data, true);
        */

        UnitList targets;
        Trinity::AnyUnfriendlyUnitInObjectRangeCheck u_check(target, target, target->GetMap()->GetVisibilityRange());
        Trinity::UnitListSearcher<Trinity::AnyUnfriendlyUnitInObjectRangeCheck> searcher(target, targets, u_check);
        Cell::VisitAllObjects(target, searcher, target->GetMap()->GetVisibilityRange());
        for (UnitList::iterator iter = targets.begin(); iter != targets.end(); ++iter)
        {
            if (!(*iter)->HasUnitState(UNIT_STATE_CASTING))
                continue;

            for (uint32 i = CURRENT_FIRST_NON_MELEE_SPELL; i < CURRENT_MAX_SPELL; i++)
            {
                if ((*iter)->GetCurrentSpell(i)
                && (*iter)->GetCurrentSpell(i)->m_targets.GetUnitTargetGUID() == target->GetGUID())
                {
                    (*iter)->InterruptSpell(CurrentSpellTypes(i), false);
                }
            }
        }
        target->CombatStop();
        target->RemoveAurasWithInterruptFlags(AURA_INTERRUPT_FLAG_IMMUNE_OR_LOST_SELECTION);

        // prevent interrupt message
        if (GetCasterGUID() == target->GetGUID() && target->GetCurrentSpell(CURRENT_GENERIC_SPELL))
            target->FinishSpell(CURRENT_GENERIC_SPELL, false);
        target->InterruptNonMeleeSpells(true);
        target->getHostileRefManager().deleteReferences();

        // stop handling the effect if it was removed by linked event
        if (aurApp->GetRemoveMode())
            return;

        target->SetFlag(UNIT_FIELD_FLAGS, UNIT_FLAG_UNK_29);            // blizz like 2.0.x
        target->SetFlag(UNIT_FIELD_FLAGS_2, UNIT_FLAG2_FEIGN_DEATH);    // blizz like 2.0.x
        target->SetFlag(UNIT_DYNAMIC_FLAGS, UNIT_DYNFLAG_DEAD);         // blizz like 2.0.x
        target->AddUnitState(UNIT_STATE_DIED);

        if (Creature* creature = target->ToCreature())
            creature->SetReactState(REACT_PASSIVE);
    }
    else
    {
        /*
        WorldPacket data(SMSG_FEIGN_DEATH_RESISTED, 9);
        data << target->GetGUID();
        data << uint8(1);
        target->SendMessageToSet(&data, true);
        */

        target->RemoveFlag(UNIT_FIELD_FLAGS, UNIT_FLAG_UNK_29);         // blizz like 2.0.x
        target->RemoveFlag(UNIT_FIELD_FLAGS_2, UNIT_FLAG2_FEIGN_DEATH); // blizz like 2.0.x
        target->RemoveFlag(UNIT_DYNAMIC_FLAGS, UNIT_DYNFLAG_DEAD);      // blizz like 2.0.x
        target->ClearUnitState(UNIT_STATE_DIED);

        if (Creature* creature = target->ToCreature())
            creature->InitializeReactState();
    }
}

void AuraEffect::HandleModUnattackable(AuraApplication const* aurApp, uint8 mode, bool apply) const
{
    if (!(mode & AURA_EFFECT_HANDLE_SEND_FOR_CLIENT_MASK))
        return;

    Unit* target = aurApp->GetTarget();

    // do not remove unit flag if there are more than this auraEffect of that kind on unit on unit
    if (!apply && target->HasAuraType(SPELL_AURA_MOD_UNATTACKABLE))
        return;

    target->ApplyModFlag(UNIT_FIELD_FLAGS, UNIT_FLAG_NON_ATTACKABLE, apply);

    // call functions which may have additional effects after chainging state of unit
    if (apply && (mode & AURA_EFFECT_HANDLE_REAL))
    {
        target->CombatStop();
        target->RemoveAurasWithInterruptFlags(AURA_INTERRUPT_FLAG_IMMUNE_OR_LOST_SELECTION);
    }
}

void AuraEffect::HandleAuraModDisarm(AuraApplication const* aurApp, uint8 mode, bool apply) const
{
    if (!(mode & AURA_EFFECT_HANDLE_REAL))
        return;

    Unit* target = aurApp->GetTarget();

    AuraType type = GetAuraType();

    //Prevent handling aura twice
    if ((apply) ? target->GetAuraEffectsByType(type).size() > 1 : target->HasAuraType(type))
        return;

    uint32 field, flag, slot;
    WeaponAttackType attType;
    switch (type)
    {
        case SPELL_AURA_MOD_DISARM:
            field = UNIT_FIELD_FLAGS;
            flag = UNIT_FLAG_DISARMED;
            slot = EQUIPMENT_SLOT_MAINHAND;
            attType = BASE_ATTACK;
            break;
        case SPELL_AURA_MOD_DISARM_OFFHAND:
            field = UNIT_FIELD_FLAGS_2;
            flag = UNIT_FLAG2_DISARM_OFFHAND;
            slot = EQUIPMENT_SLOT_OFFHAND;
            attType = OFF_ATTACK;
            break;
        case SPELL_AURA_MOD_DISARM_RANGED:
            field = UNIT_FIELD_FLAGS_2;
            flag = UNIT_FLAG2_DISARM_RANGED;
            slot = EQUIPMENT_SLOT_RANGED;
            attType = RANGED_ATTACK;
            break;
        default:
            return;
    }

    // if disarm aura is to be removed, remove the flag first to reapply damage/aura mods
    if (!apply)
        target->RemoveFlag(field, flag);

    // Handle damage modification, shapeshifted druids are not affected
    if (target->GetTypeId() == TYPEID_PLAYER && !target->IsInFeralForm())
    {
        Player* player = target->ToPlayer();
        if (Item* item = player->GetItemByPos(INVENTORY_SLOT_BAG_0, slot))
        {
            WeaponAttackType const attackType = Player::GetAttackBySlot(slot);

            player->ApplyItemDependentAuras(item, !apply);
            if (attackType != MAX_ATTACK)
            {
                player->_ApplyWeaponDamage(slot, item->GetTemplate(), nullptr, !apply);
                if (!apply) // apply case already handled on item dependent aura removal (if any)
                    player->UpdateWeaponDependentAuras(attackType);
            }
        }
    }

    // if disarm effects should be applied, wait to set flag until damage mods are unapplied
    if (apply)
        target->SetFlag(field, flag);

    if (target->GetTypeId() == TYPEID_UNIT && target->ToCreature()->GetCurrentEquipmentId())
        target->UpdateDamagePhysical(attType);
}

void AuraEffect::HandleAuraModSilence(AuraApplication const* aurApp, uint8 mode, bool apply) const
{
    if (!(mode & AURA_EFFECT_HANDLE_REAL))
        return;

    Unit* target = aurApp->GetTarget();

    if (apply)
    {
        target->SetFlag(UNIT_FIELD_FLAGS, UNIT_FLAG_SILENCED);

        // call functions which may have additional effects after chainging state of unit
        // Stop cast only spells vs PreventionType == SPELL_PREVENTION_TYPE_SILENCE
        for (uint32 i = CURRENT_MELEE_SPELL; i < CURRENT_MAX_SPELL; ++i)
            if (Spell* spell = target->GetCurrentSpell(CurrentSpellTypes(i)))
                if (spell->m_spellInfo->PreventionType == SPELL_PREVENTION_TYPE_SILENCE)
                    // Stop spells on prepare or casting state
                    target->InterruptSpell(CurrentSpellTypes(i), false);
    }
    else
    {
        // do not remove unit flag if there are more than this auraEffect of that kind on unit on unit
        if (target->HasAuraType(SPELL_AURA_MOD_SILENCE) || target->HasAuraType(SPELL_AURA_MOD_PACIFY_SILENCE))
            return;

        target->RemoveFlag(UNIT_FIELD_FLAGS, UNIT_FLAG_SILENCED);
    }
}

void AuraEffect::HandleAuraModPacify(AuraApplication const* aurApp, uint8 mode, bool apply) const
{
    if (!(mode & AURA_EFFECT_HANDLE_SEND_FOR_CLIENT_MASK))
        return;

    Unit* target = aurApp->GetTarget();

    if (apply)
    {
        target->SetFlag(UNIT_FIELD_FLAGS, UNIT_FLAG_PACIFIED);
        target->AttackStop();
    }
    else
    {
        // do not remove unit flag if there are more than this auraEffect of that kind on unit on unit
        if (target->HasAuraType(SPELL_AURA_MOD_PACIFY) || target->HasAuraType(SPELL_AURA_MOD_PACIFY_SILENCE))
            return;
        target->RemoveFlag(UNIT_FIELD_FLAGS, UNIT_FLAG_PACIFIED);
    }
}

void AuraEffect::HandleAuraModPacifyAndSilence(AuraApplication const* aurApp, uint8 mode, bool apply) const
{
    if (!(mode & AURA_EFFECT_HANDLE_SEND_FOR_CLIENT_MASK))
        return;

    Unit* target = aurApp->GetTarget();

    // Vengeance of the Blue Flight (@todo REMOVE THIS!)
    /// @workaround
    if (m_spellInfo->Id == 45839)
    {
        if (apply)
            target->SetFlag(UNIT_FIELD_FLAGS, UNIT_FLAG_NON_ATTACKABLE);
        else
            target->RemoveFlag(UNIT_FIELD_FLAGS, UNIT_FLAG_NON_ATTACKABLE);
    }
    if (!(apply))
    {
        // do not remove unit flag if there are more than this auraEffect of that kind on unit on unit
        if (target->HasAuraType(SPELL_AURA_MOD_PACIFY_SILENCE))
            return;
    }
    HandleAuraModPacify(aurApp, mode, apply);
    HandleAuraModSilence(aurApp, mode, apply);
}

void AuraEffect::HandleAuraAllowOnlyAbility(AuraApplication const* aurApp, uint8 mode, bool apply) const
{
    if (!(mode & AURA_EFFECT_HANDLE_SEND_FOR_CLIENT_MASK))
        return;

    Unit* target = aurApp->GetTarget();

    if (target->GetTypeId() == TYPEID_PLAYER)
    {
        if (apply)
            target->SetFlag(PLAYER_FLAGS, PLAYER_ALLOW_ONLY_ABILITY);
        else
        {
            // do not remove unit flag if there are more than this auraEffect of that kind on unit on unit
            if (target->HasAuraType(SPELL_AURA_ALLOW_ONLY_ABILITY))
                return;
            target->RemoveFlag(PLAYER_FLAGS, PLAYER_ALLOW_ONLY_ABILITY);
        }
    }
}

/****************************/
/***      TRACKING        ***/
/****************************/

void AuraEffect::HandleAuraTrackCreatures(AuraApplication const* aurApp, uint8 mode, bool apply) const
{
    if (!(mode & AURA_EFFECT_HANDLE_SEND_FOR_CLIENT_MASK))
        return;

    Unit* target = aurApp->GetTarget();

    if (target->GetTypeId() != TYPEID_PLAYER)
        return;

    if (apply)
        target->SetFlag(PLAYER_TRACK_CREATURES, uint32(1) << (GetMiscValue() - 1));
    else
        target->RemoveFlag(PLAYER_TRACK_CREATURES, uint32(1) << (GetMiscValue() - 1));
}

void AuraEffect::HandleAuraTrackResources(AuraApplication const* aurApp, uint8 mode, bool apply) const
{
    if (!(mode & AURA_EFFECT_HANDLE_SEND_FOR_CLIENT_MASK))
        return;

    Unit* target = aurApp->GetTarget();

    if (target->GetTypeId() != TYPEID_PLAYER)
        return;

    if (apply)
        target->SetFlag(PLAYER_TRACK_RESOURCES, uint32(1) << (GetMiscValue() - 1));
    else
        target->RemoveFlag(PLAYER_TRACK_RESOURCES, uint32(1) << (GetMiscValue() - 1));
}

void AuraEffect::HandleAuraTrackStealthed(AuraApplication const* aurApp, uint8 mode, bool apply) const
{
    if (!(mode & AURA_EFFECT_HANDLE_SEND_FOR_CLIENT_MASK))
        return;

    Unit* target = aurApp->GetTarget();

    if (target->GetTypeId() != TYPEID_PLAYER)
        return;

    if (!(apply))
    {
        // do not remove unit flag if there are more than this auraEffect of that kind on unit on unit
        if (target->HasAuraType(GetAuraType()))
            return;
    }
    target->ApplyModByteFlag(PLAYER_FIELD_BYTES, PLAYER_FIELD_BYTES_OFFSET_FLAGS, PLAYER_FIELD_BYTE_TRACK_STEALTHED, apply);
}

void AuraEffect::HandleAuraModStalked(AuraApplication const* aurApp, uint8 mode, bool apply) const
{
    if (!(mode & AURA_EFFECT_HANDLE_SEND_FOR_CLIENT_MASK))
        return;

    Unit* target = aurApp->GetTarget();

    // used by spells: Hunter's Mark, Mind Vision, Syndicate Tracker (MURP) DND
    if (apply)
        target->SetFlag(UNIT_DYNAMIC_FLAGS, UNIT_DYNFLAG_TRACK_UNIT);
    else
    {
        // do not remove unit flag if there are more than this auraEffect of that kind on unit on unit
        if (!target->HasAuraType(GetAuraType()))
            target->RemoveFlag(UNIT_DYNAMIC_FLAGS, UNIT_DYNFLAG_TRACK_UNIT);
    }

    // call functions which may have additional effects after chainging state of unit
    target->UpdateObjectVisibility();
}

void AuraEffect::HandleAuraUntrackable(AuraApplication const* aurApp, uint8 mode, bool apply) const
{
    if (!(mode & AURA_EFFECT_HANDLE_SEND_FOR_CLIENT_MASK))
        return;

    Unit* target = aurApp->GetTarget();

    if (apply)
        target->SetByteFlag(UNIT_FIELD_BYTES_1, UNIT_BYTES_1_OFFSET_VIS_FLAG, UNIT_STAND_FLAGS_UNTRACKABLE);
    else
    {
        // do not remove unit flag if there are more than this auraEffect of that kind on unit on unit
        if (target->HasAuraType(GetAuraType()))
            return;
        target->RemoveByteFlag(UNIT_FIELD_BYTES_1, UNIT_BYTES_1_OFFSET_VIS_FLAG, UNIT_STAND_FLAGS_UNTRACKABLE);
    }
}

/****************************/
/***  SKILLS & TALENTS    ***/
/****************************/

void AuraEffect::HandleAuraModPetTalentsPoints(AuraApplication const* aurApp, uint8 mode, bool /*apply*/) const
{
    if (!(mode & AURA_EFFECT_HANDLE_CHANGE_AMOUNT_MASK))
        return;

    Unit* target = aurApp->GetTarget();

    if (target->GetTypeId() != TYPEID_PLAYER)
        return;

    // Recalculate pet talent points
    if (Pet* pet = target->ToPlayer()->GetPet())
        pet->InitTalentForLevel();
}

void AuraEffect::HandleAuraModSkill(AuraApplication const* aurApp, uint8 mode, bool apply) const
{
    if (!(mode & (AURA_EFFECT_HANDLE_CHANGE_AMOUNT_MASK | AURA_EFFECT_HANDLE_SKILL)))
        return;
    Unit* target = aurApp->GetTarget();

    if (target->GetTypeId() != TYPEID_PLAYER)
        return;

    uint32 prot = GetMiscValue();
    int32 points = GetAmount();

    target->ToPlayer()->ModifySkillBonus(prot, ((apply) ? points: -points), GetAuraType() == SPELL_AURA_MOD_SKILL_TALENT);
    if (prot == SKILL_DEFENSE)
        target->ToPlayer()->UpdateDefenseBonusesMod();
}

/****************************/
/***       MOVEMENT       ***/
/****************************/

void AuraEffect::HandleAuraMounted(AuraApplication const* aurApp, uint8 mode, bool apply) const
{
    if (!(mode & AURA_EFFECT_HANDLE_SEND_FOR_CLIENT_MASK))
        return;

    Unit* target = aurApp->GetTarget();

    if (apply)
    {
        uint32 creatureEntry = GetMiscValue();
        uint32 displayId = 0;
        uint32 vehicleId = 0;

        // Festive Holiday Mount
        if (target->HasAura(62061))
        {
            if (GetBase()->HasEffectType(SPELL_AURA_MOD_INCREASE_MOUNTED_FLIGHT_SPEED))
                creatureEntry = 24906;
            else
                creatureEntry = 15665;
        }

        if (CreatureTemplate const* creatureInfo = sObjectMgr->GetCreatureTemplate(creatureEntry))
        {
            displayId = ObjectMgr::ChooseDisplayId(creatureInfo);
            sObjectMgr->GetCreatureModelRandomGender(&displayId);

            vehicleId = creatureInfo->VehicleId;

            //some spell has one aura of mount and one of vehicle
            for (uint32 i = 0; i < MAX_SPELL_EFFECTS; ++i)
                if (GetSpellInfo()->Effects[i].Effect == SPELL_EFFECT_SUMMON
                    && GetSpellInfo()->Effects[i].MiscValue == GetMiscValue())
                    displayId = 0;
        }

        target->Mount(displayId, vehicleId, creatureEntry);
    }
    else
    {
        target->Dismount();
        //some mounts like Headless Horseman's Mount or broom stick are skill based spell
        // need to remove ALL arura related to mounts, this will stop client crash with broom stick
        // and never endless flying after using Headless Horseman's Mount
        if (mode & AURA_EFFECT_HANDLE_REAL)
            target->RemoveAurasByType(SPELL_AURA_MOUNTED);
    }
}

void AuraEffect::HandleAuraAllowFlight(AuraApplication const* aurApp, uint8 mode, bool apply) const
{
    if (!(mode & AURA_EFFECT_HANDLE_SEND_FOR_CLIENT_MASK))
        return;

    Unit* target = aurApp->GetTarget();

    if (!apply)
    {
        // do not remove unit flag if there are more than this auraEffect of that kind on unit on unit
        if (target->HasAuraType(GetAuraType()) || target->HasAuraType(SPELL_AURA_MOD_INCREASE_MOUNTED_FLIGHT_SPEED))
            return;
    }

    if (target->SetCanFly(apply))
        if (!apply && !target->IsLevitating())
            target->GetMotionMaster()->MoveFall();
}

void AuraEffect::HandleAuraWaterWalk(AuraApplication const* aurApp, uint8 mode, bool apply) const
{
    if (!(mode & AURA_EFFECT_HANDLE_SEND_FOR_CLIENT_MASK))
        return;

    Unit* target = aurApp->GetTarget();

    if (!apply)
    {
        // do not remove unit flag if there are more than this auraEffect of that kind on unit on unit
        if (target->HasAuraType(GetAuraType()))
            return;
    }

    target->SetWaterWalking(apply);
}

void AuraEffect::HandleAuraFeatherFall(AuraApplication const* aurApp, uint8 mode, bool apply) const
{
    if (!(mode & AURA_EFFECT_HANDLE_SEND_FOR_CLIENT_MASK))
        return;

    Unit* target = aurApp->GetTarget();

    if (!apply)
    {
        // do not remove unit flag if there are more than this auraEffect of that kind on unit on unit
        if (target->HasAuraType(GetAuraType()))
            return;
    }

    target->SetFeatherFall(apply);

    // start fall from current height
    if (!apply && target->GetTypeId() == TYPEID_PLAYER)
        target->ToPlayer()->SetFallInformation(0, target->GetPositionZ());
}

void AuraEffect::HandleAuraHover(AuraApplication const* aurApp, uint8 mode, bool apply) const
{
    if (!(mode & AURA_EFFECT_HANDLE_SEND_FOR_CLIENT_MASK))
        return;

    Unit* target = aurApp->GetTarget();

    if (!apply)
    {
        // do not remove unit flag if there are more than this auraEffect of that kind on unit on unit
        if (target->HasAuraType(GetAuraType()))
            return;
    }

    target->SetHover(apply);    //! Sets movementflags
}

void AuraEffect::HandleWaterBreathing(AuraApplication const* aurApp, uint8 mode, bool /*apply*/) const
{
    if (!(mode & AURA_EFFECT_HANDLE_SEND_FOR_CLIENT_MASK))
        return;

    Unit* target = aurApp->GetTarget();

    // update timers in client
    if (target->GetTypeId() == TYPEID_PLAYER)
        target->ToPlayer()->UpdateMirrorTimers();
}

void AuraEffect::HandleForceMoveForward(AuraApplication const* aurApp, uint8 mode, bool apply) const
{
    if (!(mode & AURA_EFFECT_HANDLE_SEND_FOR_CLIENT_MASK))
        return;

    Unit* target = aurApp->GetTarget();

    if (apply)
        target->SetFlag(UNIT_FIELD_FLAGS_2, UNIT_FLAG2_FORCE_MOVEMENT);
    else
    {
        // do not remove unit flag if there are more than this auraEffect of that kind on unit on unit
        if (target->HasAuraType(GetAuraType()))
            return;
        target->RemoveFlag(UNIT_FIELD_FLAGS_2, UNIT_FLAG2_FORCE_MOVEMENT);
    }
}

/****************************/
/***        THREAT        ***/
/****************************/

void AuraEffect::HandleModThreat(AuraApplication const* aurApp, uint8 mode, bool apply) const
{
    if (!(mode & AURA_EFFECT_HANDLE_CHANGE_AMOUNT_MASK))
        return;

    Unit* target = aurApp->GetTarget();
    for (uint8 i = 0; i < MAX_SPELL_SCHOOL; ++i)
    {
        if (GetMiscValue() & (1 << i))
        {
            if (apply)
                AddPct(target->m_threatModifier[i], GetAmount());
            else
            {
                float amount = target->GetTotalAuraMultiplierByMiscMask(SPELL_AURA_MOD_THREAT, 1 << i);
                target->m_threatModifier[i] = amount;
            }
        }
    }
}

void AuraEffect::HandleAuraModTotalThreat(AuraApplication const* aurApp, uint8 mode, bool apply) const
{
    if (!(mode & AURA_EFFECT_HANDLE_CHANGE_AMOUNT_MASK))
        return;

    Unit* target = aurApp->GetTarget();

    if (!target->IsAlive() || target->GetTypeId() != TYPEID_PLAYER)
        return;

    Unit* caster = GetCaster();
    if (caster && caster->IsAlive())
        target->getHostileRefManager().addTempThreat((float)GetAmount(), apply);
}

void AuraEffect::HandleModTaunt(AuraApplication const* aurApp, uint8 mode, bool apply) const
{
    if (!(mode & AURA_EFFECT_HANDLE_REAL))
        return;

    Unit* target = aurApp->GetTarget();

    if (!target->IsAlive() || !target->CanHaveThreatList())
        return;

    Unit* caster = GetCaster();
    if (!caster || !caster->IsAlive())
        return;

    if (apply)
        target->TauntApply(caster);
    else
    {
        // When taunt aura fades out, mob will switch to previous target if current has less than 1.1 * secondthreat
        target->TauntFadeOut(caster);
    }
}

/*****************************/
/***        CONTROL        ***/
/*****************************/

void AuraEffect::HandleModConfuse(AuraApplication const* aurApp, uint8 mode, bool apply) const
{
    if (!(mode & AURA_EFFECT_HANDLE_REAL))
        return;

    Unit* target = aurApp->GetTarget();

    target->SetControlled(apply, UNIT_STATE_CONFUSED);
}

void AuraEffect::HandleModFear(AuraApplication const* aurApp, uint8 mode, bool apply) const
{
    if (!(mode & AURA_EFFECT_HANDLE_REAL))
        return;

    Unit* target = aurApp->GetTarget();

    target->SetControlled(apply, UNIT_STATE_FLEEING);
}

void AuraEffect::HandleAuraModStun(AuraApplication const* aurApp, uint8 mode, bool apply) const
{
    if (!(mode & AURA_EFFECT_HANDLE_REAL))
        return;

    Unit* target = aurApp->GetTarget();

    target->SetControlled(apply, UNIT_STATE_STUNNED);
}

void AuraEffect::HandleAuraModRoot(AuraApplication const* aurApp, uint8 mode, bool apply) const
{
    if (!(mode & AURA_EFFECT_HANDLE_REAL))
        return;

    Unit* target = aurApp->GetTarget();

    target->SetControlled(apply, UNIT_STATE_ROOT);
}

void AuraEffect::HandlePreventFleeing(AuraApplication const* aurApp, uint8 mode, bool apply) const
{
    if (!(mode & AURA_EFFECT_HANDLE_REAL))
        return;

    Unit* target = aurApp->GetTarget();

    // Since patch 3.0.2 this mechanic no longer affects fear effects. It will ONLY prevent humanoids from fleeing due to low health.
    if (!apply || target->HasAuraType(SPELL_AURA_MOD_FEAR))
        return;
    /// TODO: find a way to cancel fleeing for assistance.
    /// Currently this will only stop creatures fleeing due to low health that could not find nearby allies to flee towards.
    target->SetControlled(false, UNIT_STATE_FLEEING);
}

/***************************/
/***        CHARM        ***/
/***************************/

void AuraEffect::HandleModPossess(AuraApplication const* aurApp, uint8 mode, bool apply) const
{
    if (!(mode & AURA_EFFECT_HANDLE_REAL))
        return;

    Unit* target = aurApp->GetTarget();

    Unit* caster = GetCaster();

    // no support for posession AI yet
    if (caster && caster->GetTypeId() == TYPEID_UNIT)
    {
        HandleModCharm(aurApp, mode, apply);
        return;
    }

    if (apply)
        target->SetCharmedBy(caster, CHARM_TYPE_POSSESS, aurApp);
    else
        target->RemoveCharmedBy(caster);
}

void AuraEffect::HandleModPossessPet(AuraApplication const* aurApp, uint8 mode, bool apply) const
{
    // Used by spell "Eyes of the Beast"

    if (!(mode & AURA_EFFECT_HANDLE_REAL))
        return;

    Unit* caster = GetCaster();
    if (!caster || caster->GetTypeId() != TYPEID_PLAYER)
        return;

    //seems it may happen that when removing it is no longer owner's pet
    //if (caster->ToPlayer()->GetPet() != target)
    //    return;

    Unit* target = aurApp->GetTarget();
    if (target->GetTypeId() != TYPEID_UNIT || !target->IsPet())
        return;

    Pet* pet = target->ToPet();

    if (apply)
    {
        if (caster->ToPlayer()->GetPet() != pet)
            return;

        // Must clear current motion or pet leashes back to owner after a few yards
        //  when under spell 'Eyes of the Beast'
        pet->GetMotionMaster()->Clear();
        pet->SetCharmedBy(caster, CHARM_TYPE_POSSESS, aurApp);
    }
    else
    {
        pet->RemoveCharmedBy(caster);

        if (!pet->IsWithinDistInMap(caster, pet->GetMap()->GetVisibilityRange()))
            pet->Remove(PET_SAVE_NOT_IN_SLOT, true);
        else
        {
            // Reinitialize the pet bar or it will appear greyed out
            caster->ToPlayer()->PetSpellInitialize();

            // Follow owner only if not fighting or owner didn't click "stay" at new location
            // This may be confusing because pet bar shows "stay" when under the spell but it retains
            //  the "follow" flag. Player MUST click "stay" while under the spell.
            if (!pet->GetVictim() && !pet->GetCharmInfo()->HasCommandState(COMMAND_STAY))
            {
                pet->GetMotionMaster()->MoveFollow(caster, PET_FOLLOW_DIST, pet->GetFollowAngle());
            }
        }
    }
}

void AuraEffect::HandleModCharm(AuraApplication const* aurApp, uint8 mode, bool apply) const
{
    if (!(mode & AURA_EFFECT_HANDLE_REAL))
        return;

    Unit* target = aurApp->GetTarget();

    Unit* caster = GetCaster();

    if (apply)
        target->SetCharmedBy(caster, CHARM_TYPE_CHARM, aurApp);
    else
        target->RemoveCharmedBy(caster);
}

void AuraEffect::HandleCharmConvert(AuraApplication const* aurApp, uint8 mode, bool apply) const
{
    if (!(mode & AURA_EFFECT_HANDLE_REAL))
        return;

    Unit* target = aurApp->GetTarget();

    Unit* caster = GetCaster();

    if (apply)
        target->SetCharmedBy(caster, CHARM_TYPE_CONVERT, aurApp);
    else
        target->RemoveCharmedBy(caster);
}

/**
 * Such auras are applied from a caster(=player) to a vehicle.
 * This has been verified using spell #49256
 */
void AuraEffect::HandleAuraControlVehicle(AuraApplication const* aurApp, uint8 mode, bool apply) const
{
    if (!(mode & AURA_EFFECT_HANDLE_CHANGE_AMOUNT_MASK))
        return;

    Unit* target = aurApp->GetTarget();
    if (!target->IsVehicle())
        return;

    Unit* caster = GetCaster();
    if (!caster || caster == target)
        return;

    if (apply)
    {
        // Currently spells that have base points  0 and DieSides 0 = "0/0" exception are pushed to -1,
        // however the idea of 0/0 is to ingore flag VEHICLE_SEAT_FLAG_CAN_ENTER_OR_EXIT and -1 checks for it,
        // so this break such spells or most of them.
        // Current formula about m_amount: effect base points + dieside - 1
        // TO DO: Reasearch more about 0/0 and fix it.
        caster->_EnterVehicle(target->GetVehicleKit(), m_amount - 1, aurApp);
    }
    else
    {
        // Remove pending passengers before exiting vehicle - might cause an Uninstall
        target->GetVehicleKit()->RemovePendingEventsForPassenger(caster);

        if (GetId() == 53111) // Devour Humanoid
        {
            target->Kill(caster);
            if (caster->GetTypeId() == TYPEID_UNIT)
                caster->ToCreature()->DespawnOrUnsummon();
        }

        if (!(mode & AURA_EFFECT_HANDLE_CHANGE_AMOUNT))
            caster->_ExitVehicle();
        else
            target->GetVehicleKit()->RemovePassenger(caster);  // Only remove passenger from vehicle without launching exit movement or despawning the vehicle

        // some SPELL_AURA_CONTROL_VEHICLE auras have a dummy effect on the player - remove them
        caster->RemoveAurasDueToSpell(GetId());
    }
}

/*********************************************************/
/***                  MODIFY SPEED                     ***/
/*********************************************************/
void AuraEffect::HandleAuraModIncreaseSpeed(AuraApplication const* aurApp, uint8 mode, bool /*apply*/) const
{
    if (!(mode & AURA_EFFECT_HANDLE_CHANGE_AMOUNT_MASK))
        return;

    Unit* target = aurApp->GetTarget();

    target->UpdateSpeed(MOVE_RUN);
}

void AuraEffect::HandleAuraModIncreaseMountedSpeed(AuraApplication const* aurApp, uint8 mode, bool apply) const
{
    HandleAuraModIncreaseSpeed(aurApp, mode, apply);
}

void AuraEffect::HandleAuraModIncreaseFlightSpeed(AuraApplication const* aurApp, uint8 mode, bool apply) const
{
    if (!(mode & AURA_EFFECT_HANDLE_CHANGE_AMOUNT_SEND_FOR_CLIENT_MASK))
        return;

    Unit* target = aurApp->GetTarget();
    if (mode & AURA_EFFECT_HANDLE_CHANGE_AMOUNT_MASK)
        target->UpdateSpeed(MOVE_FLIGHT);

    //! Update ability to fly
    if (GetAuraType() == SPELL_AURA_MOD_INCREASE_MOUNTED_FLIGHT_SPEED)
    {
        // do not remove unit flag if there are more than this auraEffect of that kind on unit on unit
        if (mode & AURA_EFFECT_HANDLE_SEND_FOR_CLIENT_MASK && (apply || (!target->HasAuraType(SPELL_AURA_MOD_INCREASE_MOUNTED_FLIGHT_SPEED) && !target->HasAuraType(SPELL_AURA_FLY))))
        {
            if (target->SetCanFly(apply))
                if (!apply && !target->IsLevitating())
                    target->GetMotionMaster()->MoveFall();
        }

        //! Someone should clean up these hacks and remove it from this function. It doesn't even belong here.
        if (mode & AURA_EFFECT_HANDLE_REAL)
        {
            //Players on flying mounts must be immune to polymorph
            if (target->GetTypeId() == TYPEID_PLAYER)
                target->ApplySpellImmune(GetId(), IMMUNITY_MECHANIC, MECHANIC_POLYMORPH, apply);

            // Dragonmaw Illusion (overwrite mount model, mounted aura already applied)
            if (apply && target->HasAuraEffect(42016, 0) && target->GetMountID())
                target->SetUInt32Value(UNIT_FIELD_MOUNTDISPLAYID, 16314);
        }
    }
}

void AuraEffect::HandleAuraModIncreaseSwimSpeed(AuraApplication const* aurApp, uint8 mode, bool /*apply*/) const
{
    if (!(mode & AURA_EFFECT_HANDLE_CHANGE_AMOUNT_MASK))
        return;

    Unit* target = aurApp->GetTarget();

    target->UpdateSpeed(MOVE_SWIM);
}

void AuraEffect::HandleAuraModDecreaseSpeed(AuraApplication const* aurApp, uint8 mode, bool /*apply*/) const
{
    if (!(mode & AURA_EFFECT_HANDLE_CHANGE_AMOUNT_MASK))
        return;

    Unit* target = aurApp->GetTarget();

    target->UpdateSpeed(MOVE_RUN);
    target->UpdateSpeed(MOVE_SWIM);
    target->UpdateSpeed(MOVE_FLIGHT);
    target->UpdateSpeed(MOVE_RUN_BACK);
    target->UpdateSpeed(MOVE_SWIM_BACK);
    target->UpdateSpeed(MOVE_FLIGHT_BACK);
}

void AuraEffect::HandleAuraModUseNormalSpeed(AuraApplication const* aurApp, uint8 mode, bool /*apply*/) const
{
    if (!(mode & AURA_EFFECT_HANDLE_REAL))
        return;

    Unit* target = aurApp->GetTarget();

    target->UpdateSpeed(MOVE_RUN);
    target->UpdateSpeed(MOVE_SWIM);
    target->UpdateSpeed(MOVE_FLIGHT);
}

/*********************************************************/
/***                     IMMUNITY                      ***/
/*********************************************************/

void AuraEffect::HandleModMechanicImmunityMask(AuraApplication const* aurApp, uint8 mode, bool apply) const
{
    if (!(mode & AURA_EFFECT_HANDLE_REAL))
        return;

    Unit* target = aurApp->GetTarget();
    m_spellInfo->ApplyAllSpellImmunitiesTo(target, GetEffIndex(), apply);
}

void AuraEffect::HandleModMechanicImmunity(AuraApplication const* aurApp, uint8 mode, bool apply) const
{
    if (!(mode & AURA_EFFECT_HANDLE_REAL))
        return;

    Unit* target = aurApp->GetTarget();
    m_spellInfo->ApplyAllSpellImmunitiesTo(target, GetEffIndex(), apply);
}

void AuraEffect::HandleAuraModEffectImmunity(AuraApplication const* aurApp, uint8 mode, bool apply) const
{
    if (!(mode & AURA_EFFECT_HANDLE_REAL))
        return;

    Unit* target = aurApp->GetTarget();
    m_spellInfo->ApplyAllSpellImmunitiesTo(target, GetEffIndex(), apply);

    // when removing flag aura, handle flag drop
    Player* player = target->ToPlayer();
    if (!apply && player && (GetSpellInfo()->AuraInterruptFlags & AURA_INTERRUPT_FLAG_IMMUNE_OR_LOST_SELECTION))
    {
        if (player->InBattleground())
        {
            if (Battleground* bg = player->GetBattleground())
                bg->EventPlayerDroppedFlag(player);
        }
        else
            sOutdoorPvPMgr->HandleDropFlag(player, GetSpellInfo()->Id);
    }
}

void AuraEffect::HandleAuraModStateImmunity(AuraApplication const* aurApp, uint8 mode, bool apply) const
{
    if (!(mode & AURA_EFFECT_HANDLE_REAL))
        return;

    Unit* target = aurApp->GetTarget();
    m_spellInfo->ApplyAllSpellImmunitiesTo(target, GetEffIndex(), apply);
}

void AuraEffect::HandleAuraModSchoolImmunity(AuraApplication const* aurApp, uint8 mode, bool apply) const
{
    if (!(mode & AURA_EFFECT_HANDLE_REAL))
        return;

    Unit* target = aurApp->GetTarget();
    m_spellInfo->ApplyAllSpellImmunitiesTo(target, GetEffIndex(), apply);

    if (GetSpellInfo()->Mechanic == MECHANIC_BANISH)
    {
        if (apply)
            target->AddUnitState(UNIT_STATE_ISOLATED);
        else
        {
            bool banishFound = false;
            Unit::AuraEffectList const& banishAuras = target->GetAuraEffectsByType(GetAuraType());
            for (AuraEffect const* aurEff : banishAuras)
            {
                if (aurEff->GetSpellInfo()->Mechanic == MECHANIC_BANISH)
                {
                    banishFound = true;
                    break;
                }
            }

            if (!banishFound)
                target->ClearUnitState(UNIT_STATE_ISOLATED);
        }
    }

    if (apply && GetMiscValue() == SPELL_SCHOOL_MASK_NORMAL)
        target->RemoveAurasWithInterruptFlags(AURA_INTERRUPT_FLAG_IMMUNE_OR_LOST_SELECTION);

    // remove all flag auras (they are positive, but they must be removed when you are immune)
    if (GetSpellInfo()->HasAttribute(SPELL_ATTR1_DISPEL_AURAS_ON_IMMUNITY)
        && GetSpellInfo()->HasAttribute(SPELL_ATTR2_DAMAGE_REDUCED_SHIELD))
        target->RemoveAurasWithInterruptFlags(AURA_INTERRUPT_FLAG_IMMUNE_OR_LOST_SELECTION);
}

void AuraEffect::HandleAuraModDmgImmunity(AuraApplication const* aurApp, uint8 mode, bool apply) const
{
    if (!(mode & AURA_EFFECT_HANDLE_REAL))
        return;

    Unit* target = aurApp->GetTarget();
    m_spellInfo->ApplyAllSpellImmunitiesTo(target, GetEffIndex(), apply);
}

void AuraEffect::HandleAuraModDispelImmunity(AuraApplication const* aurApp, uint8 mode, bool apply) const
{
    if (!(mode & AURA_EFFECT_HANDLE_REAL))
        return;

    Unit* target = aurApp->GetTarget();
    m_spellInfo->ApplyAllSpellImmunitiesTo(target, GetEffIndex(), apply);
}

/*********************************************************/
/***                  MODIFY STATS                     ***/
/*********************************************************/

/********************************/
/***        RESISTANCE        ***/
/********************************/

void AuraEffect::HandleAuraModResistanceExclusive(AuraApplication const* aurApp, uint8 mode, bool apply) const
{
    if (!(mode & (AURA_EFFECT_HANDLE_CHANGE_AMOUNT_MASK | AURA_EFFECT_HANDLE_STAT)))
        return;

    Unit* target = aurApp->GetTarget();

    for (uint8 x = SPELL_SCHOOL_NORMAL; x < MAX_SPELL_SCHOOL; ++x)
    {
        if (GetMiscValue() & (1 << x))
        {
            int32 amount = target->GetMaxPositiveAuraModifierByMiscMask(SPELL_AURA_MOD_RESISTANCE_EXCLUSIVE, 1 << x, this);
            if (amount < GetAmount())
            {
                float value = float(GetAmount() - amount);
                target->HandleStatFlatModifier(UnitMods(UNIT_MOD_RESISTANCE_START + x), BASE_VALUE, value, apply);
                if (target->GetTypeId() == TYPEID_PLAYER || target->IsPet())
                    target->UpdateResistanceBuffModsMod(SpellSchools(x));
            }
        }
    }
}

void AuraEffect::HandleAuraModResistance(AuraApplication const* aurApp, uint8 mode, bool apply) const
{
    if (!(mode & (AURA_EFFECT_HANDLE_CHANGE_AMOUNT_MASK | AURA_EFFECT_HANDLE_STAT)))
        return;

    Unit* target = aurApp->GetTarget();

    for (uint8 x = SPELL_SCHOOL_NORMAL; x < MAX_SPELL_SCHOOL; ++x)
    {
        if (GetMiscValue() & (1 << x))
        {
            target->HandleStatFlatModifier(UnitMods(UNIT_MOD_RESISTANCE_START + x), TOTAL_VALUE, float(GetAmount()), apply);
            if (target->GetTypeId() == TYPEID_PLAYER || target->IsPet())
                target->UpdateResistanceBuffModsMod(SpellSchools(x));
        }
    }
}

void AuraEffect::HandleAuraModBaseResistancePCT(AuraApplication const* aurApp, uint8 mode, bool apply) const
{
    if (!(mode & (AURA_EFFECT_HANDLE_CHANGE_AMOUNT_MASK | AURA_EFFECT_HANDLE_STAT)))
        return;

    Unit* target = aurApp->GetTarget();

    // only players have base stats
    if (target->GetTypeId() != TYPEID_PLAYER)
    {
        //pets only have base armor
        if (target->IsPet() && (GetMiscValue() & SPELL_SCHOOL_MASK_NORMAL))
        {
            if (apply)
                target->ApplyStatPctModifier(UNIT_MOD_ARMOR, BASE_PCT, float(GetAmount()));
            else
            {
                float amount = target->GetTotalAuraMultiplierByMiscMask(SPELL_AURA_MOD_BASE_RESISTANCE_PCT, SPELL_SCHOOL_MASK_NORMAL);
                target->SetStatPctModifier(UNIT_MOD_ARMOR, BASE_PCT, amount);
            }
        }
    }
    else
    {
        for (uint8 x = SPELL_SCHOOL_NORMAL; x < MAX_SPELL_SCHOOL; ++x)
        {
            if (GetMiscValue() & (1 << x))
            {
                if (apply)
                    target->ApplyStatPctModifier(UnitMods(UNIT_MOD_RESISTANCE_START + x), BASE_PCT, float(GetAmount()));
                else
                {
                    float amount = target->GetTotalAuraMultiplierByMiscMask(SPELL_AURA_MOD_BASE_RESISTANCE_PCT, 1 << x);
                    target->SetStatPctModifier(UnitMods(UNIT_MOD_RESISTANCE_START + x), BASE_PCT, amount);
                }
            }
        }
    }
}

void AuraEffect::HandleModResistancePercent(AuraApplication const* aurApp, uint8 mode, bool /*apply*/) const
{
    if (!(mode & (AURA_EFFECT_HANDLE_CHANGE_AMOUNT_MASK | AURA_EFFECT_HANDLE_STAT)))
        return;

    Unit* target = aurApp->GetTarget();

    for (uint8 i = SPELL_SCHOOL_NORMAL; i < MAX_SPELL_SCHOOL; ++i)
    {
        if (GetMiscValue() & (1 << i))
        {
            float amount = target->GetTotalAuraMultiplierByMiscMask(SPELL_AURA_MOD_RESISTANCE_PCT, 1 << i);
            if (target->GetPctModifierValue(UnitMods(UNIT_MOD_RESISTANCE_START + i), TOTAL_PCT) == amount)
                continue;

            target->SetStatPctModifier(UnitMods(UNIT_MOD_RESISTANCE_START + i), TOTAL_PCT, amount);
            if (target->GetTypeId() == TYPEID_PLAYER || target->IsPet())
                target->UpdateResistanceBuffModsMod(SpellSchools(i));
        }
    }
}

void AuraEffect::HandleModBaseResistance(AuraApplication const* aurApp, uint8 mode, bool apply) const
{
    if (!(mode & (AURA_EFFECT_HANDLE_CHANGE_AMOUNT_MASK | AURA_EFFECT_HANDLE_STAT)))
        return;

    Unit* target = aurApp->GetTarget();

    // only players have base stats
    if (target->GetTypeId() != TYPEID_PLAYER)
    {
        //pets only have base armor
        if (target->IsPet() && (GetMiscValue() & SPELL_SCHOOL_MASK_NORMAL))
            target->HandleStatFlatModifier(UNIT_MOD_ARMOR, TOTAL_VALUE, float(GetAmount()), apply);
    }
    else
    {
        for (uint8 i = SPELL_SCHOOL_NORMAL; i < MAX_SPELL_SCHOOL; ++i)
            if (GetMiscValue() & (1 << i))
                target->HandleStatFlatModifier(UnitMods(UNIT_MOD_RESISTANCE_START + i), TOTAL_VALUE, float(GetAmount()), apply);
    }
}

void AuraEffect::HandleModTargetResistance(AuraApplication const* aurApp, uint8 mode, bool apply) const
{
    if (!(mode & (AURA_EFFECT_HANDLE_CHANGE_AMOUNT_MASK | AURA_EFFECT_HANDLE_STAT)))
        return;

    Unit* target = aurApp->GetTarget();

    // applied to damage as HandleNoImmediateEffect in Unit::CalcAbsorbResist and Unit::CalcArmorReducedDamage

    // show armor penetration
    if (target->GetTypeId() == TYPEID_PLAYER && (GetMiscValue() & SPELL_SCHOOL_MASK_NORMAL))
        target->ApplyModInt32Value(PLAYER_FIELD_MOD_TARGET_PHYSICAL_RESISTANCE, GetAmount(), apply);

    // show as spell penetration only full spell penetration bonuses (all resistances except armor and holy
    if (target->GetTypeId() == TYPEID_PLAYER && (GetMiscValue() & SPELL_SCHOOL_MASK_SPELL) == SPELL_SCHOOL_MASK_SPELL)
        target->ApplyModInt32Value(PLAYER_FIELD_MOD_TARGET_RESISTANCE, GetAmount(), apply);
}

/********************************/
/***           STAT           ***/
/********************************/

void AuraEffect::HandleAuraModStat(AuraApplication const* aurApp, uint8 mode, bool apply) const
{
    if (!(mode & (AURA_EFFECT_HANDLE_CHANGE_AMOUNT_MASK | AURA_EFFECT_HANDLE_STAT)))
        return;

    if (GetMiscValue() < -2 || GetMiscValue() > 4)
    {
        TC_LOG_ERROR("spells", "WARNING: Spell %u effect %u has an unsupported misc value (%i) for SPELL_AURA_MOD_STAT ", GetId(), GetEffIndex(), GetMiscValue());
        return;
    }

    Unit* target = aurApp->GetTarget();
    int32 spellGroupVal = target->GetHighestExclusiveSameEffectSpellGroupValue(this, SPELL_AURA_MOD_STAT, true, GetMiscValue());
    if (abs(spellGroupVal) >= abs(GetAmount()))
        return;

    for (int32 i = STAT_STRENGTH; i < MAX_STATS; ++i)
    {
        // -1 or -2 is all stats (misc < -2 checked in function beginning)
        if (GetMiscValue() < 0 || GetMiscValue() == i)
        {
            if (spellGroupVal)
            {
                target->HandleStatFlatModifier(UnitMods(UNIT_MOD_STAT_START + i), TOTAL_VALUE, float(spellGroupVal), !apply);
                if (target->GetTypeId() == TYPEID_PLAYER || target->IsPet())
                    target->UpdateStatBuffMod(Stats(i));
            }

            target->HandleStatFlatModifier(UnitMods(UNIT_MOD_STAT_START + i), TOTAL_VALUE, float(GetAmount()), apply);
            if (target->GetTypeId() == TYPEID_PLAYER || target->IsPet())
                target->UpdateStatBuffMod(Stats(i));
        }
    }
}

void AuraEffect::HandleModPercentStat(AuraApplication const* aurApp, uint8 mode, bool apply) const
{
    if (!(mode & (AURA_EFFECT_HANDLE_CHANGE_AMOUNT_MASK | AURA_EFFECT_HANDLE_STAT)))
        return;

    Unit* target = aurApp->GetTarget();

    if (GetMiscValue() < -1 || GetMiscValue() > 4)
    {
        TC_LOG_ERROR("spells", "WARNING: Misc Value for SPELL_AURA_MOD_PERCENT_STAT not valid");
        return;
    }

    // only players have base stats
    if (target->GetTypeId() != TYPEID_PLAYER)
        return;

    for (int32 i = STAT_STRENGTH; i < MAX_STATS; ++i)
    {
        if (GetMiscValue() == i || GetMiscValue() == -1)
        {
            if (apply)
                target->ApplyStatPctModifier(UnitMods(UNIT_MOD_STAT_START + i), BASE_PCT, float(m_amount));
            else
            {
                float amount = target->GetTotalAuraMultiplier(SPELL_AURA_MOD_PERCENT_STAT, [i](AuraEffect const* aurEff) -> bool
                {
                    if (aurEff->GetMiscValue() == i || aurEff->GetMiscValue() == -1)
                        return true;
                    return false;
                });
                target->SetStatPctModifier(UnitMods(UNIT_MOD_STAT_START + i), BASE_PCT, amount);
            }
        }
    }
}

void AuraEffect::HandleModSpellDamagePercentFromStat(AuraApplication const* aurApp, uint8 mode, bool /*apply*/) const
{
    if (!(mode & (AURA_EFFECT_HANDLE_CHANGE_AMOUNT_MASK | AURA_EFFECT_HANDLE_STAT)))
        return;

    Unit* target = aurApp->GetTarget();

    if (target->GetTypeId() != TYPEID_PLAYER)
        return;

    // Magic damage modifiers implemented in Unit::SpellDamageBonus
    // This information for client side use only
    // Recalculate bonus
    target->ToPlayer()->UpdateSpellDamageAndHealingBonus();
}

void AuraEffect::HandleModSpellHealingPercentFromStat(AuraApplication const* aurApp, uint8 mode, bool /*apply*/) const
{
    if (!(mode & (AURA_EFFECT_HANDLE_CHANGE_AMOUNT_MASK | AURA_EFFECT_HANDLE_STAT)))
        return;

    Unit* target = aurApp->GetTarget();

    if (target->GetTypeId() != TYPEID_PLAYER)
        return;

    // Recalculate bonus
    target->ToPlayer()->UpdateSpellDamageAndHealingBonus();
}

void AuraEffect::HandleModSpellDamagePercentFromAttackPower(AuraApplication const* aurApp, uint8 mode, bool /*apply*/) const
{
    if (!(mode & (AURA_EFFECT_HANDLE_CHANGE_AMOUNT_MASK | AURA_EFFECT_HANDLE_STAT)))
        return;

    Unit* target = aurApp->GetTarget();

    if (target->GetTypeId() != TYPEID_PLAYER)
        return;

    // Magic damage modifiers implemented in Unit::SpellDamageBonus
    // This information for client side use only
    // Recalculate bonus
    target->ToPlayer()->UpdateSpellDamageAndHealingBonus();
}

void AuraEffect::HandleModSpellHealingPercentFromAttackPower(AuraApplication const* aurApp, uint8 mode, bool /*apply*/) const
{
    if (!(mode & (AURA_EFFECT_HANDLE_CHANGE_AMOUNT_MASK | AURA_EFFECT_HANDLE_STAT)))
        return;

    Unit* target = aurApp->GetTarget();

    if (target->GetTypeId() != TYPEID_PLAYER)
        return;

    // Recalculate bonus
    target->ToPlayer()->UpdateSpellDamageAndHealingBonus();
}

void AuraEffect::HandleModHealingDone(AuraApplication const* aurApp, uint8 mode, bool /*apply*/) const
{
    if (!(mode & (AURA_EFFECT_HANDLE_CHANGE_AMOUNT_MASK | AURA_EFFECT_HANDLE_STAT)))
        return;

    Unit* target = aurApp->GetTarget();

    if (target->GetTypeId() != TYPEID_PLAYER)
        return;
    // implemented in Unit::SpellHealingBonus
    // this information is for client side only
    target->ToPlayer()->UpdateSpellDamageAndHealingBonus();
}

void AuraEffect::HandleModTotalPercentStat(AuraApplication const* aurApp, uint8 mode, bool /*apply*/) const
{
    if (!(mode & (AURA_EFFECT_HANDLE_CHANGE_AMOUNT_MASK | AURA_EFFECT_HANDLE_STAT)))
        return;

    if (GetMiscValue() < -1 || GetMiscValue() > 4)
    {
        TC_LOG_ERROR("spells", "WARNING: Misc Value for SPELL_AURA_MOD_PERCENT_STAT not valid");
        return;
    }

    Unit* target = aurApp->GetTarget();

    // save current health state
    float healthPct = target->GetHealthPct();
    bool zeroHealth = !target->IsAlive();

    // players in corpse state may mean two different states:
    /// 1. player just died but did not release (in this case health == 0)
    /// 2. player is corpse running (ie ghost) (in this case health == 1)
    if (target->getDeathState() == CORPSE)
        zeroHealth = (target->GetHealth() == 0);

    for (int32 i = STAT_STRENGTH; i < MAX_STATS; ++i)
    {
        if (GetMiscValue() == i || GetMiscValue() == -1) // affect the same stats
        {
            float amount = target->GetTotalAuraMultiplier(SPELL_AURA_MOD_TOTAL_STAT_PERCENTAGE, [i](AuraEffect const* aurEff) -> bool
            {
                if (aurEff->GetMiscValue() == i || aurEff->GetMiscValue() == -1)
                    return true;
                return false;
            });

            if (target->GetPctModifierValue(UnitMods(UNIT_MOD_STAT_START + i), TOTAL_PCT) == amount)
                continue;

            target->SetStatPctModifier(UnitMods(UNIT_MOD_STAT_START + i), TOTAL_PCT, amount);
            if (target->GetTypeId() == TYPEID_PLAYER || target->IsPet())
                target->UpdateStatBuffMod(Stats(i));
        }
    }

    // recalculate current HP/MP after applying aura modifications (only for spells with SPELL_ATTR0_ABILITY 0x00000010 flag)
    // this check is total bullshit i think
    if ((GetMiscValue() == STAT_STAMINA || GetMiscValue() == -1) && m_spellInfo->HasAttribute(SPELL_ATTR0_ABILITY))
        target->SetHealth(std::max<uint32>(CalculatePct(target->GetMaxHealth(), healthPct), (zeroHealth ? 0 : 1)));
}

void AuraEffect::HandleAuraModResistenceOfStatPercent(AuraApplication const* aurApp, uint8 mode, bool /*apply*/) const
{
    if (!(mode & (AURA_EFFECT_HANDLE_CHANGE_AMOUNT_MASK | AURA_EFFECT_HANDLE_STAT)))
        return;

    Unit* target = aurApp->GetTarget();

    if (target->GetTypeId() != TYPEID_PLAYER)
        return;

    if (GetMiscValue() != SPELL_SCHOOL_MASK_NORMAL)
    {
        // support required adding replace UpdateArmor by loop by UpdateResistence at intellect update
        // and include in UpdateResistence same code as in UpdateArmor for aura mod apply.
        TC_LOG_ERROR("spells", "Aura SPELL_AURA_MOD_RESISTANCE_OF_STAT_PERCENT(182) does not work for non-armor type resistances!");
        return;
    }

    // Recalculate Armor
    target->UpdateArmor();
}

void AuraEffect::HandleAuraModExpertise(AuraApplication const* aurApp, uint8 mode, bool /*apply*/) const
{
    if (!(mode & (AURA_EFFECT_HANDLE_CHANGE_AMOUNT_MASK | AURA_EFFECT_HANDLE_STAT)))
        return;

    Unit* target = aurApp->GetTarget();

    if (target->GetTypeId() != TYPEID_PLAYER)
        return;

    target->ToPlayer()->UpdateExpertise(BASE_ATTACK);
    target->ToPlayer()->UpdateExpertise(OFF_ATTACK);
}

/********************************/
/***      HEAL & ENERGIZE     ***/
/********************************/
void AuraEffect::HandleModPowerRegen(AuraApplication const* aurApp, uint8 mode, bool /*apply*/) const
{
    if (!(mode & (AURA_EFFECT_HANDLE_CHANGE_AMOUNT_MASK | AURA_EFFECT_HANDLE_STAT)))
        return;

    Unit* target = aurApp->GetTarget();

    if (target->GetTypeId() != TYPEID_PLAYER)
        return;

    // Update manaregen value
    if (GetMiscValue() == POWER_MANA)
        target->ToPlayer()->UpdateManaRegen();
    else if (GetMiscValue() == POWER_RUNE)
        target->ToPlayer()->UpdateRuneRegen(RuneType(GetMiscValueB()));
    // other powers are not immediate effects - implemented in Player::Regenerate, Creature::Regenerate
}

void AuraEffect::HandleModPowerRegenPCT(AuraApplication const* aurApp, uint8 mode, bool apply) const
{
    HandleModPowerRegen(aurApp, mode, apply);
}

void AuraEffect::HandleModManaRegen(AuraApplication const* aurApp, uint8 mode, bool /*apply*/) const
{
    if (!(mode & (AURA_EFFECT_HANDLE_CHANGE_AMOUNT_MASK | AURA_EFFECT_HANDLE_STAT)))
        return;

    Unit* target = aurApp->GetTarget();

    if (target->GetTypeId() != TYPEID_PLAYER)
        return;

    //Note: an increase in regen does NOT cause threat.
    target->ToPlayer()->UpdateManaRegen();
}

void AuraEffect::HandleAuraModIncreaseHealth(AuraApplication const* aurApp, uint8 mode, bool apply) const
{
    if (!(mode & (AURA_EFFECT_HANDLE_CHANGE_AMOUNT_MASK | AURA_EFFECT_HANDLE_STAT)))
        return;

    Unit* target = aurApp->GetTarget();

    if (apply)
    {
        target->HandleStatFlatModifier(UNIT_MOD_HEALTH, TOTAL_VALUE, float(GetAmount()), apply);
        target->ModifyHealth(GetAmount());
    }
    else
    {
        if (target->GetHealth() > 0)
        {
            int32 value = std::min<int32>(target->GetHealth() - 1, GetAmount());
            target->ModifyHealth(-value);
        }
        target->HandleStatFlatModifier(UNIT_MOD_HEALTH, TOTAL_VALUE, float(GetAmount()), apply);
    }
}

void AuraEffect::HandleAuraModIncreaseMaxHealth(AuraApplication const* aurApp, uint8 mode, bool apply) const
{
    if (!(mode & (AURA_EFFECT_HANDLE_CHANGE_AMOUNT_MASK | AURA_EFFECT_HANDLE_STAT)))
        return;

    Unit* target = aurApp->GetTarget();

    float percent = target->GetHealthPct();

    target->HandleStatFlatModifier(UNIT_MOD_HEALTH, TOTAL_VALUE, float(GetAmount()), apply);

    // refresh percentage
    if (target->GetHealth() > 0)
    {
        uint32 newHealth = std::max<uint32>(target->CountPctFromMaxHealth(int32(percent)), 1);
        target->SetHealth(newHealth);
    }
}

void AuraEffect::HandleAuraModIncreaseEnergy(AuraApplication const* aurApp, uint8 mode, bool apply) const
{
    if (!(mode & (AURA_EFFECT_HANDLE_CHANGE_AMOUNT_MASK | AURA_EFFECT_HANDLE_STAT)))
        return;

    Unit* target = aurApp->GetTarget();

    Powers powerType = Powers(GetMiscValue());
    // do not check power type, we can always modify the maximum
    // as the client will not see any difference
    // also, placing conditions that may change during the aura duration
    // inside effect handlers is not a good idea
    //if (int32(powerType) != GetMiscValue())
    //    return;

    UnitMods unitMod = UnitMods(UNIT_MOD_POWER_START + powerType);

    target->HandleStatFlatModifier(unitMod, TOTAL_VALUE, float(GetAmount()), apply);
}

void AuraEffect::HandleAuraModIncreaseEnergyPercent(AuraApplication const* aurApp, uint8 mode, bool apply) const
{
    if (!(mode & (AURA_EFFECT_HANDLE_CHANGE_AMOUNT_MASK | AURA_EFFECT_HANDLE_STAT)))
        return;

    Unit* target = aurApp->GetTarget();
    Powers powerType = Powers(GetMiscValue());
    UnitMods unitMod = UnitMods(UNIT_MOD_POWER_START + powerType);

    uint32 curPower = target->GetPower(powerType);
    uint32 oldMaxPower = target->GetMaxPower(powerType);

    if (apply)
    {
        float amount = float(GetAmount());
        target->ApplyStatPctModifier(unitMod, TOTAL_PCT, amount);
    }
    else
    {
        float amount = target->GetTotalAuraMultiplierByMiscValue(SPELL_AURA_MOD_INCREASE_ENERGY_PERCENT, GetMiscValue());
        target->SetStatPctModifier(unitMod, TOTAL_PCT, amount);
    }

    int32 dmax = ((int32)target->GetMaxPower(powerType)) - oldMaxPower;
    if (dmax >= 0) // increase current power by dmax on both buff application and debuff removal
        target->SetPower(powerType, curPower + dmax);
    else if (apply) // do not reduce current power on buff removal (Hymn of Hope et al), but reduce it on debuff application (Aura of Desire)
    {
        if ((uint32)(-dmax) <= curPower)
            target->SetPower(powerType, curPower + dmax);
        else
            target->SetPower(powerType, 0);
    }
}

void AuraEffect::HandleAuraModIncreaseHealthPercent(AuraApplication const* aurApp, uint8 mode, bool apply) const
{
    if (!(mode & (AURA_EFFECT_HANDLE_CHANGE_AMOUNT_MASK | AURA_EFFECT_HANDLE_STAT)))
        return;

    Unit* target = aurApp->GetTarget();

    // Unit will keep hp% after MaxHealth being modified if unit is alive.
    float percent = target->GetHealthPct();
    if (apply)
        target->ApplyStatPctModifier(UNIT_MOD_HEALTH, TOTAL_PCT, float(GetAmount()));
    else
    {
        float amount = target->GetTotalAuraMultiplier(SPELL_AURA_MOD_INCREASE_HEALTH_PERCENT);
        target->SetStatPctModifier(UNIT_MOD_HEALTH, TOTAL_PCT, amount);
    }

    if (target->GetHealth() > 0)
    {
        uint32 newHealth = std::max<uint32>(CalculatePct(target->GetMaxHealth(), percent), 1);
        target->SetHealth(newHealth);
    }
}

void AuraEffect::HandleAuraIncreaseBaseHealthPercent(AuraApplication const* aurApp, uint8 mode, bool apply) const
{
    if (!(mode & (AURA_EFFECT_HANDLE_CHANGE_AMOUNT_MASK | AURA_EFFECT_HANDLE_STAT)))
        return;

    Unit* target = aurApp->GetTarget();

    if (apply)
        target->ApplyStatPctModifier(UNIT_MOD_HEALTH, BASE_PCT, float(GetAmount()));
    else
    {
        float amount = target->GetTotalAuraMultiplier(SPELL_AURA_MOD_BASE_HEALTH_PCT);
        target->SetStatPctModifier(UNIT_MOD_HEALTH, BASE_PCT, amount);
    }
}

/********************************/
/***          FIGHT           ***/
/********************************/

void AuraEffect::HandleAuraModParryPercent(AuraApplication const* aurApp, uint8 mode, bool /*apply*/) const
{
    if (!(mode & (AURA_EFFECT_HANDLE_CHANGE_AMOUNT_MASK | AURA_EFFECT_HANDLE_STAT)))
        return;

    Unit* target = aurApp->GetTarget();

    if (target->GetTypeId() != TYPEID_PLAYER)
        return;

    target->ToPlayer()->UpdateParryPercentage();
}

void AuraEffect::HandleAuraModDodgePercent(AuraApplication const* aurApp, uint8 mode, bool /*apply*/) const
{
    if (!(mode & (AURA_EFFECT_HANDLE_CHANGE_AMOUNT_MASK | AURA_EFFECT_HANDLE_STAT)))
        return;

    Unit* target = aurApp->GetTarget();

    if (target->GetTypeId() != TYPEID_PLAYER)
        return;

    target->ToPlayer()->UpdateDodgePercentage();
}

void AuraEffect::HandleAuraModBlockPercent(AuraApplication const* aurApp, uint8 mode, bool /*apply*/) const
{
    if (!(mode & (AURA_EFFECT_HANDLE_CHANGE_AMOUNT_MASK | AURA_EFFECT_HANDLE_STAT)))
        return;

    Unit* target = aurApp->GetTarget();

    if (target->GetTypeId() != TYPEID_PLAYER)
        return;

    target->ToPlayer()->UpdateBlockPercentage();
}

void AuraEffect::HandleAuraModRegenInterrupt(AuraApplication const* aurApp, uint8 mode, bool apply) const
{
    HandleModManaRegen(aurApp, mode, apply);
}

void AuraEffect::HandleAuraModWeaponCritPercent(AuraApplication const* aurApp, uint8 mode, bool /*apply*/) const
{
    if (!(mode & (AURA_EFFECT_HANDLE_CHANGE_AMOUNT_MASK | AURA_EFFECT_HANDLE_STAT)))
        return;

    Player* target = aurApp->GetTarget()->ToPlayer();
    if (!target)
        return;

    target->UpdateAllWeaponDependentCritAuras();
}

void AuraEffect::HandleModHitChance(AuraApplication const* aurApp, uint8 mode, bool apply) const
{
    if (!(mode & (AURA_EFFECT_HANDLE_CHANGE_AMOUNT_MASK | AURA_EFFECT_HANDLE_STAT)))
        return;

    Unit* target = aurApp->GetTarget();

    if (target->GetTypeId() == TYPEID_PLAYER)
    {
        target->ToPlayer()->UpdateMeleeHitChances();
        target->ToPlayer()->UpdateRangedHitChances();
    }
    else
    {
        target->m_modMeleeHitChance += (apply) ? GetAmount() : (-GetAmount());
        target->m_modRangedHitChance += (apply) ? GetAmount() : (-GetAmount());
    }
}

void AuraEffect::HandleModSpellHitChance(AuraApplication const* aurApp, uint8 mode, bool apply) const
{
    if (!(mode & (AURA_EFFECT_HANDLE_CHANGE_AMOUNT_MASK | AURA_EFFECT_HANDLE_STAT)))
        return;

    Unit* target = aurApp->GetTarget();

    if (target->GetTypeId() == TYPEID_PLAYER)
        target->ToPlayer()->UpdateSpellHitChances();
    else
        target->m_modSpellHitChance += (apply) ? GetAmount(): (-GetAmount());
}

void AuraEffect::HandleModSpellCritChance(AuraApplication const* aurApp, uint8 mode, bool apply) const
{
    if (!(mode & (AURA_EFFECT_HANDLE_CHANGE_AMOUNT_MASK | AURA_EFFECT_HANDLE_STAT)))
        return;

    Unit* target = aurApp->GetTarget();

    if (target->GetTypeId() == TYPEID_PLAYER)
        target->ToPlayer()->UpdateAllSpellCritChances();
    else
        target->m_baseSpellCritChance += (apply) ? GetAmount() : -GetAmount();
}

void AuraEffect::HandleModSpellCritChanceShool(AuraApplication const* aurApp, uint8 mode, bool /*apply*/) const
{
    if (!(mode & (AURA_EFFECT_HANDLE_CHANGE_AMOUNT_MASK | AURA_EFFECT_HANDLE_STAT)))
        return;

    Unit* target = aurApp->GetTarget();

    if (target->GetTypeId() != TYPEID_PLAYER)
        return;

    for (int school = SPELL_SCHOOL_NORMAL; school < MAX_SPELL_SCHOOL; ++school)
        if (GetMiscValue() & (1<<school))
            target->ToPlayer()->UpdateSpellCritChance(school);
}

void AuraEffect::HandleAuraModCritPct(AuraApplication const* aurApp, uint8 mode, bool apply) const
{
    if (!(mode & (AURA_EFFECT_HANDLE_CHANGE_AMOUNT_MASK | AURA_EFFECT_HANDLE_STAT)))
        return;

    Unit* target = aurApp->GetTarget();

    if (target->GetTypeId() != TYPEID_PLAYER)
    {
        target->m_baseSpellCritChance += (apply) ? GetAmount() : -GetAmount();
        return;
    }

    target->ToPlayer()->UpdateAllWeaponDependentCritAuras();

    // included in Player::UpdateSpellCritChance calculation
    target->ToPlayer()->UpdateAllSpellCritChances();
}

/********************************/
/***         ATTACK SPEED     ***/
/********************************/

void AuraEffect::HandleModCastingSpeed(AuraApplication const* aurApp, uint8 mode, bool apply) const
{
    if (!(mode & (AURA_EFFECT_HANDLE_CHANGE_AMOUNT_MASK | AURA_EFFECT_HANDLE_STAT)))
        return;

    Unit* target = aurApp->GetTarget();

    // Do not apply such auras in normal way
    if (GetAmount() >= 1000)
    {
        if (apply)
            target->SetInstantCast(true);
        else
        {
            // only SPELL_AURA_MOD_CASTING_SPEED_NOT_STACK can have this high amount
            // it's some rare case that you have 2 auras like that, but just in case ;)

            bool remove = true;
            Unit::AuraEffectList const& castingSpeedNotStack = target->GetAuraEffectsByType(SPELL_AURA_MOD_CASTING_SPEED_NOT_STACK);
            for (AuraEffect const* aurEff : castingSpeedNotStack)
            {
                if (aurEff != this && aurEff->GetAmount() >= 1000)
                {
                    remove = false;
                    break;
                }
            }

            if (remove)
                target->SetInstantCast(false);
        }

        return;
    }

    target->ApplyCastTimePercentMod((float)GetAmount(), apply);
}

void AuraEffect::HandleModMeleeRangedSpeedPct(AuraApplication const* aurApp, uint8 mode, bool apply) const
{
    if (!(mode & (AURA_EFFECT_HANDLE_CHANGE_AMOUNT_MASK | AURA_EFFECT_HANDLE_STAT)))
        return;

    Unit* target = aurApp->GetTarget();

    target->ApplyAttackTimePercentMod(BASE_ATTACK, (float)GetAmount(), apply);
    target->ApplyAttackTimePercentMod(OFF_ATTACK, (float)GetAmount(), apply);
    target->ApplyAttackTimePercentMod(RANGED_ATTACK, (float)GetAmount(), apply);
}

void AuraEffect::HandleModCombatSpeedPct(AuraApplication const* aurApp, uint8 mode, bool apply) const
{
    if (!(mode & (AURA_EFFECT_HANDLE_CHANGE_AMOUNT_MASK | AURA_EFFECT_HANDLE_STAT)))
        return;

    Unit* target = aurApp->GetTarget();
    int32 spellGroupVal = target->GetHighestExclusiveSameEffectSpellGroupValue(this, SPELL_AURA_MELEE_SLOW);
    if (abs(spellGroupVal) >= abs(GetAmount()))
        return;

    if (spellGroupVal)
    {
        target->ApplyCastTimePercentMod(float(spellGroupVal), !apply);
        target->ApplyAttackTimePercentMod(BASE_ATTACK, float(spellGroupVal), !apply);
        target->ApplyAttackTimePercentMod(OFF_ATTACK, float(spellGroupVal), !apply);
        target->ApplyAttackTimePercentMod(RANGED_ATTACK, float(spellGroupVal), !apply);
    }
    target->ApplyCastTimePercentMod(float(m_amount), apply);
    target->ApplyAttackTimePercentMod(BASE_ATTACK, float(GetAmount()), apply);
    target->ApplyAttackTimePercentMod(OFF_ATTACK, float(GetAmount()), apply);
    target->ApplyAttackTimePercentMod(RANGED_ATTACK, float(GetAmount()), apply);
}

void AuraEffect::HandleModAttackSpeed(AuraApplication const* aurApp, uint8 mode, bool apply) const
{
    if (!(mode & (AURA_EFFECT_HANDLE_CHANGE_AMOUNT_MASK | AURA_EFFECT_HANDLE_STAT)))
        return;

    Unit* target = aurApp->GetTarget();

    target->ApplyAttackTimePercentMod(BASE_ATTACK, float(GetAmount()), apply);
    target->UpdateDamagePhysical(BASE_ATTACK);
}

void AuraEffect::HandleModMeleeSpeedPct(AuraApplication const* aurApp, uint8 mode, bool apply) const
{
    if (!(mode & (AURA_EFFECT_HANDLE_CHANGE_AMOUNT_MASK | AURA_EFFECT_HANDLE_STAT)))
        return;

    Unit* target = aurApp->GetTarget();
    int32 spellGroupVal = target->GetHighestExclusiveSameEffectSpellGroupValue(this, SPELL_AURA_MOD_MELEE_HASTE);
    if (abs(spellGroupVal) >= abs(GetAmount()))
        return;

    if (spellGroupVal)
    {
        target->ApplyAttackTimePercentMod(BASE_ATTACK, float(spellGroupVal), !apply);
        target->ApplyAttackTimePercentMod(OFF_ATTACK, float(spellGroupVal), !apply);
    }
    target->ApplyAttackTimePercentMod(BASE_ATTACK, float(GetAmount()), apply);
    target->ApplyAttackTimePercentMod(OFF_ATTACK,  float(GetAmount()), apply);
}

void AuraEffect::HandleAuraModRangedHaste(AuraApplication const* aurApp, uint8 mode, bool apply) const
{
    if (!(mode & (AURA_EFFECT_HANDLE_CHANGE_AMOUNT_MASK | AURA_EFFECT_HANDLE_STAT)))
        return;

    Unit* target = aurApp->GetTarget();

    target->ApplyAttackTimePercentMod(RANGED_ATTACK, (float)GetAmount(), apply);
}

void AuraEffect::HandleRangedAmmoHaste(AuraApplication const* aurApp, uint8 mode, bool apply) const
{
    if (!(mode & (AURA_EFFECT_HANDLE_CHANGE_AMOUNT_MASK | AURA_EFFECT_HANDLE_STAT)))
        return;

    Unit* target = aurApp->GetTarget();

    if (target->GetTypeId() != TYPEID_PLAYER)
        return;

    target->ApplyAttackTimePercentMod(RANGED_ATTACK, (float)GetAmount(), apply);
}

/********************************/
/***       COMBAT RATING      ***/
/********************************/

void AuraEffect::HandleModRating(AuraApplication const* aurApp, uint8 mode, bool apply) const
{
    if (!(mode & (AURA_EFFECT_HANDLE_CHANGE_AMOUNT_MASK | AURA_EFFECT_HANDLE_STAT)))
        return;

    Unit* target = aurApp->GetTarget();

    if (target->GetTypeId() != TYPEID_PLAYER)
        return;

    for (uint32 rating = 0; rating < MAX_COMBAT_RATING; ++rating)
        if (GetMiscValue() & (1 << rating))
            target->ToPlayer()->ApplyRatingMod(CombatRating(rating), GetAmount(), apply);
}

void AuraEffect::HandleModRatingFromStat(AuraApplication const* aurApp, uint8 mode, bool apply) const
{
    if (!(mode & (AURA_EFFECT_HANDLE_CHANGE_AMOUNT_MASK | AURA_EFFECT_HANDLE_STAT)))
        return;

    Unit* target = aurApp->GetTarget();

    if (target->GetTypeId() != TYPEID_PLAYER)
        return;

    // Just recalculate ratings
    for (uint32 rating = 0; rating < MAX_COMBAT_RATING; ++rating)
        if (GetMiscValue() & (1 << rating))
            target->ToPlayer()->ApplyRatingMod(CombatRating(rating), 0, apply);
}

/********************************/
/***        ATTACK POWER      ***/
/********************************/

void AuraEffect::HandleAuraModAttackPower(AuraApplication const* aurApp, uint8 mode, bool apply) const
{
    if (!(mode & (AURA_EFFECT_HANDLE_CHANGE_AMOUNT_MASK | AURA_EFFECT_HANDLE_STAT)))
        return;

    Unit* target = aurApp->GetTarget();

    target->HandleStatFlatModifier(UNIT_MOD_ATTACK_POWER, TOTAL_VALUE, float(GetAmount()), apply);
}

void AuraEffect::HandleAuraModRangedAttackPower(AuraApplication const* aurApp, uint8 mode, bool apply) const
{
    if (!(mode & (AURA_EFFECT_HANDLE_CHANGE_AMOUNT_MASK | AURA_EFFECT_HANDLE_STAT)))
        return;

    Unit* target = aurApp->GetTarget();

    if ((target->getClassMask() & CLASSMASK_WAND_USERS) != 0)
        return;

    target->HandleStatFlatModifier(UNIT_MOD_ATTACK_POWER_RANGED, TOTAL_VALUE, float(GetAmount()), apply);
}

void AuraEffect::HandleAuraModAttackPowerPercent(AuraApplication const* aurApp, uint8 mode, bool apply) const
{
    if (!(mode & (AURA_EFFECT_HANDLE_CHANGE_AMOUNT_MASK | AURA_EFFECT_HANDLE_STAT)))
        return;

    Unit* target = aurApp->GetTarget();

    //UNIT_FIELD_ATTACK_POWER_MULTIPLIER = multiplier - 1
    if (apply)
        target->ApplyStatPctModifier(UNIT_MOD_ATTACK_POWER, TOTAL_PCT, float(GetAmount()));
    else
    {
        float amount = target->GetTotalAuraMultiplier(SPELL_AURA_MOD_ATTACK_POWER_PCT);
        target->SetStatPctModifier(UNIT_MOD_ATTACK_POWER, TOTAL_PCT, amount);
    }
}

void AuraEffect::HandleAuraModRangedAttackPowerPercent(AuraApplication const* aurApp, uint8 mode, bool apply) const
{
    if (!(mode & (AURA_EFFECT_HANDLE_CHANGE_AMOUNT_MASK | AURA_EFFECT_HANDLE_STAT)))
        return;

    Unit* target = aurApp->GetTarget();

    if ((target->getClassMask() & CLASSMASK_WAND_USERS) != 0)
        return;

    //UNIT_FIELD_RANGED_ATTACK_POWER_MULTIPLIER = multiplier - 1
    if (apply)
        target->ApplyStatPctModifier(UNIT_MOD_ATTACK_POWER_RANGED, TOTAL_PCT, float(GetAmount()));
    else
    {
        float amount = target->GetTotalAuraMultiplier(SPELL_AURA_MOD_RANGED_ATTACK_POWER_PCT);
        target->SetStatPctModifier(UNIT_MOD_ATTACK_POWER_RANGED, TOTAL_PCT, amount);
    }
}

void AuraEffect::HandleAuraModRangedAttackPowerOfStatPercent(AuraApplication const* aurApp, uint8 mode, bool /*apply*/) const
{
    if (!(mode & (AURA_EFFECT_HANDLE_CHANGE_AMOUNT_MASK | AURA_EFFECT_HANDLE_STAT)))
        return;

    Unit* target = aurApp->GetTarget();

    // Recalculate bonus
    if (target->GetTypeId() == TYPEID_PLAYER && !(target->getClassMask() & CLASSMASK_WAND_USERS))
        target->ToPlayer()->UpdateAttackPowerAndDamage(true);
}

void AuraEffect::HandleAuraModAttackPowerOfStatPercent(AuraApplication const* aurApp, uint8 mode, bool apply) const
{
    HandleAuraModAttackPowerOfArmor(aurApp, mode, apply);
}

void AuraEffect::HandleAuraModAttackPowerOfArmor(AuraApplication const* aurApp, uint8 mode, bool /*apply*/) const
{
    if (!(mode & (AURA_EFFECT_HANDLE_CHANGE_AMOUNT_MASK | AURA_EFFECT_HANDLE_STAT)))
        return;

    Unit* target = aurApp->GetTarget();

    // Recalculate bonus
    if (target->GetTypeId() == TYPEID_PLAYER)
        target->ToPlayer()->UpdateAttackPowerAndDamage(false);
}

/********************************/
/***        DAMAGE BONUS      ***/
/********************************/
void AuraEffect::HandleModDamageDone(AuraApplication const* aurApp, uint8 mode, bool apply) const
{
    if (!(mode & (AURA_EFFECT_HANDLE_CHANGE_AMOUNT_MASK | AURA_EFFECT_HANDLE_STAT)))
        return;

    Unit* target = aurApp->GetTarget();

    if (GetMiscValue() & SPELL_SCHOOL_MASK_NORMAL)
        target->UpdateAllDamageDoneMods();

    // Magic damage modifiers implemented in Unit::SpellBaseDamageBonusDone
    // This information for client side use only
    if (target->GetTypeId() == TYPEID_PLAYER)
    {
        uint16 baseField = GetAmount() >= 0 ? PLAYER_FIELD_MOD_DAMAGE_DONE_POS : PLAYER_FIELD_MOD_DAMAGE_DONE_NEG;
        for (uint16 i = SPELL_SCHOOL_NORMAL; i < MAX_SPELL_SCHOOL; ++i)
            if (GetMiscValue() & (1 << i))
                target->ApplyModInt32Value(baseField + i, GetAmount(), apply);

        if (Guardian* pet = target->ToPlayer()->GetGuardianPet())
            pet->UpdateAttackPowerAndDamage();
    }
}

void AuraEffect::HandleModDamagePercentDone(AuraApplication const* aurApp, uint8 mode, bool /*apply*/) const
{
    if (!(mode & (AURA_EFFECT_HANDLE_CHANGE_AMOUNT_MASK | AURA_EFFECT_HANDLE_STAT)))
        return;

    Unit* target = aurApp->GetTarget();

    // also handles spell group stacks
    if (GetMiscValue() & SPELL_SCHOOL_MASK_NORMAL)
        target->UpdateAllDamagePctDoneMods();

    if (target->GetTypeId() == TYPEID_PLAYER)
    {
        for (uint8 i = 0; i < MAX_SPELL_SCHOOL; ++i)
        {
            if (GetMiscValue() & (1 << i))
            {
                // only aura type modifying PLAYER_FIELD_MOD_DAMAGE_DONE_PCT
                float amount = target->GetTotalAuraMultiplierByMiscMask(SPELL_AURA_MOD_DAMAGE_PERCENT_DONE, 1 << i);
                target->SetFloatValue(PLAYER_FIELD_MOD_DAMAGE_DONE_PCT + i, amount);
            }
        }
    }
}

void AuraEffect::HandleModOffhandDamagePercent(AuraApplication const* aurApp, uint8 mode, bool /*apply*/) const
{
    if (!(mode & (AURA_EFFECT_HANDLE_CHANGE_AMOUNT_MASK | AURA_EFFECT_HANDLE_STAT)))
        return;

    Unit* target = aurApp->GetTarget();

    // also handles spell group stacks
    target->UpdateDamagePctDoneMods(OFF_ATTACK);
}

void AuraEffect::HandleShieldBlockValue(AuraApplication const* aurApp, uint8 mode, bool apply) const
{
    if (!(mode & (AURA_EFFECT_HANDLE_CHANGE_AMOUNT_MASK | AURA_EFFECT_HANDLE_STAT)))
        return;

    Player* target = aurApp->GetTarget()->ToPlayer();
    if (!target)
        return;

    target->HandleBaseModFlatValue(SHIELD_BLOCK_VALUE, float(GetAmount()), apply);
}

void AuraEffect::HandleShieldBlockValuePercent(AuraApplication const* aurApp, uint8 mode, bool apply) const
{
    if (!(mode & (AURA_EFFECT_HANDLE_CHANGE_AMOUNT_MASK | AURA_EFFECT_HANDLE_STAT)))
        return;

    Player* target = aurApp->GetTarget()->ToPlayer();
    if (!target)
        return;

    if (apply)
        target->ApplyBaseModPctValue(SHIELD_BLOCK_VALUE, float(GetAmount()));
    else
    {
        float amount = target->GetTotalAuraMultiplier(SPELL_AURA_MOD_SHIELD_BLOCKVALUE_PCT);
        target->SetBaseModPctValue(SHIELD_BLOCK_VALUE, amount);
    }
}

/********************************/
/***        POWER COST        ***/
/********************************/

void AuraEffect::HandleModPowerCostPCT(AuraApplication const* aurApp, uint8 mode, bool apply) const
{
    if (!(mode & AURA_EFFECT_HANDLE_CHANGE_AMOUNT_MASK))
        return;

    Unit* target = aurApp->GetTarget();

    float amount = CalculatePct(1.0f, GetAmount());
    for (int i = 0; i < MAX_SPELL_SCHOOL; ++i)
        if (GetMiscValue() & (1 << i))
            target->ApplyModSignedFloatValue(UNIT_FIELD_POWER_COST_MULTIPLIER + i, amount, apply);
}

void AuraEffect::HandleModPowerCost(AuraApplication const* aurApp, uint8 mode, bool apply) const
{
    if (!(mode & AURA_EFFECT_HANDLE_CHANGE_AMOUNT_MASK))
        return;

    Unit* target = aurApp->GetTarget();

    for (int i = 0; i < MAX_SPELL_SCHOOL; ++i)
        if (GetMiscValue() & (1<<i))
            target->ApplyModInt32Value(UNIT_FIELD_POWER_COST_MODIFIER+i, GetAmount(), apply);
}

void AuraEffect::HandleArenaPreparation(AuraApplication const* aurApp, uint8 mode, bool apply) const
{
    if (!(mode & AURA_EFFECT_HANDLE_REAL))
        return;

    Unit* target = aurApp->GetTarget();

    if (apply)
        target->SetFlag(UNIT_FIELD_FLAGS, UNIT_FLAG_PREPARATION);
    else
    {
        // do not remove unit flag if there are more than this auraEffect of that kind on unit on unit
        if (target->HasAuraType(GetAuraType()))
            return;
        target->RemoveFlag(UNIT_FIELD_FLAGS, UNIT_FLAG_PREPARATION);
    }
}

void AuraEffect::HandleNoReagentUseAura(AuraApplication const* aurApp, uint8 mode, bool /*apply*/) const
{
    if (!(mode & AURA_EFFECT_HANDLE_REAL))
        return;

    Unit* target = aurApp->GetTarget();

    if (target->GetTypeId() != TYPEID_PLAYER)
        return;

    flag96 mask;
    Unit::AuraEffectList const& noReagent = target->GetAuraEffectsByType(SPELL_AURA_NO_REAGENT_USE);
        for (Unit::AuraEffectList::const_iterator i = noReagent.begin(); i != noReagent.end(); ++i)
            mask |= (*i)->m_spellInfo->Effects[(*i)->m_effIndex].SpellClassMask;

    target->SetUInt32Value(PLAYER_NO_REAGENT_COST_1  , mask[0]);
    target->SetUInt32Value(PLAYER_NO_REAGENT_COST_1+1, mask[1]);
    target->SetUInt32Value(PLAYER_NO_REAGENT_COST_1+2, mask[2]);
}

void AuraEffect::HandleAuraRetainComboPoints(AuraApplication const* aurApp, uint8 mode, bool apply) const
{
    if (!(mode & AURA_EFFECT_HANDLE_REAL))
        return;

    Unit* target = aurApp->GetTarget();

    if (target->GetTypeId() != TYPEID_PLAYER)
        return;

    // combo points was added in SPELL_EFFECT_ADD_COMBO_POINTS handler
    // remove only if aura expire by time (in case combo points amount change aura removed without combo points lost)
    if (!(apply) && GetBase()->GetDuration() == 0 && target->ToPlayer()->GetComboTarget())
        if (Unit* unit = ObjectAccessor::GetUnit(*target, target->ToPlayer()->GetComboTarget()))
            target->ToPlayer()->AddComboPoints(unit, -GetAmount());
}

/*********************************************************/
/***                    OTHERS                         ***/
/*********************************************************/

void AuraEffect::HandleAuraDummy(AuraApplication const* aurApp, uint8 mode, bool apply) const
{
    if (!(mode & (AURA_EFFECT_HANDLE_CHANGE_AMOUNT_MASK | AURA_EFFECT_HANDLE_REAPPLY)))
        return;

    Unit* target = aurApp->GetTarget();

    Unit* caster = GetCaster();

    // pet auras
    if (target->GetTypeId() == TYPEID_PLAYER && (mode & AURA_EFFECT_HANDLE_REAL))
    {
        if (PetAura const* petSpell = sSpellMgr->GetPetAura(GetId(), m_effIndex))
        {
            if (apply)
                target->ToPlayer()->AddPetAura(petSpell);
            else
                target->ToPlayer()->RemovePetAura(petSpell);
        }
    }

    if (mode & (AURA_EFFECT_HANDLE_REAL | AURA_EFFECT_HANDLE_REAPPLY))
    {
        // AT APPLY
        if (apply)
        {
            switch (GetId())
            {
                case 1515:                                      // Tame beast
                    // FIX_ME: this is 2.0.12 threat effect replaced in 2.1.x by dummy aura, must be checked for correctness
                    if (caster && target->CanHaveThreatList())
                        target->AddThreat(caster, 10.0f);
                    break;
                case 13139:                                     // net-o-matic
                    // root to self part of (root_target->charge->root_self sequence
                    if (caster)
                        caster->CastSpell(caster, 13138, true, nullptr, this);
                    break;
                case 34026:   // kill command
                {
                    Unit* pet = target->GetGuardianPet();
                    if (!pet)
                        break;

                    target->CastSpell(target, 34027, true, nullptr, this);

                    // set 3 stacks and 3 charges (to make all auras not disappear at once)
                    Aura* owner_aura = target->GetAura(34027, GetCasterGUID());
                    Aura* pet_aura  = pet->GetAura(58914, GetCasterGUID());
                    if (owner_aura)
                    {
                        owner_aura->SetStackAmount(owner_aura->GetSpellInfo()->StackAmount);
                        if (pet_aura)
                        {
                            pet_aura->SetCharges(0);
                            pet_aura->SetStackAmount(owner_aura->GetSpellInfo()->StackAmount);
                        }
                    }
                    break;
                }
                case 37096:                                     // Blood Elf Illusion
                {
                    if (caster)
                    {
                        if (caster->getGender() == GENDER_FEMALE)
                            caster->CastSpell(target, 37095, true, nullptr, this); // Blood Elf Disguise
                        else
                            caster->CastSpell(target, 37093, true, nullptr, this);
                    }
                    break;
                }
                case 55198:   // Tidal Force
                {
                    target->CastSpell(target, 55166, true, nullptr, this);
                    // set 3 stacks and 3 charges (to make all auras not disappear at once)
                    Aura* owner_aura = target->GetAura(55166, GetCasterGUID());
                    if (owner_aura)
                    {
                        // This aura lasts 2 sec, need this hack to properly proc spells
                        /// @todo drop aura charges for ApplySpellMod in ProcDamageAndSpell
                        GetBase()->SetDuration(owner_aura->GetDuration());
                        // Make aura be not charged-this prevents removing charge on not crit spells
                        owner_aura->SetCharges(0);
                        owner_aura->SetStackAmount(owner_aura->GetSpellInfo()->StackAmount);
                    }
                    break;
                }
                case 39850:                                     // Rocket Blast
                    if (roll_chance_i(20))                       // backfire stun
                        target->CastSpell(target, 51581, true, nullptr, this);
                    break;
                case 43873:                                     // Headless Horseman Laugh
                    target->PlayDistanceSound(11965);
                    break;
                case 46354:                                     // Blood Elf Illusion
                    if (caster)
                    {
                        if (caster->getGender() == GENDER_FEMALE)
                            caster->CastSpell(target, 46356, true, nullptr, this);
                        else
                            caster->CastSpell(target, 46355, true, nullptr, this);
                    }
                    break;
                case 46361:                                     // Reinforced Net
                    if (caster)
                        target->GetMotionMaster()->MoveFall();
                    break;
                case 46699:                                     // Requires No Ammo
                    if (target->GetTypeId() == TYPEID_PLAYER)
                        target->ToPlayer()->RemoveAmmo();      // not use ammo and not allow use
                    break;
            }
        }
        // AT REMOVE
        else
        {
            if ((GetSpellInfo()->IsQuestTame()) && caster && caster->IsAlive() && target->IsAlive())
            {
                uint32 finalSpelId = 0;
                switch (GetId())
                {
                    case 19548: finalSpelId = 19597; break;
                    case 19674: finalSpelId = 19677; break;
                    case 19687: finalSpelId = 19676; break;
                    case 19688: finalSpelId = 19678; break;
                    case 19689: finalSpelId = 19679; break;
                    case 19692: finalSpelId = 19680; break;
                    case 19693: finalSpelId = 19684; break;
                    case 19694: finalSpelId = 19681; break;
                    case 19696: finalSpelId = 19682; break;
                    case 19697: finalSpelId = 19683; break;
                    case 19699: finalSpelId = 19685; break;
                    case 19700: finalSpelId = 19686; break;
                    case 30646: finalSpelId = 30647; break;
                    case 30653: finalSpelId = 30648; break;
                    case 30654: finalSpelId = 30652; break;
                    case 30099: finalSpelId = 30100; break;
                    case 30102: finalSpelId = 30103; break;
                    case 30105: finalSpelId = 30104; break;
                }

                if (finalSpelId)
                    caster->CastSpell(target, finalSpelId, true, nullptr, this);
            }

            switch (m_spellInfo->SpellFamilyName)
            {
                case SPELLFAMILY_GENERIC:
                    switch (GetId())
                    {
                        case 2584: // Waiting to Resurrect
                            // Waiting to resurrect spell cancel, we must remove player from resurrect queue
                            if (target->GetTypeId() == TYPEID_PLAYER)
                            {
                                if (Battleground* bg = target->ToPlayer()->GetBattleground())
                                    bg->RemovePlayerFromResurrectQueue(target->GetGUID());
                                if (Battlefield* bf = sBattlefieldMgr->GetBattlefieldToZoneId(target->GetZoneId()))
                                    bf->RemovePlayerFromResurrectQueue(target->GetGUID());
                            }
                            break;
                        case 36730:                                     // Flame Strike
                        {
                            target->CastSpell(target, 36731, true, nullptr, this);
                            break;
                        }
                        case 44191:                                     // Flame Strike
                        {
                            if (target->GetMap()->IsDungeon())
                            {
                                uint32 spellId = target->GetMap()->IsHeroic() ? 46163 : 44190;

                                target->CastSpell(target, spellId, true, nullptr, this);
                            }
                            break;
                        }
                        case 43681: // Inactive
                        {
                            if (target->GetTypeId() != TYPEID_PLAYER || aurApp->GetRemoveMode() != AURA_REMOVE_BY_EXPIRE)
                                return;

                            if (target->GetMap()->IsBattleground())
                                target->ToPlayer()->LeaveBattleground();
                            break;
                        }
                        case 42783: // Wrath of the Astromancer
                            target->CastSpell(target, GetAmount(), true, nullptr, this);
                            break;
                        case 46308: // Burning Winds cast only at creatures at spawn
                            target->CastSpell(target, 47287, true, nullptr, this);
                            break;
                        case 52172:  // Coyote Spirit Despawn Aura
                        case 60244:  // Blood Parrot Despawn Aura
                            target->CastSpell((Unit*)nullptr, GetAmount(), true, nullptr, this);
                            break;
                        case 58600: // Restricted Flight Area
                        case 58730: // Restricted Flight Area
                            if (aurApp->GetRemoveMode() == AURA_REMOVE_BY_EXPIRE)
                                target->CastSpell(target, 58601, true);
                            break;
                    }
                    break;
                case SPELLFAMILY_DEATHKNIGHT:
                    // Summon Gargoyle (Dismiss Gargoyle at remove)
                    if (GetId() == 61777)
                        target->CastSpell(target, GetAmount(), true);
                    break;
                default:
                    break;
            }
        }
    }

    // AT APPLY & REMOVE

    switch (m_spellInfo->SpellFamilyName)
    {
        case SPELLFAMILY_GENERIC:
        {
            if (!(mode & AURA_EFFECT_HANDLE_REAL))
                break;
            switch (GetId())
            {
                // Recently Bandaged
                case 11196:
                    target->ApplySpellImmune(GetId(), IMMUNITY_MECHANIC, GetMiscValue(), apply);
                    break;
                // Unstable Power
                case 24658:
                {
                    uint32 spellId = 24659;
                    if (apply && caster)
                    {
                        SpellInfo const* spell = sSpellMgr->AssertSpellInfo(spellId);

                        for (uint32 i = 0; i < spell->StackAmount; ++i)
                            caster->CastSpell(target, spell->Id, true, nullptr, nullptr, GetCasterGUID());
                        break;
                    }
                    target->RemoveAurasDueToSpell(spellId);
                    break;
                }
                // Restless Strength
                case 24661:
                {
                    uint32 spellId = 24662;
                    if (apply && caster)
                    {
                        SpellInfo const* spell = sSpellMgr->AssertSpellInfo(spellId);
                        for (uint32 i = 0; i < spell->StackAmount; ++i)
                            caster->CastSpell(target, spell->Id, true, nullptr, nullptr, GetCasterGUID());
                        break;
                    }
                    target->RemoveAurasDueToSpell(spellId);
                    break;
                }
                // Tag Murloc
                case 30877:
                {
                    // Tag/untag Blacksilt Scout
                    target->SetEntry(apply ? 17654 : 17326);
                    break;
                }
                case 57819: // Argent Champion
                case 57820: // Ebon Champion
                case 57821: // Champion of the Kirin Tor
                case 57822: // Wyrmrest Champion
                {
                    if (!caster || caster->GetTypeId() != TYPEID_PLAYER)
                        break;

                    uint32 FactionID = 0;

                    if (apply)
                    {
                        switch (m_spellInfo->Id)
                        {
                            case 57819: FactionID = 1106; break; // Argent Crusade
                            case 57820: FactionID = 1098; break; // Knights of the Ebon Blade
                            case 57821: FactionID = 1090; break; // Kirin Tor
                            case 57822: FactionID = 1091; break; // The Wyrmrest Accord
                        }
                    }
                    caster->ToPlayer()->SetChampioningFaction(FactionID);
                    break;
                }
                // LK Intro VO (1)
                case 58204:
                    if (target->GetTypeId() == TYPEID_PLAYER)
                    {
                        // Play part 1
                        if (apply)
                            target->PlayDirectSound(14970, target->ToPlayer());
                        // continue in 58205
                        else
                            target->CastSpell(target, 58205, true);
                    }
                    break;
                // LK Intro VO (2)
                case 58205:
                    if (target->GetTypeId() == TYPEID_PLAYER)
                    {
                        // Play part 2
                        if (apply)
                            target->PlayDirectSound(14971, target->ToPlayer());
                        // Play part 3
                        else
                            target->PlayDirectSound(14972, target->ToPlayer());
                    }
                    break;
                case 62061: // Festive Holiday Mount
                    if (target->HasAuraType(SPELL_AURA_MOUNTED))
                    {
                        uint32 creatureEntry = 0;
                        if (apply)
                        {
                            if (target->HasAuraType(SPELL_AURA_MOD_INCREASE_MOUNTED_FLIGHT_SPEED))
                                creatureEntry = 24906;
                            else
                                creatureEntry = 15665;
                        }
                        else
                            creatureEntry = target->GetAuraEffectsByType(SPELL_AURA_MOUNTED).front()->GetMiscValue();

                        if (CreatureTemplate const* creatureInfo = sObjectMgr->GetCreatureTemplate(creatureEntry))
                        {
                            uint32 displayID = ObjectMgr::ChooseDisplayId(creatureInfo);
                            sObjectMgr->GetCreatureModelRandomGender(&displayID);

                            target->SetUInt32Value(UNIT_FIELD_MOUNTDISPLAYID, displayID);
                        }
                    }
                    break;
            }

            break;
        }
        case SPELLFAMILY_MAGE:
        {
            //if (!(mode & AURA_EFFECT_HANDLE_REAL))
                //break;
            break;
        }
        case SPELLFAMILY_PRIEST:
        {
            //if (!(mode & AURA_EFFECT_HANDLE_REAL))
                //break;
            break;
        }
        case SPELLFAMILY_DRUID:
        {
            //if (!(mode & AURA_EFFECT_HANDLE_REAL))
                //break;
            break;
        }
        case SPELLFAMILY_SHAMAN:
        {
            //if (!(mode & AURA_EFFECT_HANDLE_REAL))
                //break;
            break;
        }
        case SPELLFAMILY_PALADIN:
            // if (!(mode & AURA_EFFECT_HANDLE_REAL))
            //    break;
            break;
        case SPELLFAMILY_DEATHKNIGHT:
        {
            //if (!(mode & AURA_EFFECT_HANDLE_REAL))
            //    break;
            break;
        }
    }
}

void AuraEffect::HandleChannelDeathItem(AuraApplication const* aurApp, uint8 mode, bool apply) const
{
    if (!(mode & AURA_EFFECT_HANDLE_REAL))
        return;

    if (apply || aurApp->GetRemoveMode() != AURA_REMOVE_BY_DEATH)
        return;

    Unit* caster = GetCaster();

    if (!caster || caster->GetTypeId() != TYPEID_PLAYER)
        return;

    Player* plCaster = caster->ToPlayer();
    Unit* target = aurApp->GetTarget();

    // Item amount
    if (GetAmount() <= 0)
        return;

    if (GetSpellInfo()->Effects[m_effIndex].ItemType == 0)
        return;

    // Soul Shard
    if (GetSpellInfo()->Effects[m_effIndex].ItemType == 6265)
    {
        // Soul Shard only from units that grant XP or honor
        if (!plCaster->isHonorOrXPTarget(target) ||
            (target->GetTypeId() == TYPEID_UNIT && !target->ToCreature()->isTappedBy(plCaster)))
            return;

        // If this is Drain Soul, check for Glyph of Drain Soul
        if (GetSpellInfo()->SpellFamilyName == SPELLFAMILY_WARLOCK && (GetSpellInfo()->SpellFamilyFlags[0] & 0x00004000))
        {
            // Glyph of Drain Soul - chance to create an additional Soul Shard
            if (AuraEffect* aur = caster->GetAuraEffect(58070, 0))
                if (roll_chance_i(aur->GetMiscValue()))
                    caster->CastSpell(caster, 58068, true, nullptr, aur); // We _could_ simply do ++count here, but Blizz does it this way :)
        }
    }

    //Adding items
    uint32 noSpaceForCount = 0;
    uint32 count = m_amount;

    ItemPosCountVec dest;
    InventoryResult msg = plCaster->CanStoreNewItem(NULL_BAG, NULL_SLOT, dest, GetSpellInfo()->Effects[m_effIndex].ItemType, count, &noSpaceForCount);
    if (msg != EQUIP_ERR_OK)
    {
        count -= noSpaceForCount;
        plCaster->SendEquipError(msg, nullptr, nullptr, GetSpellInfo()->Effects[m_effIndex].ItemType);
        if (count == 0)
            return;
    }

    Item* newitem = plCaster->StoreNewItem(dest, GetSpellInfo()->Effects[m_effIndex].ItemType, true);
    if (!newitem)
    {
        plCaster->SendEquipError(EQUIP_ERR_ITEM_NOT_FOUND, nullptr, nullptr);
        return;
    }
    plCaster->SendNewItem(newitem, count, true, true);
}

void AuraEffect::HandleBindSight(AuraApplication const* aurApp, uint8 mode, bool apply) const
{
    if (!(mode & AURA_EFFECT_HANDLE_REAL))
        return;

    Unit* target = aurApp->GetTarget();

    Unit* caster = GetCaster();

    if (!caster || caster->GetTypeId() != TYPEID_PLAYER)
        return;

    caster->ToPlayer()->SetViewpoint(target, apply);
}

void AuraEffect::HandleForceReaction(AuraApplication const* aurApp, uint8 mode, bool apply) const
{
    if (!(mode & AURA_EFFECT_HANDLE_CHANGE_AMOUNT_MASK))
        return;

    Unit* target = aurApp->GetTarget();

    Player* player = target->ToPlayer();
    if (!player)
        return;

    uint32 factionId = GetMiscValue();
    ReputationRank factionRank = ReputationRank(m_amount);

    player->GetReputationMgr().ApplyForceReaction(factionId, factionRank, apply);
    player->GetReputationMgr().SendForceReactions();

    // stop fighting if at apply forced rank friendly or at remove real rank friendly
    if ((apply && factionRank >= REP_FRIENDLY) || (!apply && player->GetReputationRank(factionId) >= REP_FRIENDLY))
        player->StopAttackFaction(factionId);
}

void AuraEffect::HandleAuraEmpathy(AuraApplication const* aurApp, uint8 mode, bool apply) const
{
    if (!(mode & AURA_EFFECT_HANDLE_REAL))
        return;

    Unit* target = aurApp->GetTarget();
    if (!apply)
    {
        // do not remove unit flag if there are more than this auraEffect of that kind on unit on unit
        if (target->HasAuraType(GetAuraType()))
            return;
    }

    if (target->GetCreatureType() == CREATURE_TYPE_BEAST)
        target->ApplyModUInt32Value(UNIT_DYNAMIC_FLAGS, UNIT_DYNFLAG_SPECIALINFO, apply);
}

void AuraEffect::HandleAuraModFaction(AuraApplication const* aurApp, uint8 mode, bool apply) const
{
    if (!(mode & AURA_EFFECT_HANDLE_REAL))
        return;

    Unit* target = aurApp->GetTarget();

    if (apply)
    {
        target->SetFaction(GetMiscValue());
        if (target->GetTypeId() == TYPEID_PLAYER)
            target->RemoveFlag(UNIT_FIELD_FLAGS, UNIT_FLAG_PVP_ATTACKABLE);
    }
    else
    {
        target->RestoreFaction();
        if (target->GetTypeId() == TYPEID_PLAYER)
            target->SetFlag(UNIT_FIELD_FLAGS, UNIT_FLAG_PVP_ATTACKABLE);
    }
}

void AuraEffect::HandleComprehendLanguage(AuraApplication const* aurApp, uint8 mode, bool apply) const
{
    if (!(mode & AURA_EFFECT_HANDLE_SEND_FOR_CLIENT_MASK))
        return;

    Unit* target = aurApp->GetTarget();

    if (apply)
        target->SetFlag(UNIT_FIELD_FLAGS_2, UNIT_FLAG2_COMPREHEND_LANG);
    else
    {
        if (target->HasAuraType(GetAuraType()))
            return;

        target->RemoveFlag(UNIT_FIELD_FLAGS_2, UNIT_FLAG2_COMPREHEND_LANG);
    }
}

void AuraEffect::HandleAuraConvertRune(AuraApplication const* aurApp, uint8 mode, bool apply) const
{
    if (!(mode & AURA_EFFECT_HANDLE_REAL))
        return;

    Unit* target = aurApp->GetTarget();

    Player* player = target->ToPlayer();
    if (!player)
        return;

    if (player->getClass() != CLASS_DEATH_KNIGHT)
        return;

    uint32 runes = m_amount;
    // convert number of runes specified in aura amount of rune type in miscvalue to runetype in miscvalueb
    if (apply)
    {
        for (uint32 i = 0; i < MAX_RUNES && runes; ++i)
        {
            if (GetMiscValue() != player->GetCurrentRune(i))
                continue;
            if (!player->GetRuneCooldown(i))
            {
                player->AddRuneByAuraEffect(i, RuneType(GetMiscValueB()), this);
                --runes;
            }
        }
    }
    else
        player->RemoveRunesByAuraEffect(this);
}

void AuraEffect::HandleAuraLinked(AuraApplication const* aurApp, uint8 mode, bool apply) const
{
    Unit* target = aurApp->GetTarget();

    uint32 triggeredSpellId = sSpellMgr->GetSpellIdForDifficulty(m_spellInfo->Effects[m_effIndex].TriggerSpell, target);
    SpellInfo const* triggeredSpellInfo = sSpellMgr->GetSpellInfo(triggeredSpellId);
    if (!triggeredSpellInfo)
        return;

    if (mode & AURA_EFFECT_HANDLE_REAL)
    {
        if (apply)
        {
            Unit* caster = triggeredSpellInfo->NeedsToBeTriggeredByCaster(m_spellInfo) ? GetCaster() : target;

            if (!caster)
                return;
            // If amount avalible cast with basepoints (Crypt Fever for example)
            if (GetAmount())
                caster->CastCustomSpell(target, triggeredSpellId, &m_amount, nullptr, nullptr, true, nullptr, this);
            else
                caster->CastSpell(target, triggeredSpellId, true, nullptr, this);
        }
        else
        {
            ObjectGuid casterGUID = triggeredSpellInfo->NeedsToBeTriggeredByCaster(m_spellInfo) ? GetCasterGUID() : target->GetGUID();
            target->RemoveAura(triggeredSpellId, casterGUID, 0, aurApp->GetRemoveMode());
        }
    }
    else if (mode & AURA_EFFECT_HANDLE_REAPPLY && apply)
    {
        ObjectGuid casterGUID = triggeredSpellInfo->NeedsToBeTriggeredByCaster(m_spellInfo) ? GetCasterGUID() : target->GetGUID();
        // change the stack amount to be equal to stack amount of our aura
        if (Aura* triggeredAura = target->GetAura(triggeredSpellId, casterGUID))
            triggeredAura->ModStackAmount(GetBase()->GetStackAmount() - triggeredAura->GetStackAmount());
    }
}

void AuraEffect::HandleAuraOpenStable(AuraApplication const* aurApp, uint8 mode, bool apply) const
{
    if (!(mode & AURA_EFFECT_HANDLE_REAL))
        return;

    Unit* target = aurApp->GetTarget();

    if (target->GetTypeId() != TYPEID_PLAYER || !target->IsInWorld())
        return;

    if (apply)
        target->ToPlayer()->GetSession()->SendStablePet(target->GetGUID());

     // client auto close stable dialog at !apply aura
}

void AuraEffect::HandleAuraModFakeInebriation(AuraApplication const* aurApp, uint8 mode, bool apply) const
{
    if (!(mode & AURA_EFFECT_HANDLE_CHANGE_AMOUNT_MASK))
        return;

    Unit* target = aurApp->GetTarget();

    if (apply)
    {
        target->m_invisibilityDetect.AddFlag(INVISIBILITY_DRUNK);
        target->m_invisibilityDetect.AddValue(INVISIBILITY_DRUNK, GetAmount());

        if (target->GetTypeId() == TYPEID_PLAYER)
        {
            int32 oldval = target->ToPlayer()->GetInt32Value(PLAYER_FAKE_INEBRIATION);
            target->ToPlayer()->SetInt32Value(PLAYER_FAKE_INEBRIATION, oldval + GetAmount());
        }
    }
    else
    {
        bool removeDetect = !target->HasAuraType(SPELL_AURA_MOD_FAKE_INEBRIATE);

        target->m_invisibilityDetect.AddValue(INVISIBILITY_DRUNK, -GetAmount());

        if (target->GetTypeId() == TYPEID_PLAYER)
        {
            int32 oldval = target->ToPlayer()->GetInt32Value(PLAYER_FAKE_INEBRIATION);
            target->ToPlayer()->SetInt32Value(PLAYER_FAKE_INEBRIATION, oldval - GetAmount());

            if (removeDetect)
                removeDetect = !target->ToPlayer()->GetDrunkValue();
        }

        if (removeDetect)
            target->m_invisibilityDetect.DelFlag(INVISIBILITY_DRUNK);
    }

    // call functions which may have additional effects after chainging state of unit
    target->UpdateObjectVisibility();
}

void AuraEffect::HandleAuraOverrideSpells(AuraApplication const* aurApp, uint8 mode, bool apply) const
{
    if (!(mode & AURA_EFFECT_HANDLE_REAL))
        return;

    Player* target = aurApp->GetTarget()->ToPlayer();

    if (!target || !target->IsInWorld())
        return;

    uint32 overrideId = uint32(GetMiscValue());

    if (apply)
    {
        target->SetUInt16Value(PLAYER_FIELD_BYTES2, PLAYER_BYTES_2_OVERRIDE_SPELLS_UINT16_OFFSET, overrideId);
        if (OverrideSpellDataEntry const* overrideSpells = sOverrideSpellDataStore.LookupEntry(overrideId))
            for (uint8 i = 0; i < MAX_OVERRIDE_SPELL; ++i)
                if (uint32 spellId = overrideSpells->spellId[i])
                    target->AddTemporarySpell(spellId);
    }
    else
    {
        target->SetUInt16Value(PLAYER_FIELD_BYTES2, PLAYER_BYTES_2_OVERRIDE_SPELLS_UINT16_OFFSET, 0);
        if (OverrideSpellDataEntry const* overrideSpells = sOverrideSpellDataStore.LookupEntry(overrideId))
            for (uint8 i = 0; i < MAX_OVERRIDE_SPELL; ++i)
                if (uint32 spellId = overrideSpells->spellId[i])
                    target->RemoveTemporarySpell(spellId);
    }
}

void AuraEffect::HandleAuraSetVehicle(AuraApplication const* aurApp, uint8 mode, bool apply) const
{
    if (!(mode & AURA_EFFECT_HANDLE_REAL))
        return;

    Unit* target = aurApp->GetTarget();

    if (target->GetTypeId() != TYPEID_PLAYER || !target->IsInWorld())
        return;

    uint32 vehicleId = GetMiscValue();

    if (apply)
    {
        if (!target->CreateVehicleKit(vehicleId, 0))
            return;
    }
    else if (target->GetVehicleKit())
        target->RemoveVehicleKit();

    WorldPacket data(SMSG_PLAYER_VEHICLE_DATA, target->GetPackGUID().size()+4);
    data << target->GetPackGUID();
    data << uint32(apply ? vehicleId : 0);
    target->SendMessageToSet(&data, true);

    if (apply)
        target->ToPlayer()->SendOnCancelExpectedVehicleRideAura();
}

void AuraEffect::HandlePreventResurrection(AuraApplication const* aurApp, uint8 mode, bool apply) const
{
    if (!(mode & AURA_EFFECT_HANDLE_REAL))
        return;

    if (aurApp->GetTarget()->GetTypeId() != TYPEID_PLAYER)
        return;

    if (apply)
        aurApp->GetTarget()->RemoveByteFlag(PLAYER_FIELD_BYTES, PLAYER_FIELD_BYTES_OFFSET_FLAGS, PLAYER_FIELD_BYTE_RELEASE_TIMER);
    else if (!aurApp->GetTarget()->GetBaseMap()->Instanceable())
        aurApp->GetTarget()->SetByteFlag(PLAYER_FIELD_BYTES, PLAYER_FIELD_BYTES_OFFSET_FLAGS, PLAYER_FIELD_BYTE_RELEASE_TIMER);
}

void AuraEffect::HandlePeriodicDummyAuraTick(Unit* target, Unit* caster) const
{
    switch (GetSpellInfo()->SpellFamilyName)
    {
        case SPELLFAMILY_GENERIC:
            switch (GetId())
            {
                case 66149: // Bullet Controller Periodic - 10 Man
                case 68396: // Bullet Controller Periodic - 25 Man
                {
                    if (!caster)
                        break;

                    caster->CastCustomSpell(66152, SPELLVALUE_MAX_TARGETS, urand(1, 6), target, true);
                    caster->CastCustomSpell(66153, SPELLVALUE_MAX_TARGETS, urand(1, 6), target, true);
                    break;
                }
                case 62292: // Blaze (Pool of Tar)
                    // should we use custom damage?
                    target->CastSpell((Unit*)nullptr, m_spellInfo->Effects[m_effIndex].TriggerSpell, true);
                    break;
                case 62399: // Overload Circuit
                    if (target->GetMap()->IsDungeon() && int(target->GetAppliedAuras().count(62399)) >= (target->GetMap()->IsHeroic() ? 4 : 2))
                    {
                         target->CastSpell(target, 62475, true); // System Shutdown
                         if (Unit* veh = target->GetVehicleBase())
                             veh->CastSpell(target, 62475, true);
                    }
                    break;
                case 64821: // Fuse Armor (Razorscale)
                    if (GetBase()->GetStackAmount() == GetSpellInfo()->StackAmount)
                    {
                        target->CastSpell(target, 64774, true, nullptr, nullptr, GetCasterGUID());
                        target->RemoveAura(64821);
                    }
                    break;
            }
            break;
        case SPELLFAMILY_MAGE:
        {
            // Mirror Image
            if (GetId() == 55342)
                // Set name of summons to name of caster
                target->CastSpell((Unit*)nullptr, m_spellInfo->Effects[m_effIndex].TriggerSpell, true);
            break;
        }
        case SPELLFAMILY_DRUID:
        {
            switch (GetSpellInfo()->Id)
            {
                // Frenzied Regeneration
                case 22842:
                {
                    // Converts up to 10 rage per second into health for $d.  Each point of rage is converted into ${$m2/10}.1% of max health.
                    // Should be manauser
                    if (target->getPowerType() != POWER_RAGE)
                        break;
                    uint32 rage = target->GetPower(POWER_RAGE);
                    // Nothing todo
                    if (rage == 0)
                        break;
                    int32 mod = (rage < 100) ? rage : 100;
                    int32 points = target->CalculateSpellDamage(target, GetSpellInfo(), 1);
                    int32 regen = target->GetMaxHealth() * (mod * points / 10) / 1000;
                    target->CastCustomSpell(target, 22845, &regen, nullptr, nullptr, true, nullptr, this);
                    target->SetPower(POWER_RAGE, rage-mod);
                    break;
                }
            }
            break;
        }
        case SPELLFAMILY_ROGUE:
        {
            switch (GetSpellInfo()->Id)
            {
                // Master of Subtlety
                case 31666:
                    target->RemoveAurasDueToSpell(31665);
                    break;
                // Overkill
                case 58428:
                    target->RemoveAurasDueToSpell(58427);
                    break;
            }
            break;
        }
        case SPELLFAMILY_HUNTER:
        {
            // Explosive Shot
            if (GetSpellInfo()->SpellFamilyFlags[1] & 0x80000000)
            {
                if (caster)
                    caster->CastCustomSpell(53352, SPELLVALUE_BASE_POINT0, m_amount, target, true, nullptr, this);
                break;
            }
            switch (GetSpellInfo()->Id)
            {
                // Feeding Frenzy Rank 1
                case 53511:
                    if (target->GetVictim() && target->EnsureVictim()->HealthBelowPct(35))
                        target->CastSpell(target, 60096, true, nullptr, this);
                    return;
                // Feeding Frenzy Rank 2
                case 53512:
                    if (target->GetVictim() && target->EnsureVictim()->HealthBelowPct(35))
                        target->CastSpell(target, 60097, true, nullptr, this);
                    return;
                default:
                    break;
            }
            break;
        }
        case SPELLFAMILY_SHAMAN:
            if (GetId() == 52179) // Astral Shift
            {
                // Periodic need for remove visual on stun/fear/silence lost
                if (!(target->GetUInt32Value(UNIT_FIELD_FLAGS)&(UNIT_FLAG_STUNNED|UNIT_FLAG_FLEEING|UNIT_FLAG_SILENCED)))
                    target->RemoveAurasDueToSpell(52179);
                break;
            }
            break;
        case SPELLFAMILY_DEATHKNIGHT:
            switch (GetId())
            {
                case 49016: // Hysteria
                    uint32 damage = uint32(target->CountPctFromMaxHealth(1));
                    target->DealDamage(target, damage, nullptr, NODAMAGE, SPELL_SCHOOL_MASK_NORMAL, nullptr, false);
                    break;
            }
            // Blood of the North
            // Reaping
            // Death Rune Mastery
            if (GetSpellInfo()->SpellIconID == 3041 || GetSpellInfo()->SpellIconID == 22 || GetSpellInfo()->SpellIconID == 2622)
            {
                if (target->GetTypeId() != TYPEID_PLAYER)
                    return;
                if (target->ToPlayer()->getClass() != CLASS_DEATH_KNIGHT)
                    return;

                 // timer expired - remove death runes
                target->ToPlayer()->RemoveRunesByAuraEffect(this);
            }
            break;
        default:
            break;
    }
}

void AuraEffect::HandlePeriodicTriggerSpellAuraTick(Unit* target, Unit* caster) const
{
    // generic casting code with custom spells and target/caster customs
    uint32 triggerSpellId = GetSpellInfo()->Effects[GetEffIndex()].TriggerSpell;

    SpellInfo const* triggeredSpellInfo = sSpellMgr->GetSpellInfo(triggerSpellId);
    SpellInfo const* auraSpellInfo = GetSpellInfo();
    uint32 auraId = auraSpellInfo->Id;

    // specific code for cases with no trigger spell provided in field
    if (triggeredSpellInfo == nullptr)
    {
        switch (auraSpellInfo->SpellFamilyName)
        {
            case SPELLFAMILY_GENERIC:
            {
                switch (auraId)
                {
                    // Brood Affliction: Bronze
                    case 23170:
                        triggerSpellId = 23171;
                        break;
                    // Restoration
                    case 24379:
                    case 23493:
                    {
                        if (caster)
                        {
                            int32 heal = caster->CountPctFromMaxHealth(10);
                            HealInfo healInfo(caster, target, heal, auraSpellInfo, auraSpellInfo->GetSchoolMask());
                            caster->HealBySpell(healInfo);

                            /// @todo: should proc other auras?
                            if (int32 mana = caster->GetMaxPower(POWER_MANA))
                            {
                                mana /= 10;
                                caster->EnergizeBySpell(caster, 23493, mana, POWER_MANA);
                            }
                        }
                        return;
                    }
                    // Nitrous Boost
                    case 27746:
                        if (caster && target->GetPower(POWER_MANA) >= 10)
                        {
                            target->ModifyPower(POWER_MANA, -10);
                            target->SendEnergizeSpellLog(caster, 27746, 10, POWER_MANA);
                        }
                        else
                            target->RemoveAurasDueToSpell(27746);
                        return;
                    // Frost Blast
                    case 27808:
                        if (caster)
                            caster->CastCustomSpell(29879, SPELLVALUE_BASE_POINT0, int32(target->CountPctFromMaxHealth(21)), target, true, nullptr, this);
                        return;
                    // Inoculate Nestlewood Owlkin
                    case 29528:
                        if (target->GetTypeId() != TYPEID_UNIT) // prevent error reports in case ignored player target
                            return;
                        break;
                    // Feed Captured Animal
                    case 29917:
                        triggerSpellId = 29916;
                        break;
                    // Extract Gas
                    case 30427:
                    {
                        // move loot to player inventory and despawn target
                        if (caster && caster->GetTypeId() == TYPEID_PLAYER &&
                                target->GetTypeId() == TYPEID_UNIT &&
                                target->ToCreature()->GetCreatureTemplate()->type == CREATURE_TYPE_GAS_CLOUD)
                        {
                            Player* player = caster->ToPlayer();
                            Creature* creature = target->ToCreature();
                            // missing lootid has been reported on startup - just return
                            if (!creature->GetCreatureTemplate()->SkinLootId)
                                return;

                            player->AutoStoreLoot(creature->GetCreatureTemplate()->SkinLootId, LootTemplates_Skinning, true);

                            creature->DespawnOrUnsummon();
                        }
                        return;
                    }
                    // Quake
                    case 30576:
                        triggerSpellId = 30571;
                        break;
                    // Doom
                    /// @todo effect trigger spell may be independant on spell targets, and executed in spell finish phase
                    // so instakill will be naturally done before trigger spell
                    case 31347:
                    {
                        target->CastSpell(target, 31350, true, nullptr, this);
                        target->KillSelf();
                        return;
                    }
                    // Spellcloth
                    case 31373:
                    {
                        // Summon Elemental after create item
                        target->SummonCreature(17870, 0, 0, 0, target->GetOrientation(), TEMPSUMMON_DEAD_DESPAWN, 0);
                        return;
                    }
                    // Flame Quills
                    case 34229:
                    {
                        // cast 24 spells 34269-34289, 34314-34316
                        for (uint32 spell_id = 34269; spell_id != 34290; ++spell_id)
                            target->CastSpell(target, spell_id, true, nullptr, this);
                        for (uint32 spell_id = 34314; spell_id != 34317; ++spell_id)
                            target->CastSpell(target, spell_id, true, nullptr, this);
                        return;
                    }
                    // Remote Toy
                    case 37027:
                        triggerSpellId = 37029;
                        break;
                    // Eye of Grillok
                    case 38495:
                        triggerSpellId = 38530;
                        break;
                    // Absorb Eye of Grillok (Zezzak's Shard)
                    case 38554:
                    {
                        if (!caster || target->GetTypeId() != TYPEID_UNIT)
                            return;

                        caster->CastSpell(caster, 38495, true, nullptr, this);

                        Creature* creatureTarget = target->ToCreature();

                        creatureTarget->DespawnOrUnsummon();
                        return;
                    }
                    // Tear of Azzinoth Summon Channel - it's not really supposed to do anything, and this only prevents the console spam
                    case 39857:
                        triggerSpellId = 39856;
                        break;
                    // Personalized Weather
                    case 46736:
                        triggerSpellId = 46737;
                        break;
                }
                break;
            }
            case SPELLFAMILY_SHAMAN:
            {
                switch (auraId)
                {
                    // Lightning Shield (The Earthshatterer set trigger after cast Lighting Shield)
                    case 28820:
                    {
                        // Need remove self if Lightning Shield not active
                        if (!target->GetAuraEffect(SPELL_AURA_PROC_TRIGGER_SPELL, SPELLFAMILY_SHAMAN, 0x400, 0, 0))
                            target->RemoveAurasDueToSpell(28820);
                        return;
                    }
                }
                break;
            }
            default:
                break;
        }
    }
    else
    {
        // Spell exist but require custom code
        switch (auraId)
        {
            // Pursuing Spikes (Anub'arak)
            case 65920:
            case 65922:
            case 65923:
            {
                Unit* permafrostCaster = nullptr;
                Aura* permafrostAura = target->GetAura(66193);
                if (!permafrostAura)
                    permafrostAura = target->GetAura(67855);
                if (!permafrostAura)
                    permafrostAura = target->GetAura(67856);
                if (!permafrostAura)
                    permafrostAura = target->GetAura(67857);

                if (permafrostAura)
                    permafrostCaster = permafrostAura->GetCaster();

                if (permafrostCaster)
                {
                    if (Creature* permafrostCasterCreature = permafrostCaster->ToCreature())
                        permafrostCasterCreature->DespawnOrUnsummon(3000);

                    target->CastSpell(target, 66181, false);
                    target->RemoveAllAuras();
                    if (Creature* targetCreature = target->ToCreature())
                        targetCreature->DisappearAndDie();
                }
                break;
            }
            // Mana Tide
            case 16191:
                target->CastCustomSpell(target, triggerSpellId, &m_amount, nullptr, nullptr, true, nullptr, this);
                return;
            // Negative Energy Periodic
            case 46284:
                target->CastCustomSpell(triggerSpellId, SPELLVALUE_MAX_TARGETS, m_tickNumber / 10 + 1, nullptr, true, nullptr, this);
                return;
            // Slime Pool (Dreadscale & Acidmaw)
            case 66882:
                target->CastCustomSpell(triggerSpellId, SPELLVALUE_RADIUS_MOD, (int32)((((float)m_tickNumber / 60) * 0.9f + 0.1f) * 10000 * 2 / 3), nullptr, true, nullptr, this);
                return;
            // Beacon of Light
            case 53563:
            {
                // area aura owner casts the spell
                GetBase()->GetUnitOwner()->CastSpell(target, triggeredSpellInfo, true, nullptr, this, GetBase()->GetUnitOwner()->GetGUID());
                return;
            }
            // Slime Spray - temporary here until preventing default effect works again
            // added on 9.10.2010
            case 69508:
            {
                if (caster)
                    caster->CastSpell(target, triggerSpellId, true, nullptr, nullptr, caster->GetGUID());
                return;
            }
            case 24745: // Summon Templar, Trigger
            case 24747: // Summon Templar Fire, Trigger
            case 24757: // Summon Templar Air, Trigger
            case 24759: // Summon Templar Earth, Trigger
            case 24761: // Summon Templar Water, Trigger
            case 24762: // Summon Duke, Trigger
            case 24766: // Summon Duke Fire, Trigger
            case 24769: // Summon Duke Air, Trigger
            case 24771: // Summon Duke Earth, Trigger
            case 24773: // Summon Duke Water, Trigger
            case 24785: // Summon Royal, Trigger
            case 24787: // Summon Royal Fire, Trigger
            case 24791: // Summon Royal Air, Trigger
            case 24792: // Summon Royal Earth, Trigger
            case 24793: // Summon Royal Water, Trigger
            {
                // All this spells trigger a spell that requires reagents; if the
                // triggered spell is cast as "triggered", reagents are not consumed
                if (caster)
                    caster->CastSpell(target, triggerSpellId, false);
                return;
            }
        }
    }

    // Reget trigger spell proto
    triggeredSpellInfo = sSpellMgr->GetSpellInfo(triggerSpellId);

    if (triggeredSpellInfo)
    {
        if (Unit* triggerCaster = triggeredSpellInfo->NeedsToBeTriggeredByCaster(m_spellInfo) ? caster : target)
        {
            triggerCaster->CastSpell(target, triggeredSpellInfo, true, nullptr, this);
            TC_LOG_DEBUG("spells", "AuraEffect::HandlePeriodicTriggerSpellAuraTick: Spell %u Trigger %u", GetId(), triggeredSpellInfo->Id);
        }
    }
    else
    {
#ifdef ELUNA
        Creature* c = target->ToCreature();
        if (c && caster && !sEluna->OnDummyEffect(caster, GetId(), SpellEffIndex(GetEffIndex()), target->ToCreature()))
            return;
#endif
        TC_LOG_DEBUG("spells", "AuraEffect::HandlePeriodicTriggerSpellAuraTick: Spell %u has non-existent spell %u in EffectTriggered[%d] and is therefor not triggered.", GetId(), triggerSpellId, GetEffIndex());
    }
}

void AuraEffect::HandlePeriodicTriggerSpellWithValueAuraTick(Unit* target, Unit* caster) const
{
    uint32 triggerSpellId = GetSpellInfo()->Effects[m_effIndex].TriggerSpell;
    if (SpellInfo const* triggeredSpellInfo = sSpellMgr->GetSpellInfo(triggerSpellId))
    {
        if (Unit* triggerCaster = triggeredSpellInfo->NeedsToBeTriggeredByCaster(m_spellInfo) ? caster : target)
        {
            int32 basepoints = GetAmount();
            triggerCaster->CastCustomSpell(target, triggerSpellId, &basepoints, &basepoints, &basepoints, true, nullptr, this);
            TC_LOG_DEBUG("spells", "AuraEffect::HandlePeriodicTriggerSpellWithValueAuraTick: Spell %u Trigger %u", GetId(), triggeredSpellInfo->Id);
        }
    }
    else
        TC_LOG_DEBUG("spells","AuraEffect::HandlePeriodicTriggerSpellWithValueAuraTick: Spell %u has non-existent spell %u in EffectTriggered[%d] and is therefor not triggered.", GetId(), triggerSpellId, GetEffIndex());
}

void AuraEffect::HandlePeriodicDamageAurasTick(Unit* target, Unit* caster) const
{
    if (!caster || !target->IsAlive())
        return;

    if (target->HasUnitState(UNIT_STATE_ISOLATED) || target->IsImmunedToDamage(GetSpellInfo()))
    {
        SendTickImmune(target, caster);
        return;
    }

    // Consecrate ticks can miss and will not show up in the combat log
    if (GetSpellInfo()->Effects[GetEffIndex()].Effect == SPELL_EFFECT_PERSISTENT_AREA_AURA &&
        caster->SpellHitResult(target, GetSpellInfo(), false) != SPELL_MISS_NONE)
        return;

    // some auras remove at specific health level or more
    if (GetAuraType() == SPELL_AURA_PERIODIC_DAMAGE)
    {
        switch (GetSpellInfo()->Id)
        {
            case 43093: case 31956: case 38801:  // Grievous Wound
            case 35321: case 38363: case 39215:  // Gushing Wound
                if (target->IsFullHealth())
                {
                    target->RemoveAurasDueToSpell(GetSpellInfo()->Id);
                    return;
                }
                break;
            case 38772: // Grievous Wound
            {
                uint32 percent = GetSpellInfo()->Effects[EFFECT_1].CalcValue(caster);
                if (!target->HealthBelowPct(percent))
                {
                    target->RemoveAurasDueToSpell(GetSpellInfo()->Id);
                    return;
                }
                break;
            }
        }
    }

    CleanDamage cleanDamage = CleanDamage(0, 0, BASE_ATTACK, MELEE_HIT_NORMAL);

    // AOE spells are not affected by the new periodic system.
    bool isAreaAura = m_spellInfo->Effects[m_effIndex].IsAreaAuraEffect() || m_spellInfo->Effects[m_effIndex].IsEffect(SPELL_EFFECT_PERSISTENT_AREA_AURA);
    // ignore negative values (can be result apply spellmods to aura damage
    uint32 damage = std::max(GetAmount() + GetBonusAmount(), 0); // if isAreaAura == true, GetBonusAmount == 0.

    // Script Hook For HandlePeriodicDamageAurasTick -- Allow scripts to change the Damage pre class mitigation calculations
    sScriptMgr->ModifyPeriodicDamageAurasTick(target, caster, damage);

    if (GetAuraType() == SPELL_AURA_PERIODIC_DAMAGE)
    {
        if (isAreaAura)
            damage = caster->SpellDamageBonusDone(target, GetSpellInfo(), damage, DOT, GetBase()->GetStackAmount()) * caster->SpellDamagePctDone(target, m_spellInfo, DOT);
        else
            damage = std::max(int32(damage * GetDonePct()), 0);

        if (Player* modOwner = caster->GetSpellModOwner())
            modOwner->ApplySpellMod(GetSpellInfo()->Id, SPELLMOD_DOT, damage);

        damage = target->SpellDamageBonusTaken(caster, GetSpellInfo(), damage, DOT, GetBase()->GetStackAmount());

        // Calculate armor mitigation
        if (Unit::IsDamageReducedByArmor(GetSpellInfo()->GetSchoolMask(), GetSpellInfo(), GetEffIndex()))
        {
            uint32 damageReductedArmor = caster->CalcArmorReducedDamage(target, damage, GetSpellInfo());
            cleanDamage.mitigated_damage += damage - damageReductedArmor;
            damage = damageReductedArmor;
        }

        // Curse of Agony damage-per-tick calculation
        if (GetSpellInfo()->SpellFamilyName == SPELLFAMILY_WARLOCK && (GetSpellInfo()->SpellFamilyFlags[0] & 0x400) && GetSpellInfo()->SpellIconID == 544)
        {
            uint32 totalTick = GetTotalTicks();
            // 1..4 ticks, 1/2 from normal tick damage
            if (m_tickNumber <= totalTick / 3)
                damage = damage/2;
            // 9..12 ticks, 3/2 from normal tick damage
            else if (m_tickNumber > totalTick * 2 / 3)
                damage += (damage+1)/2;           // +1 prevent 0.5 damage possible lost at 1..4 ticks
            // 5..8 ticks have normal tick damage
        }
        // There is a Chance to make a Soul Shard when Drain soul does damage
        if (GetSpellInfo()->SpellFamilyName == SPELLFAMILY_WARLOCK && (GetSpellInfo()->SpellFamilyFlags[0] & 0x00004000))
        {
            if (caster->GetTypeId() == TYPEID_PLAYER && caster->ToPlayer()->isHonorOrXPTarget(target))
            {
                if (roll_chance_i(20))
                {
                    caster->CastSpell(caster, 43836, true, nullptr, this);
                    // Glyph of Drain Soul - chance to create an additional Soul Shard
                    if (AuraEffect* aur = caster->GetAuraEffect(58070, 0))
                        if (roll_chance_i(aur->GetMiscValue()))
                            caster->CastSpell(caster, 58068, true, nullptr, aur);
                }
            }
        }
        if (GetSpellInfo()->SpellFamilyName == SPELLFAMILY_GENERIC)
        {
            switch (GetId())
            {
                case 70911: // Unbound Plague
                case 72854: // Unbound Plague
                case 72855: // Unbound Plague
                case 72856: // Unbound Plague
                    damage *= uint32(pow(1.25f, int32(m_tickNumber)));
                    break;
                default:
                    break;
            }
        }
    }
    else // ceil obtained value, it may happen that 10 ticks for 10% damage may not kill owner
        damage = uint32(ceil(CalculatePct<float, float>(target->GetMaxHealth(), damage)));

    if (!m_spellInfo->HasAttribute(SPELL_ATTR4_FIXED_DAMAGE))
    {
        if (m_spellInfo->Effects[m_effIndex].IsTargetingArea() || isAreaAura)
        {
            damage = int32(float(damage) * target->GetTotalAuraMultiplierByMiscMask(SPELL_AURA_MOD_AOE_DAMAGE_AVOIDANCE, m_spellInfo->SchoolMask));
            if (caster->GetTypeId() != TYPEID_PLAYER)
                damage = int32(float(damage) * target->GetTotalAuraMultiplierByMiscMask(SPELL_AURA_MOD_CREATURE_AOE_DAMAGE_AVOIDANCE, m_spellInfo->SchoolMask));
        }
    }

    bool crit = false;

    if (CanPeriodicTickCrit(caster))
        crit = roll_chance_f(isAreaAura ? caster->GetUnitSpellCriticalChance(target, m_spellInfo, m_spellInfo->GetSchoolMask()) : GetCritChance());

    if (crit)
        damage = caster->SpellCriticalDamageBonus(m_spellInfo, damage, target);

    int32 dmg = damage;
    if (!GetSpellInfo()->HasAttribute(SPELL_ATTR4_FIXED_DAMAGE))
        caster->ApplyResilience(target, nullptr, &dmg, crit, CR_CRIT_TAKEN_SPELL);
    damage = dmg;

    DamageInfo damageInfo(caster, target, damage, GetSpellInfo(), GetSpellInfo()->GetSchoolMask(), DOT, BASE_ATTACK);
    caster->CalcAbsorbResist(damageInfo);
    damage = damageInfo.GetDamage();

    uint32 absorb = damageInfo.GetAbsorb();
    uint32 resist = damageInfo.GetResist();
    TC_LOG_DEBUG("spells.periodic", "PeriodicTick: %s attacked %s for %u dmg inflicted by %u absorb is %u",
        GetCasterGUID().ToString().c_str(), target->GetGUID().ToString().c_str(), damage, GetId(), absorb);

    caster->DealDamageMods(target, damage, &absorb);

    // Set trigger flag
    uint32 procAttacker = PROC_FLAG_DONE_PERIODIC;
    uint32 procVictim   = PROC_FLAG_TAKEN_PERIODIC;
    uint32 hitMask = damageInfo.GetHitMask();
    if (damage)
    {
        hitMask |= crit ? PROC_HIT_CRITICAL : PROC_HIT_NORMAL;
        procVictim |= PROC_FLAG_TAKEN_DAMAGE;
    }

    int32 overkill = damage - target->GetHealth();
    if (overkill < 0)
        overkill = 0;

    SpellPeriodicAuraLogInfo pInfo(this, damage, overkill, absorb, resist, 0.0f, crit);
    target->SendPeriodicAuraLog(&pInfo);

    caster->DealDamage(target, damage, &cleanDamage, DOT, GetSpellInfo()->GetSchoolMask(), GetSpellInfo(), true);

    caster->ProcSkillsAndAuras(target, procAttacker, procVictim, PROC_SPELL_TYPE_DAMAGE, PROC_SPELL_PHASE_NONE, hitMask, nullptr, &damageInfo, nullptr);
}

void AuraEffect::HandlePeriodicHealthLeechAuraTick(Unit* target, Unit* caster) const
{
    if (!caster || !target->IsAlive())
        return;

    if (target->HasUnitState(UNIT_STATE_ISOLATED) || target->IsImmunedToDamage(GetSpellInfo()))
    {
        SendTickImmune(target, caster);
        return;
    }

    if (GetSpellInfo()->Effects[GetEffIndex()].Effect == SPELL_EFFECT_PERSISTENT_AREA_AURA &&
        caster->SpellHitResult(target, GetSpellInfo(), false) != SPELL_MISS_NONE)
        return;

    CleanDamage cleanDamage = CleanDamage(0, 0, BASE_ATTACK, MELEE_HIT_NORMAL);

    bool isAreaAura = m_spellInfo->Effects[m_effIndex].IsAreaAuraEffect() || m_spellInfo->Effects[m_effIndex].IsEffect(SPELL_EFFECT_PERSISTENT_AREA_AURA);
    // ignore negative values (can be result apply spellmods to aura damage
    uint32 damage = std::max(GetAmount() + GetBonusAmount(), 0); // if isAreaAura == true, GetBonusAmount == 0.

    // Script Hook For HandlePeriodicDamageAurasTick -- Allow scripts to change the Damage pre class mitigation calculations
    sScriptMgr->ModifyPeriodicDamageAurasTick(target, caster, damage);

    if (isAreaAura)
        damage = caster->SpellDamageBonusDone(target, GetSpellInfo(), damage, DOT, GetBase()->GetStackAmount()) * caster->SpellDamagePctDone(target, m_spellInfo, DOT);
    else
        damage = std::max(int32(damage * GetDonePct()), 0);

    if (Player* modOwner = caster->GetSpellModOwner())
        modOwner->ApplySpellMod(GetSpellInfo()->Id, SPELLMOD_DOT, damage);

    damage = target->SpellDamageBonusTaken(caster, GetSpellInfo(), damage, DOT, GetBase()->GetStackAmount());

    // Calculate armor mitigation
    if (Unit::IsDamageReducedByArmor(GetSpellInfo()->GetSchoolMask(), GetSpellInfo(), GetEffIndex()))
    {
        uint32 damageReductedArmor = caster->CalcArmorReducedDamage(target, damage, GetSpellInfo());
        cleanDamage.mitigated_damage += damage - damageReductedArmor;
        damage = damageReductedArmor;
    }

    if (!m_spellInfo->HasAttribute(SPELL_ATTR4_FIXED_DAMAGE))
    {
        if (m_spellInfo->Effects[m_effIndex].IsTargetingArea() || isAreaAura)
        {
            damage = uint32(float(damage) * target->GetTotalAuraMultiplierByMiscMask(SPELL_AURA_MOD_AOE_DAMAGE_AVOIDANCE, m_spellInfo->SchoolMask));
            if (caster->GetTypeId() != TYPEID_PLAYER)
                damage = uint32(float(damage) * target->GetTotalAuraMultiplierByMiscMask(SPELL_AURA_MOD_CREATURE_AOE_DAMAGE_AVOIDANCE, m_spellInfo->SchoolMask));
        }
    }

    bool crit = false;

    if (CanPeriodicTickCrit(caster))
        crit = roll_chance_f(isAreaAura ? caster->GetUnitSpellCriticalChance(target, m_spellInfo, m_spellInfo->GetSchoolMask()) : GetCritChance());

    if (crit)
        damage = caster->SpellCriticalDamageBonus(m_spellInfo, damage, target);

    int32 dmg = damage;
    if (!GetSpellInfo()->HasAttribute(SPELL_ATTR4_FIXED_DAMAGE))
        caster->ApplyResilience(target, nullptr, &dmg, crit, CR_CRIT_TAKEN_SPELL);
    damage = dmg;

    DamageInfo damageInfo(caster, target, damage, GetSpellInfo(), GetSpellInfo()->GetSchoolMask(), DOT, BASE_ATTACK);
    caster->CalcAbsorbResist(damageInfo);

    uint32 absorb = damageInfo.GetAbsorb();
    uint32 resist = damageInfo.GetResist();
    TC_LOG_DEBUG("spells.periodic", "PeriodicTick: %s health leech of %s for %u dmg inflicted by %u abs is %u",
        GetCasterGUID().ToString().c_str(), target->GetGUID().ToString().c_str(), damage, GetId(), absorb);

    // SendSpellNonMeleeDamageLog expects non-absorbed/non-resisted damage
    caster->SendSpellNonMeleeDamageLog(target, GetId(), damage, GetSpellInfo()->GetSchoolMask(), absorb, resist, false, 0, crit);
    damage = damageInfo.GetDamage();

    // Set trigger flag
    uint32 procAttacker = PROC_FLAG_DONE_PERIODIC;
    uint32 procVictim   = PROC_FLAG_TAKEN_PERIODIC;
    uint32 hitMask = damageInfo.GetHitMask();
    if (damage)
    {
        hitMask |= crit ? PROC_HIT_CRITICAL : PROC_HIT_NORMAL;
        procVictim |= PROC_FLAG_TAKEN_DAMAGE;
    }

    int32 new_damage = caster->DealDamage(target, damage, &cleanDamage, DOT, GetSpellInfo()->GetSchoolMask(), GetSpellInfo(), false);
    if (caster->IsAlive())
    {
        caster->ProcSkillsAndAuras(target, procAttacker, procVictim, PROC_SPELL_TYPE_DAMAGE, PROC_SPELL_PHASE_NONE, hitMask, nullptr, &damageInfo, nullptr);

        float gainMultiplier = GetSpellInfo()->Effects[GetEffIndex()].CalcValueMultiplier(caster);

        uint32 heal = uint32(caster->SpellHealingBonusDone(caster, GetSpellInfo(), uint32(new_damage * gainMultiplier), DOT, GetBase()->GetStackAmount()));
        heal = uint32(caster->SpellHealingBonusTaken(caster, GetSpellInfo(), heal, DOT, GetBase()->GetStackAmount()));

        HealInfo healInfo(caster, caster, heal, GetSpellInfo(), GetSpellInfo()->GetSchoolMask());
        caster->HealBySpell(healInfo);

        caster->getHostileRefManager().threatAssist(caster, healInfo.GetEffectiveHeal() * 0.5f, GetSpellInfo());
        caster->ProcSkillsAndAuras(caster, PROC_FLAG_DONE_PERIODIC, PROC_FLAG_TAKEN_PERIODIC, PROC_SPELL_TYPE_HEAL, PROC_SPELL_PHASE_NONE, hitMask, nullptr, nullptr, &healInfo);
    }
}

void AuraEffect::HandlePeriodicHealthFunnelAuraTick(Unit* target, Unit* caster) const
{
    if (!caster || !caster->IsAlive() || !target->IsAlive())
        return;

    if (target->HasUnitState(UNIT_STATE_ISOLATED))
    {
        SendTickImmune(target, caster);
        return;
    }

    uint32 damage = std::max(GetAmount(), 0);
    // do not kill health donator
    if (caster->GetHealth() < damage)
        damage = caster->GetHealth() - 1;
    if (!damage)
        return;

    caster->ModifyHealth(-(int32)damage);
    TC_LOG_DEBUG("spells", "PeriodicTick: donator %u target %u damage %u.", caster->GetEntry(), target->GetEntry(), damage);

    float gainMultiplier = GetSpellInfo()->Effects[GetEffIndex()].CalcValueMultiplier(caster);

    damage = int32(damage * gainMultiplier);

    HealInfo healInfo(caster, target, damage, GetSpellInfo(), GetSpellInfo()->GetSchoolMask());
    caster->HealBySpell(healInfo);
    caster->ProcSkillsAndAuras(target, PROC_FLAG_DONE_PERIODIC, PROC_FLAG_TAKEN_PERIODIC, PROC_SPELL_TYPE_HEAL, PROC_SPELL_PHASE_NONE, PROC_HIT_NORMAL, nullptr, nullptr, &healInfo);
}

void AuraEffect::HandlePeriodicHealAurasTick(Unit* target, Unit* caster) const
{
    if (!caster || !target->IsAlive())
        return;

    if (target->HasUnitState(UNIT_STATE_ISOLATED))
    {
        SendTickImmune(target, caster);
        return;
    }

    // heal for caster damage (must be alive)
    if (target != caster && GetSpellInfo()->HasAttribute(SPELL_ATTR2_HEALTH_FUNNEL) && !caster->IsAlive())
        return;

    // don't regen when permanent aura target has full power
    if (GetBase()->IsPermanent() && target->IsFullHealth())
        return;

    bool isAreaAura = m_spellInfo->Effects[m_effIndex].IsAreaAuraEffect() || m_spellInfo->Effects[m_effIndex].IsEffect(SPELL_EFFECT_PERSISTENT_AREA_AURA);
    // ignore negative values (can be result apply spellmods to aura damage
    uint32 damage = std::max(GetAmount() + GetBonusAmount(), 0); // if isAreaAura == true, GetBonusAmount == 0.

    // Script Hook For HandlePeriodicHealAurasTick -- Allow scripts to change the Damage pre class mitigation calculations
    sScriptMgr->ModifyPeriodicDamageAurasTick(target, caster, damage);

    if (GetAuraType() == SPELL_AURA_OBS_MOD_HEALTH)
    {
        // Taken mods
        float TakenTotalMod = 1.0f;

        // Tenacity increase healing % taken
        if (AuraEffect const* Tenacity = target->GetAuraEffect(58549, 0))
            AddPct(TakenTotalMod, Tenacity->GetAmount());

        // Healing taken percent
        float minval = (float)target->GetMaxNegativeAuraModifier(SPELL_AURA_MOD_HEALING_PCT);
        if (minval)
            AddPct(TakenTotalMod, minval);

        float maxval = (float)target->GetMaxPositiveAuraModifier(SPELL_AURA_MOD_HEALING_PCT);
        if (maxval)
            AddPct(TakenTotalMod, maxval);

        // Healing over time taken percent
        float minval_hot = (float)target->GetMaxNegativeAuraModifier(SPELL_AURA_MOD_HOT_PCT);
        if (minval_hot)
            AddPct(TakenTotalMod, minval_hot);

        float maxval_hot = (float)target->GetMaxPositiveAuraModifier(SPELL_AURA_MOD_HOT_PCT);
        if (maxval_hot)
            AddPct(TakenTotalMod, maxval_hot);

        TakenTotalMod = std::max(TakenTotalMod, 0.0f);

        damage = uint32(target->CountPctFromMaxHealth(damage));
        damage = uint32(damage * TakenTotalMod);
    }
    else
    {
        if (isAreaAura)
            damage = caster->SpellHealingBonusDone(target, GetSpellInfo(), damage, DOT, GetBase()->GetStackAmount()) * caster->SpellHealingPctDone(target, m_spellInfo);
        else
            damage = std::max(int32(damage * GetDonePct()), 0);

        if (Player* modOwner = caster->GetSpellModOwner())
            modOwner->ApplySpellMod(GetSpellInfo()->Id, SPELLMOD_DOT, damage);

        damage = target->SpellHealingBonusTaken(caster, GetSpellInfo(), damage, DOT, GetBase()->GetStackAmount());
    }

    bool crit = false;

    if (CanPeriodicTickCrit(caster))
        crit = roll_chance_f(isAreaAura ? caster->GetUnitSpellCriticalChance(target, m_spellInfo, m_spellInfo->GetSchoolMask()) : GetCritChance());

    if (crit)
        damage = caster->SpellCriticalHealingBonus(m_spellInfo, damage, target);

    TC_LOG_DEBUG("spells.periodic", "PeriodicTick: %s heal of %s for %u health inflicted by %u",
        GetCasterGUID().ToString().c_str(), target->GetGUID().ToString().c_str(), damage, GetId());

    uint32 heal = damage;

    HealInfo healInfo(caster, target, damage, GetSpellInfo(), GetSpellInfo()->GetSchoolMask());
    caster->CalcHealAbsorb(healInfo);
    caster->DealHeal(healInfo);

    SpellPeriodicAuraLogInfo pInfo(this, heal, heal - healInfo.GetEffectiveHeal(), healInfo.GetAbsorb(), 0, 0.0f, crit);
    target->SendPeriodicAuraLog(&pInfo);

    target->getHostileRefManager().threatAssist(caster, float(healInfo.GetEffectiveHeal()) * 0.5f, GetSpellInfo());

    bool haveCastItem = !GetBase()->GetCastItemGUID().IsEmpty();

    // Health Funnel
    // damage caster for heal amount
    if (target != caster && GetSpellInfo()->HasAttribute(SPELL_ATTR2_HEALTH_FUNNEL))
    {
        uint32 funnelDamage = GetSpellInfo()->ManaPerSecond; // damage is not affected by spell power

        if (funnelDamage > healInfo.GetEffectiveHeal() && healInfo.GetEffectiveHeal())
            funnelDamage = healInfo.GetEffectiveHeal();

        uint32 funnelAbsorb = 0;
        caster->DealDamageMods(caster, funnelDamage, &funnelAbsorb);
        caster->SendSpellNonMeleeDamageLog(caster, GetId(), funnelDamage, GetSpellInfo()->GetSchoolMask(), funnelAbsorb, 0, false, 0, false);

        CleanDamage cleanDamage = CleanDamage(0, 0, BASE_ATTACK, MELEE_HIT_NORMAL);
        caster->DealDamage(caster, funnelDamage, &cleanDamage, NODAMAGE, GetSpellInfo()->GetSchoolMask(), GetSpellInfo(), true);
    }

    // %-based heal - does not proc auras
    if (GetAuraType() == SPELL_AURA_OBS_MOD_HEALTH)
        return;

    uint32 procAttacker = PROC_FLAG_DONE_PERIODIC;
    uint32 procVictim   = PROC_FLAG_TAKEN_PERIODIC;
    uint32 hitMask = crit ? PROC_HIT_CRITICAL : PROC_HIT_NORMAL;
    // ignore item heals
    if (!haveCastItem)
        caster->ProcSkillsAndAuras(target, procAttacker, procVictim, PROC_SPELL_TYPE_HEAL, PROC_SPELL_PHASE_NONE, hitMask, nullptr, nullptr, &healInfo);
}

void AuraEffect::HandlePeriodicManaLeechAuraTick(Unit* target, Unit* caster) const
{
    Powers powerType = Powers(GetMiscValue());

    if (!caster || !caster->IsAlive() || !target->IsAlive() || target->getPowerType() != powerType)
        return;

    if (target->HasUnitState(UNIT_STATE_ISOLATED) || target->IsImmunedToDamage(GetSpellInfo()))
    {
        SendTickImmune(target, caster);
        return;
    }

    if (GetSpellInfo()->Effects[GetEffIndex()].Effect == SPELL_EFFECT_PERSISTENT_AREA_AURA &&
        caster->SpellHitResult(target, GetSpellInfo(), false) != SPELL_MISS_NONE)
        return;

    // ignore negative values (can be result apply spellmods to aura damage
    int32 drainAmount = std::max(m_amount, 0);

    // Special case: draining x% of mana (up to a maximum of 2*x% of the caster's maximum mana)
    // It's mana percent cost spells, m_amount is percent drain from target
    if (m_spellInfo->ManaCostPercentage)
    {
        // max value
        int32 maxmana = CalculatePct(caster->GetMaxPower(powerType), drainAmount * 2.0f);
        ApplyPct(drainAmount, target->GetMaxPower(powerType));
        if (drainAmount > maxmana)
            drainAmount = maxmana;
    }

    TC_LOG_DEBUG("spells.periodic", "PeriodicTick: %s power leech of %s for %u dmg inflicted by %u",
        GetCasterGUID().ToString().c_str(), target->GetGUID().ToString().c_str(), drainAmount, GetId());

    // resilience reduce mana draining effect at spell crit damage reduction (added in 2.4)
    if (powerType == POWER_MANA)
        drainAmount -= target->GetSpellCritDamageReduction(drainAmount);

    int32 drainedAmount = -target->ModifyPower(powerType, -drainAmount);

    float gainMultiplier = GetSpellInfo()->Effects[GetEffIndex()].CalcValueMultiplier(caster);

    SpellPeriodicAuraLogInfo pInfo(this, drainedAmount, 0, 0, 0, gainMultiplier, false);
    target->SendPeriodicAuraLog(&pInfo);

    int32 gainAmount = int32(drainedAmount * gainMultiplier);
    int32 gainedAmount = 0;
    if (gainAmount)
    {
        gainedAmount = caster->ModifyPower(powerType, gainAmount);
        target->AddThreat(caster, float(gainedAmount) * 0.5f, GetSpellInfo()->GetSchoolMask(), GetSpellInfo());
    }

    // Drain Mana
    if (m_spellInfo->SpellFamilyName == SPELLFAMILY_WARLOCK
        && m_spellInfo->SpellFamilyFlags[0] & 0x00000010)
    {
        int32 manaFeedVal = 0;
        if (AuraEffect const* aurEff = GetBase()->GetEffect(1))
            manaFeedVal = aurEff->GetAmount();
        // Mana Feed - Drain Mana
        if (manaFeedVal > 0)
        {
            int32 feedAmount = CalculatePct(gainedAmount, manaFeedVal);
            caster->CastCustomSpell(caster, 32554, &feedAmount, nullptr, nullptr, true, nullptr, this);
        }
    }
}

void AuraEffect::HandleObsModPowerAuraTick(Unit* target, Unit* caster) const
{
    Powers powerType;
    if (GetMiscValue() == POWER_ALL)
        powerType = target->getPowerType();
    else
        powerType = Powers(GetMiscValue());

    if (!target->IsAlive() || !target->GetMaxPower(powerType))
        return;

    if (target->HasUnitState(UNIT_STATE_ISOLATED))
    {
        SendTickImmune(target, caster);
        return;
    }

    // don't regen when permanent aura target has full power
    if (GetBase()->IsPermanent() && target->GetPower(powerType) == target->GetMaxPower(powerType))
        return;

    // ignore negative values (can be result apply spellmods to aura damage
    uint32 amount = std::max(m_amount, 0) * target->GetMaxPower(powerType) /100;
    TC_LOG_DEBUG("spells.periodic", "PeriodicTick: %s energize %s for %u dmg inflicted by %u",
        GetCasterGUID().ToString().c_str(), target->GetGUID().ToString().c_str(), amount, GetId());

    SpellPeriodicAuraLogInfo pInfo(this, amount, 0, 0, 0, 0.0f, false);
    target->SendPeriodicAuraLog(&pInfo);

    int32 gain = target->ModifyPower(powerType, amount);

    if (caster)
        target->getHostileRefManager().threatAssist(caster, float(gain) * 0.5f, GetSpellInfo());
}

void AuraEffect::HandlePeriodicEnergizeAuraTick(Unit* target, Unit* caster) const
{
    Powers powerType = Powers(GetMiscValue());

    if (target->GetTypeId() == TYPEID_PLAYER && target->getPowerType() != powerType && !m_spellInfo->HasAttribute(SPELL_ATTR7_CAN_RESTORE_SECONDARY_POWER))
        return;

    if (!target->IsAlive() || !target->GetMaxPower(powerType))
        return;

    if (target->HasUnitState(UNIT_STATE_ISOLATED))
    {
        SendTickImmune(target, caster);
        return;
    }

    // don't regen when permanent aura target has full power
    if (GetBase()->IsPermanent() && target->GetPower(powerType) == target->GetMaxPower(powerType))
        return;

    // ignore negative values (can be result apply spellmods to aura damage
    int32 amount = std::max(m_amount, 0);

    SpellPeriodicAuraLogInfo pInfo(this, amount, 0, 0, 0, 0.0f, false);
    target->SendPeriodicAuraLog(&pInfo);

    TC_LOG_DEBUG("spells.periodic", "PeriodicTick: %s energize %s for %u dmg inflicted by %u",
        GetCasterGUID().ToString().c_str(), target->GetGUID().ToString().c_str(), amount, GetId());

    int32 gain = target->ModifyPower(powerType, amount);

    if (caster)
        target->getHostileRefManager().threatAssist(caster, float(gain) * 0.5f, GetSpellInfo());
}

void AuraEffect::HandlePeriodicPowerBurnAuraTick(Unit* target, Unit* caster) const
{
    Powers powerType = Powers(GetMiscValue());

    if (!caster || !target->IsAlive() || target->getPowerType() != powerType)
        return;

    if (target->HasUnitState(UNIT_STATE_ISOLATED) || target->IsImmunedToDamage(GetSpellInfo()))
    {
        SendTickImmune(target, caster);
        return;
    }

    // ignore negative values (can be result apply spellmods to aura damage
    int32 damage = std::max(m_amount, 0);

    // resilience reduce mana draining effect at spell crit damage reduction (added in 2.4)
    if (powerType == POWER_MANA)
        damage -= target->GetSpellCritDamageReduction(damage);

    uint32 gain = uint32(-target->ModifyPower(powerType, -damage));

    float dmgMultiplier = GetSpellInfo()->Effects[GetEffIndex()].CalcValueMultiplier(caster);

    SpellInfo const* spellProto = GetSpellInfo();
    // maybe has to be sent different to client, but not by SMSG_PERIODICAURALOG
    SpellNonMeleeDamage damageInfo(caster, target, spellProto->Id, spellProto->SchoolMask);
    // no SpellDamageBonus for burn mana
    caster->CalculateSpellDamageTaken(&damageInfo, int32(gain * dmgMultiplier), spellProto);

    caster->DealDamageMods(damageInfo.target, damageInfo.damage, &damageInfo.absorb);

    caster->SendSpellNonMeleeDamageLog(&damageInfo);

    // Set trigger flag
    uint32 procAttacker = PROC_FLAG_DONE_PERIODIC;
    uint32 procVictim   = PROC_FLAG_TAKEN_PERIODIC;
    uint32 hitMask      = createProcHitMask(&damageInfo, SPELL_MISS_NONE);
    uint32 spellTypeMask = PROC_SPELL_TYPE_NO_DMG_HEAL;
    if (damageInfo.damage)
    {
        procVictim |= PROC_FLAG_TAKEN_DAMAGE;
        spellTypeMask |= PROC_SPELL_TYPE_DAMAGE;
    }

    caster->DealSpellDamage(&damageInfo, true);

    DamageInfo dotDamageInfo(damageInfo, DOT, BASE_ATTACK, hitMask);
    caster->ProcSkillsAndAuras(target, procAttacker, procVictim, spellTypeMask, PROC_SPELL_PHASE_NONE, hitMask, nullptr, &dotDamageInfo, nullptr);
}

void AuraEffect::HandleBreakableCCAuraProc(AuraApplication* aurApp, ProcEventInfo& eventInfo)
{
    int32 const damageLeft = GetAmount() - static_cast<int32>(eventInfo.GetDamageInfo()->GetDamage());

    if (damageLeft <= 0)
        aurApp->GetTarget()->RemoveAura(aurApp);
    else
        SetAmount(damageLeft);
}

void AuraEffect::HandleProcTriggerSpellAuraProc(AuraApplication* aurApp, ProcEventInfo& eventInfo)
{
    Unit* triggerCaster = aurApp->GetTarget();
    Unit* triggerTarget = eventInfo.GetProcTarget();

    uint32 triggerSpellId = GetSpellInfo()->Effects[GetEffIndex()].TriggerSpell;
    if (SpellInfo const* triggeredSpellInfo = sSpellMgr->GetSpellInfo(triggerSpellId))
    {
        TC_LOG_DEBUG("spells", "AuraEffect::HandleProcTriggerSpellAuraProc: Triggering spell %u from aura %u proc", triggeredSpellInfo->Id, GetId());
        triggerCaster->CastSpell(triggerTarget, triggeredSpellInfo, true, nullptr, this);
    }
    else
        TC_LOG_ERROR("spells","AuraEffect::HandleProcTriggerSpellAuraProc: Could not trigger spell %u from aura %u proc, because the spell does not have an entry in Spell.dbc.", triggerSpellId, GetId());
}

void AuraEffect::HandleProcTriggerSpellWithValueAuraProc(AuraApplication* aurApp, ProcEventInfo& eventInfo)
{
    Unit* triggerCaster = aurApp->GetTarget();
    Unit* triggerTarget = eventInfo.GetProcTarget();

    uint32 triggerSpellId = GetSpellInfo()->Effects[m_effIndex].TriggerSpell;
    if (SpellInfo const* triggeredSpellInfo = sSpellMgr->GetSpellInfo(triggerSpellId))
    {
        int32 basepoints0 = GetAmount();
        TC_LOG_DEBUG("spells", "AuraEffect::HandleProcTriggerSpellWithValueAuraProc: Triggering spell %u with value %d from aura %u proc", triggeredSpellInfo->Id, basepoints0, GetId());
        triggerCaster->CastCustomSpell(triggerTarget, triggerSpellId, &basepoints0, nullptr, nullptr, true, nullptr, this);
    }
    else
        TC_LOG_ERROR("spells","AuraEffect::HandleProcTriggerSpellWithValueAuraProc: Could not trigger spell %u from aura %u proc, because the spell does not have an entry in Spell.dbc.", triggerSpellId, GetId());
}

void AuraEffect::HandleProcTriggerDamageAuraProc(AuraApplication* aurApp, ProcEventInfo& eventInfo)
{
    if (!aurApp)
        return;

    Unit* target = aurApp->GetTarget();
    Unit* triggerTarget = eventInfo.GetProcTarget();
    if (triggerTarget->HasUnitState(UNIT_STATE_ISOLATED) || triggerTarget->IsImmunedToDamage(GetSpellInfo()))
    {
        SendTickImmune(triggerTarget, target);
        return;
    }

    SpellNonMeleeDamage damageInfo(target, triggerTarget, GetId(), GetSpellInfo()->SchoolMask);
    uint32 damage = target->SpellDamageBonusDone(triggerTarget, GetSpellInfo(), GetAmount(), SPELL_DIRECT_DAMAGE);
    damage = triggerTarget->SpellDamageBonusTaken(target, GetSpellInfo(), damage, SPELL_DIRECT_DAMAGE);
    target->CalculateSpellDamageTaken(&damageInfo, damage, GetSpellInfo());
    target->DealDamageMods(damageInfo.target, damageInfo.damage, &damageInfo.absorb);
    target->SendSpellNonMeleeDamageLog(&damageInfo);
    TC_LOG_DEBUG("spells", "AuraEffect::HandleProcTriggerDamageAuraProc: Triggering %u spell damage from aura %u proc", damage, GetId());
    target->DealSpellDamage(&damageInfo, true);
}

void AuraEffect::HandleRaidProcFromChargeAuraProc(AuraApplication* aurApp, ProcEventInfo& /*eventInfo*/)
{
    Unit* target = aurApp->GetTarget();

    uint32 triggerSpellId;
    switch (GetId())
    {
        case 57949:            // Shiver
            triggerSpellId = 57952;
            //animationSpellId = 57951; dummy effects for jump spell have unknown use (see also 41637)
            break;
        case 59978:            // Shiver
            triggerSpellId = 59979;
            break;
        case 43593:            // Cold Stare
            triggerSpellId = 43594;
            break;
        default:
            TC_LOG_DEBUG("spells", "AuraEffect::HandleRaidProcFromChargeAuraProc: received not handled spell: %u", GetId());
            return;
    }

    int32 jumps = GetBase()->GetCharges();

    // current aura expire on proc finish
    GetBase()->SetCharges(0);
    GetBase()->SetUsingCharges(true);

    // next target selection
    if (jumps > 0)
    {
        if (Unit* caster = GetCaster())
        {
            float radius = GetSpellInfo()->Effects[GetEffIndex()].CalcRadius(caster);

            if (Unit* triggerTarget = target->GetNextRandomRaidMemberOrPet(radius))
            {
                target->CastSpell(triggerTarget, GetSpellInfo(), true, nullptr, this, GetCasterGUID());
                if (Aura* aura = triggerTarget->GetAura(GetId(), GetCasterGUID()))
                    aura->SetCharges(jumps);
            }
        }
    }

    TC_LOG_DEBUG("spells", "AuraEffect::HandleRaidProcFromChargeAuraProc: Triggering spell %u from aura %u proc", triggerSpellId, GetId());
    target->CastSpell(target, triggerSpellId, true, nullptr, this, GetCasterGUID());
}


void AuraEffect::HandleRaidProcFromChargeWithValueAuraProc(AuraApplication* aurApp, ProcEventInfo& /*eventInfo*/)
{
    Unit* target = aurApp->GetTarget();

    // Currently only Prayer of Mending
    if (!(GetSpellInfo()->SpellFamilyName == SPELLFAMILY_PRIEST && GetSpellInfo()->SpellFamilyFlags[1] & 0x20))
    {
        TC_LOG_DEBUG("spells", "AuraEffect::HandleRaidProcFromChargeWithValueAuraProc: received not handled spell: %u", GetId());
        return;
    }
    uint32 triggerSpellId = 33110;

    int32 value = GetAmount();

    int32 jumps = GetBase()->GetCharges();

    // current aura expire on proc finish
    GetBase()->SetCharges(0);
    GetBase()->SetUsingCharges(true);

    // next target selection
    if (jumps > 0)
    {
        if (Unit* caster = GetCaster())
        {
            float radius = GetSpellInfo()->Effects[GetEffIndex()].CalcRadius(caster);

            if (Unit* triggerTarget = target->GetNextRandomRaidMemberOrPet(radius))
            {
                target->CastCustomSpell(triggerTarget, GetId(), &value, nullptr, nullptr, true, nullptr, this, GetCasterGUID());
                if (Aura* aura = triggerTarget->GetAura(GetId(), GetCasterGUID()))
                    aura->SetCharges(jumps);
            }
        }
    }

    TC_LOG_DEBUG("spells", "AuraEffect::HandleRaidProcFromChargeWithValueAuraProc: Triggering spell %u from aura %u proc", triggerSpellId, GetId());
    target->CastCustomSpell(target, triggerSpellId, &value, nullptr, nullptr, true, nullptr, this, GetCasterGUID());
}

template TC_GAME_API void AuraEffect::GetTargetList(std::list<Unit*>&) const;
template TC_GAME_API void AuraEffect::GetTargetList(std::deque<Unit*>&) const;
template TC_GAME_API void AuraEffect::GetTargetList(std::vector<Unit*>&) const;

template TC_GAME_API void AuraEffect::GetApplicationList(std::list<AuraApplication*>&) const;
template TC_GAME_API void AuraEffect::GetApplicationList(std::deque<AuraApplication*>&) const;
template TC_GAME_API void AuraEffect::GetApplicationList(std::vector<AuraApplication*>&) const;<|MERGE_RESOLUTION|>--- conflicted
+++ resolved
@@ -42,17 +42,10 @@
 #include "Unit.h"
 #include "Util.h"
 #include "Vehicle.h"
-<<<<<<< HEAD
-#include "Battlefield.h"
-#include "BattlefieldMgr.h"
-#include "Pet.h"
-#include "ReputationMgr.h"
 #ifdef ELUNA
 #include "LuaEngine.h"
 #endif
-=======
 #include "WorldPacket.h"
->>>>>>> 24b11a4d
 
 //
 // EFFECT HANDLER NOTES
