--- conflicted
+++ resolved
@@ -2466,16 +2466,6 @@
                 caster->ToPlayer()->CastItemCombatSpell(unitTarget, m_attackType, procVictim, procEx);
         }
 
-<<<<<<< HEAD
-        caster->DealSpellDamage(&damageInfo, true);
-=======
-        // Haunt
-        if (m_spellInfo->SpellFamilyName == SPELLFAMILY_WARLOCK && m_spellInfo->SpellFamilyFlags[1] & 0x40000 && m_spellAura && m_spellAura->GetEffect(1))
-        {
-            AuraEffect* aurEff = m_spellAura->GetEffect(1);
-            aurEff->SetAmount(CalculatePctU(aurEff->GetAmount(), damageInfo.damage));
-        }
->>>>>>> 9c417ff9
 
         m_damage = damageInfo.damage;
 
@@ -4972,25 +4962,7 @@
         {
             case SPELL_EFFECT_DUMMY:
             {
-<<<<<<< HEAD
-                if (m_spellInfo->Id == 51582)          // Rocket Boots Engaged
-                {
-                    if (m_caster->IsInWater())
-                        return SPELL_FAILED_ONLY_ABOVEWATER;
-                }
-                else if (m_spellInfo->Id == 52264)          // Deliver Stolen Horse
-                {
-                    if (!m_caster->FindNearestCreature(28653, 5))
-                        return SPELL_FAILED_OUT_OF_RANGE;
-=======
-                if (m_spellInfo->Id == 19938)          // Awaken Peon
-                {
-                    Unit* unit = m_targets.GetUnitTarget();
-                    if (!unit || !unit->HasAura(17743))
-                        return SPELL_FAILED_BAD_TARGETS;
->>>>>>> 9c417ff9
-                }
-                else if (m_spellInfo->Id == 31789)          // Righteous Defense
+                if (m_spellInfo->Id == 31789)          // Righteous Defense
                 {
                     if (m_caster->GetTypeId() != TYPEID_PLAYER)
                         return SPELL_FAILED_DONT_REPORT;
