/*
 * Copyright (C) 2008-2012 TrinityCore <http://www.trinitycore.org/>
 * Copyright (C) 2005-2009 MaNGOS <http://getmangos.com/>
 *
 * This program is free software; you can redistribute it and/or modify it
 * under the terms of the GNU General Public License as published by the
 * Free Software Foundation; either version 2 of the License, or (at your
 * option) any later version.
 *
 * This program is distributed in the hope that it will be useful, but WITHOUT
 * ANY WARRANTY; without even the implied warranty of MERCHANTABILITY or
 * FITNESS FOR A PARTICULAR PURPOSE. See the GNU General Public License for
 * more details.
 *
 * You should have received a copy of the GNU General Public License along
 * with this program. If not, see <http://www.gnu.org/licenses/>.
 */

#include "Common.h"
#include "DatabaseEnv.h"
#include "WorldPacket.h"
#include "WorldSession.h"
#include "GridNotifiers.h"
#include "GridNotifiersImpl.h"
#include "Opcodes.h"
#include "Log.h"
#include "UpdateMask.h"
#include "World.h"
#include "ObjectMgr.h"
#include "SpellMgr.h"
#include "Player.h"
#include "Pet.h"
#include "Unit.h"
#include "Totem.h"
#include "Spell.h"
#include "DynamicObject.h"
#include "Group.h"
#include "UpdateData.h"
#include "MapManager.h"
#include "ObjectAccessor.h"
#include "CellImpl.h"
#include "SharedDefines.h"
#include "LootMgr.h"
#include "VMapFactory.h"
#include "Battleground.h"
#include "Util.h"
#include "TemporarySummon.h"
#include "Vehicle.h"
#include "SpellAuraEffects.h"
#include "ScriptMgr.h"
#include "ConditionMgr.h"
#include "DisableMgr.h"
#include "SpellScript.h"
#include "InstanceScript.h"
#include "SpellInfo.h"
#include "Battlefield.h"
#include "BattlefieldMgr.h"

extern pEffect SpellEffects[TOTAL_SPELL_EFFECTS];

SpellDestination::SpellDestination()
{
    _position.Relocate(0, 0, 0, 0);
    _transportGUID = 0;
    _transportOffset.Relocate(0, 0, 0, 0);
}

SpellDestination::SpellDestination(float x, float y, float z, float orientation, uint32 mapId)
{
    _position.Relocate(x, y, z, orientation);
    _transportGUID = 0;
    _position.m_mapId = mapId;
}

SpellDestination::SpellDestination(Position const& pos)
{
    _position.Relocate(pos);
    _transportGUID = 0;
}

SpellDestination::SpellDestination(WorldObject const& wObj)
{
    _transportGUID = wObj.GetTransGUID();
    _transportOffset.Relocate(wObj.GetTransOffsetX(), wObj.GetTransOffsetY(), wObj.GetTransOffsetZ(), wObj.GetTransOffsetO());
    _position.Relocate(wObj);
    _position.SetOrientation(wObj.GetOrientation());
}


SpellCastTargets::SpellCastTargets() : m_elevation(0), m_speed(0), m_strTarget()
{
    m_objectTarget = NULL;
    m_itemTarget = NULL;

    m_objectTargetGUID   = 0;
    m_itemTargetGUID   = 0;
    m_itemTargetEntry  = 0;

    m_targetMask = 0;
}

SpellCastTargets::~SpellCastTargets()
{
}

void SpellCastTargets::Read(ByteBuffer& data, Unit* caster)
{
    data >> m_targetMask;

    if (m_targetMask == TARGET_FLAG_NONE)
        return;

    if (m_targetMask & (TARGET_FLAG_UNIT | TARGET_FLAG_UNIT_MINIPET | TARGET_FLAG_GAMEOBJECT | TARGET_FLAG_CORPSE_ENEMY | TARGET_FLAG_CORPSE_ALLY))
        data.readPackGUID(m_objectTargetGUID);

    if (m_targetMask & (TARGET_FLAG_ITEM | TARGET_FLAG_TRADE_ITEM))
        data.readPackGUID(m_itemTargetGUID);

    if (m_targetMask & TARGET_FLAG_SOURCE_LOCATION)
    {
        data.readPackGUID(m_src._transportGUID);
        if (m_src._transportGUID)
            data >> m_src._transportOffset.PositionXYZStream();
        else
            data >> m_src._position.PositionXYZStream();
    }
    else
    {
        m_src._transportGUID = caster->GetTransGUID();
        if (m_src._transportGUID)
            m_src._transportOffset.Relocate(caster->GetTransOffsetX(), caster->GetTransOffsetY(), caster->GetTransOffsetZ(), caster->GetTransOffsetO());
        else
            m_src._position.Relocate(caster);
    }

    if (m_targetMask & TARGET_FLAG_DEST_LOCATION)
    {
        data.readPackGUID(m_dst._transportGUID);
        if (m_dst._transportGUID)
            data >> m_dst._transportOffset.PositionXYZStream();
        else
            data >> m_dst._position.PositionXYZStream();
    }
    else
    {
        m_dst._transportGUID = caster->GetTransGUID();
        if (m_dst._transportGUID)
            m_dst._transportOffset.Relocate(caster->GetTransOffsetX(), caster->GetTransOffsetY(), caster->GetTransOffsetZ(), caster->GetTransOffsetO());
        else
            m_dst._position.Relocate(caster);
    }

    if (m_targetMask & TARGET_FLAG_STRING)
        data >> m_strTarget;

    Update(caster);
}

void SpellCastTargets::Write(ByteBuffer& data)
{
    data << uint32(m_targetMask);

    if (m_targetMask & (TARGET_FLAG_UNIT | TARGET_FLAG_CORPSE_ALLY | TARGET_FLAG_GAMEOBJECT | TARGET_FLAG_CORPSE_ENEMY | TARGET_FLAG_UNIT_MINIPET))
        data.appendPackGUID(m_objectTargetGUID);

    if (m_targetMask & (TARGET_FLAG_ITEM | TARGET_FLAG_TRADE_ITEM))
    {
        if (m_itemTarget)
            data.append(m_itemTarget->GetPackGUID());
        else
            data << uint8(0);
    }

    if (m_targetMask & TARGET_FLAG_SOURCE_LOCATION)
    {
        data.appendPackGUID(m_src._transportGUID); // relative position guid here - transport for example
        if (m_src._transportGUID)
            data << m_src._transportOffset.PositionXYZStream();
        else
            data << m_src._position.PositionXYZStream();
    }

    if (m_targetMask & TARGET_FLAG_DEST_LOCATION)
    {
        data.appendPackGUID(m_dst._transportGUID); // relative position guid here - transport for example
        if (m_dst._transportGUID)
            data << m_dst._transportOffset.PositionXYZStream();
        else
            data << m_dst._position.PositionXYZStream();
    }

    if (m_targetMask & TARGET_FLAG_STRING)
        data << m_strTarget;
}

uint64 SpellCastTargets::GetUnitTargetGUID() const
{
    switch (GUID_HIPART(m_objectTargetGUID))
    {
        case HIGHGUID_PLAYER:
        case HIGHGUID_VEHICLE:
        case HIGHGUID_UNIT:
        case HIGHGUID_PET:
            return m_objectTargetGUID;
        default:
            return 0LL;
    }
}

Unit* SpellCastTargets::GetUnitTarget() const
{
    if (m_objectTarget)
        return m_objectTarget->ToUnit();
    return NULL;
}

void SpellCastTargets::SetUnitTarget(Unit* target)
{
    if (!target)
        return;

    m_objectTarget = target;
    m_objectTargetGUID = target->GetGUID();
    m_targetMask |= TARGET_FLAG_UNIT;
}

uint64 SpellCastTargets::GetGOTargetGUID() const
{
    switch (GUID_HIPART(m_objectTargetGUID))
    {
        case HIGHGUID_TRANSPORT:
        case HIGHGUID_MO_TRANSPORT:
        case HIGHGUID_GAMEOBJECT:
            return m_objectTargetGUID;
        default:
            return 0LL;
    }
}

GameObject* SpellCastTargets::GetGOTarget() const
{
    if (m_objectTarget)
        return m_objectTarget->ToGameObject();
    return NULL;
}


void SpellCastTargets::SetGOTarget(GameObject* target)
{
    if (!target)
        return;

    m_objectTarget = target;
    m_objectTargetGUID = target->GetGUID();
    m_targetMask |= TARGET_FLAG_GAMEOBJECT;
}

uint64 SpellCastTargets::GetCorpseTargetGUID() const
{
    switch (GUID_HIPART(m_objectTargetGUID))
    {
        case HIGHGUID_CORPSE:
            return m_objectTargetGUID;
        default:
            return 0LL;
    }
}

Corpse* SpellCastTargets::GetCorpseTarget() const
{
    if (m_objectTarget)
        return m_objectTarget->ToCorpse();
    return NULL;
}

WorldObject* SpellCastTargets::GetObjectTarget() const
{
    return m_objectTarget;
}

uint64 SpellCastTargets::GetObjectTargetGUID() const
{
    return m_objectTargetGUID;
}

void SpellCastTargets::RemoveObjectTarget()
{
    m_objectTarget = NULL;
    m_objectTargetGUID = 0LL;
    m_targetMask &= ~(TARGET_FLAG_UNIT_MASK | TARGET_FLAG_CORPSE_MASK | TARGET_FLAG_GAMEOBJECT_MASK);
}

void SpellCastTargets::SetItemTarget(Item* item)
{
    if (!item)
        return;

    m_itemTarget = item;
    m_itemTargetGUID = item->GetGUID();
    m_itemTargetEntry = item->GetEntry();
    m_targetMask |= TARGET_FLAG_ITEM;
}

void SpellCastTargets::SetTradeItemTarget(Player* caster)
{
    m_itemTargetGUID = uint64(TRADE_SLOT_NONTRADED);
    m_itemTargetEntry = 0;
    m_targetMask |= TARGET_FLAG_TRADE_ITEM;

    Update(caster);
}

void SpellCastTargets::UpdateTradeSlotItem()
{
    if (m_itemTarget && (m_targetMask & TARGET_FLAG_TRADE_ITEM))
    {
        m_itemTargetGUID = m_itemTarget->GetGUID();
        m_itemTargetEntry = m_itemTarget->GetEntry();
    }
}

SpellDestination const* SpellCastTargets::GetSrc() const
{
    return &m_src;
}

Position const* SpellCastTargets::GetSrcPos() const
{
    return &m_src._position;
}

void SpellCastTargets::SetSrc(float x, float y, float z)
{
    m_src = SpellDestination(x, y, z);
    m_targetMask |= TARGET_FLAG_SOURCE_LOCATION;
}

void SpellCastTargets::SetSrc(Position const& pos)
{
    m_src = SpellDestination(pos);
    m_targetMask |= TARGET_FLAG_SOURCE_LOCATION;
}

void SpellCastTargets::SetSrc(WorldObject const& wObj)
{
    m_src = SpellDestination(wObj);
    m_targetMask |= TARGET_FLAG_SOURCE_LOCATION;
}

void SpellCastTargets::ModSrc(Position const& pos)
{
    ASSERT(m_targetMask & TARGET_FLAG_SOURCE_LOCATION);

    if (m_src._transportGUID)
    {
        Position offset;
        m_src._position.GetPositionOffsetTo(pos, offset);
        m_src._transportOffset.RelocateOffset(offset);
    }
    m_src._position.Relocate(pos);
}

void SpellCastTargets::RemoveSrc()
{
    m_targetMask &= ~(TARGET_FLAG_SOURCE_LOCATION);
}

SpellDestination const* SpellCastTargets::GetDst() const
{
    return &m_dst;
}

WorldLocation const* SpellCastTargets::GetDstPos() const
{
    return &m_dst._position;
}

void SpellCastTargets::SetDst(float x, float y, float z, float orientation, uint32 mapId)
{
    m_dst = SpellDestination(x, y, z, orientation, mapId);
    m_targetMask |= TARGET_FLAG_DEST_LOCATION;
}

void SpellCastTargets::SetDst(Position const& pos)
{
    m_dst = SpellDestination(pos);
    m_targetMask |= TARGET_FLAG_DEST_LOCATION;
}

void SpellCastTargets::SetDst(WorldObject const& wObj)
{
    m_dst = SpellDestination(wObj);
    m_targetMask |= TARGET_FLAG_DEST_LOCATION;
}

void SpellCastTargets::SetDst(SpellCastTargets const& spellTargets)
{
    m_dst = spellTargets.m_dst;
    m_targetMask |= TARGET_FLAG_DEST_LOCATION;
}

void SpellCastTargets::ModDst(Position const& pos)
{
    ASSERT(m_targetMask & TARGET_FLAG_DEST_LOCATION);

    if (m_dst._transportGUID)
    {
        Position offset;
        m_dst._position.GetPositionOffsetTo(pos, offset);
        m_dst._transportOffset.RelocateOffset(offset);
    }
    m_dst._position.Relocate(pos);
}

void SpellCastTargets::RemoveDst()
{
    m_targetMask &= ~(TARGET_FLAG_DEST_LOCATION);
}

void SpellCastTargets::Update(Unit* caster)
{
    m_objectTarget = m_objectTargetGUID ? ((m_objectTargetGUID == caster->GetGUID()) ? caster : ObjectAccessor::GetWorldObject(*caster, m_objectTargetGUID)) : NULL;

    m_itemTarget = NULL;
    if (caster->GetTypeId() == TYPEID_PLAYER)
    {
        Player* player = caster->ToPlayer();
        if (m_targetMask & TARGET_FLAG_ITEM)
            m_itemTarget = player->GetItemByGuid(m_itemTargetGUID);
        else if (m_targetMask & TARGET_FLAG_TRADE_ITEM)
            if (m_itemTargetGUID == TRADE_SLOT_NONTRADED) // here it is not guid but slot. Also prevents hacking slots
                if (TradeData* pTrade = player->GetTradeData())
                    m_itemTarget = pTrade->GetTraderData()->GetItem(TRADE_SLOT_NONTRADED);

        if (m_itemTarget)
            m_itemTargetEntry = m_itemTarget->GetEntry();
    }

    // update positions by transport move
    if (HasSrc() && m_src._transportGUID)
    {
        if (WorldObject* transport = ObjectAccessor::GetWorldObject(*caster, m_src._transportGUID))
        {
            m_src._position.Relocate(transport);
            m_src._position.RelocateOffset(m_src._transportOffset);
        }
    }

    if (HasDst() && m_dst._transportGUID)
    {
        if (WorldObject* transport = ObjectAccessor::GetWorldObject(*caster, m_dst._transportGUID))
        {
            m_dst._position.Relocate(transport);
            m_dst._position.RelocateOffset(m_dst._transportOffset);
        }
    }
}

void SpellCastTargets::OutDebug() const
{
    if (!m_targetMask)
        sLog->outInfo(LOG_FILTER_SPELLS_AURAS, "No targets");

    sLog->outInfo(LOG_FILTER_SPELLS_AURAS, "target mask: %u", m_targetMask);
    if (m_targetMask & (TARGET_FLAG_UNIT_MASK | TARGET_FLAG_CORPSE_MASK | TARGET_FLAG_GAMEOBJECT_MASK))
        sLog->outInfo(LOG_FILTER_SPELLS_AURAS, "Object target: " UI64FMTD, m_objectTargetGUID);
    if (m_targetMask & TARGET_FLAG_ITEM)
        sLog->outInfo(LOG_FILTER_SPELLS_AURAS, "Item target: " UI64FMTD, m_itemTargetGUID);
    if (m_targetMask & TARGET_FLAG_TRADE_ITEM)
        sLog->outInfo(LOG_FILTER_SPELLS_AURAS, "Trade item target: " UI64FMTD, m_itemTargetGUID);
    if (m_targetMask & TARGET_FLAG_SOURCE_LOCATION)
        sLog->outInfo(LOG_FILTER_SPELLS_AURAS, "Source location: transport guid:" UI64FMTD " trans offset: %s position: %s", m_src._transportGUID, m_src._transportOffset.ToString().c_str(), m_src._position.ToString().c_str());
    if (m_targetMask & TARGET_FLAG_DEST_LOCATION)
        sLog->outInfo(LOG_FILTER_SPELLS_AURAS, "Destination location: transport guid:" UI64FMTD " trans offset: %s position: %s", m_dst._transportGUID, m_dst._transportOffset.ToString().c_str(), m_dst._position.ToString().c_str());
    if (m_targetMask & TARGET_FLAG_STRING)
        sLog->outInfo(LOG_FILTER_SPELLS_AURAS, "String: %s", m_strTarget.c_str());
    sLog->outInfo(LOG_FILTER_SPELLS_AURAS, "speed: %f", m_speed);
    sLog->outInfo(LOG_FILTER_SPELLS_AURAS, "elevation: %f", m_elevation);
}

SpellValue::SpellValue(SpellInfo const* proto)
{
    for (uint32 i = 0; i < MAX_SPELL_EFFECTS; ++i)
        EffectBasePoints[i] = proto->Effects[i].BasePoints;
    MaxAffectedTargets = proto->MaxAffectedTargets;
    RadiusMod = 1.0f;
    AuraStackAmount = 1;
}

Spell::Spell(Unit* caster, SpellInfo const* info, TriggerCastFlags triggerFlags, uint64 originalCasterGUID, bool skipCheck) :
m_spellInfo(sSpellMgr->GetSpellForDifficultyFromSpell(info, caster)),
m_caster((info->AttributesEx6 & SPELL_ATTR6_CAST_BY_CHARMER && caster->GetCharmerOrOwner()) ? caster->GetCharmerOrOwner() : caster)
, m_spellValue(new SpellValue(m_spellInfo)), m_preGeneratedPath(PathGenerator(m_caster))
{
    m_customError = SPELL_CUSTOM_ERROR_NONE;
    m_skipCheck = skipCheck;
    m_selfContainer = NULL;
    m_referencedFromCurrentSpell = false;
    m_executedCurrently = false;
    m_needComboPoints = m_spellInfo->NeedsComboPoints();
    m_comboPointGain = 0;
    m_delayStart = 0;
    m_delayAtDamageCount = 0;

    m_applyMultiplierMask = 0;
    m_auraScaleMask = 0;

    // Get data for type of attack
    switch (m_spellInfo->DmgClass)
    {
        case SPELL_DAMAGE_CLASS_MELEE:
            if (m_spellInfo->AttributesEx3 & SPELL_ATTR3_REQ_OFFHAND)
                m_attackType = OFF_ATTACK;
            else
                m_attackType = BASE_ATTACK;
            break;
        case SPELL_DAMAGE_CLASS_RANGED:
            m_attackType = m_spellInfo->IsRangedWeaponSpell() ? RANGED_ATTACK : BASE_ATTACK;
            break;
        default:
                                                            // Wands
            if (m_spellInfo->AttributesEx2 & SPELL_ATTR2_AUTOREPEAT_FLAG)
                m_attackType = RANGED_ATTACK;
            else
                m_attackType = BASE_ATTACK;
            break;
    }

    m_spellSchoolMask = info->GetSchoolMask();           // Can be override for some spell (wand shoot for example)

    if (m_attackType == RANGED_ATTACK)
        // wand case
        if ((m_caster->getClassMask() & CLASSMASK_WAND_USERS) != 0 && m_caster->GetTypeId() == TYPEID_PLAYER)
            if (Item* pItem = m_caster->ToPlayer()->GetWeaponForAttack(RANGED_ATTACK))
                m_spellSchoolMask = SpellSchoolMask(1 << pItem->GetTemplate()->Damage[0].DamageType);

    if (originalCasterGUID)
        m_originalCasterGUID = originalCasterGUID;
    else
        m_originalCasterGUID = m_caster->GetGUID();

    if (m_originalCasterGUID == m_caster->GetGUID())
        m_originalCaster = m_caster;
    else
    {
        m_originalCaster = ObjectAccessor::GetUnit(*m_caster, m_originalCasterGUID);
        if (m_originalCaster && !m_originalCaster->IsInWorld())
            m_originalCaster = NULL;
    }

    m_spellState = SPELL_STATE_NULL;
    _triggeredCastFlags = triggerFlags;
    if (info->AttributesEx4 & SPELL_ATTR4_TRIGGERED)
        _triggeredCastFlags = TRIGGERED_FULL_MASK;

    m_CastItem = NULL;
    m_castItemGUID = 0;

    unitTarget = NULL;
    itemTarget = NULL;
    gameObjTarget = NULL;
    focusObject = NULL;
    m_cast_count = 0;
    m_glyphIndex = 0;
    m_preCastSpell = 0;
    m_triggeredByAuraSpell  = NULL;
    m_spellAura = NULL;

    //Auto Shot & Shoot (wand)
    m_autoRepeat = m_spellInfo->IsAutoRepeatRangedSpell();

    m_runesState = 0;
    m_powerCost = 0;                                        // setup to correct value in Spell::prepare, must not be used before.
    m_casttime = 0;                                         // setup to correct value in Spell::prepare, must not be used before.
    m_timer = 0;                                            // will set to castime in prepare

    m_channelTargetEffectMask = 0;

    // Determine if spell can be reflected back to the caster
    // Patch 1.2 notes: Spell Reflection no longer reflects abilities
    m_canReflect = m_spellInfo->DmgClass == SPELL_DAMAGE_CLASS_MAGIC && !(m_spellInfo->Attributes & SPELL_ATTR0_ABILITY)
        && !(m_spellInfo->AttributesEx & SPELL_ATTR1_CANT_BE_REFLECTED) && !(m_spellInfo->Attributes & SPELL_ATTR0_UNAFFECTED_BY_INVULNERABILITY)
        && !m_spellInfo->IsPassive() && !m_spellInfo->IsPositive();

    CleanupTargetList();
    memset(m_effectExecuteData, NULL, MAX_SPELL_EFFECTS * sizeof(ByteBuffer*));

    for (uint8 i = 0; i < MAX_SPELL_EFFECTS; ++i)
        m_destTargets[i] = SpellDestination(*m_caster);
}

Spell::~Spell()
{
    // unload scripts
    while (!m_loadedScripts.empty())
    {
        std::list<SpellScript*>::iterator itr = m_loadedScripts.begin();
        (*itr)->_Unload();
        delete (*itr);
        m_loadedScripts.erase(itr);
    }

    if (m_referencedFromCurrentSpell && m_selfContainer && *m_selfContainer == this)
    {
        // Clean the reference to avoid later crash.
        // If this error is repeating, we may have to add an ASSERT to better track down how we get into this case.
        sLog->outError(LOG_FILTER_SPELLS_AURAS, "SPELL: deleting spell for spell ID %u. However, spell still referenced.", m_spellInfo->Id);
        *m_selfContainer = NULL;
    }

    if (m_caster && m_caster->GetTypeId() == TYPEID_PLAYER)
        ASSERT(m_caster->ToPlayer()->m_spellModTakingSpell != this);

    delete m_spellValue;

    CheckEffectExecuteData();
}

void Spell::InitExplicitTargets(SpellCastTargets const& targets)
{
    m_targets = targets;
    // this function tries to correct spell explicit targets for spell
    // client doesn't send explicit targets correctly sometimes - we need to fix such spells serverside
    // this also makes sure that we correctly send explicit targets to client (removes redundant data)
    uint32 neededTargets = m_spellInfo->GetExplicitTargetMask();

    if (WorldObject* target = m_targets.GetObjectTarget())
    {
        // check if object target is valid with needed target flags
        // for unit case allow corpse target mask because player with not released corpse is a unit target
        if ((target->ToUnit() && !(neededTargets & (TARGET_FLAG_UNIT_MASK | TARGET_FLAG_CORPSE_MASK)))
            || (target->ToGameObject() && !(neededTargets & TARGET_FLAG_GAMEOBJECT_MASK))
            || (target->ToCorpse() && !(neededTargets & TARGET_FLAG_CORPSE_MASK)))
            m_targets.RemoveObjectTarget();
    }
    else
    {
        // try to select correct unit target if not provided by client or by serverside cast
        if (neededTargets & (TARGET_FLAG_UNIT_MASK))
        {
            Unit* unit = NULL;
            // try to use player selection as a target
            if (Player* playerCaster = m_caster->ToPlayer())
            {
                // selection has to be found and to be valid target for the spell
                if (Unit* selectedUnit = ObjectAccessor::GetUnit(*m_caster, playerCaster->GetSelection()))
                    if (m_spellInfo->CheckExplicitTarget(m_caster, selectedUnit) == SPELL_CAST_OK)
                        unit = selectedUnit;
            }
            // try to use attacked unit as a target
            else if ((m_caster->GetTypeId() == TYPEID_UNIT) && neededTargets & (TARGET_FLAG_UNIT_ENEMY | TARGET_FLAG_UNIT))
                unit = m_caster->getVictim();

            // didn't find anything - let's use self as target
            if (!unit && neededTargets & (TARGET_FLAG_UNIT_RAID | TARGET_FLAG_UNIT_PARTY | TARGET_FLAG_UNIT_ALLY))
                unit = m_caster;

            m_targets.SetUnitTarget(unit);
        }
    }

    // check if spell needs dst target
    if (neededTargets & TARGET_FLAG_DEST_LOCATION)
    {
        // and target isn't set
        if (!m_targets.HasDst())
        {
            // try to use unit target if provided
            if (WorldObject* target = targets.GetObjectTarget())
                m_targets.SetDst(*target);
            // or use self if not available
            else
                m_targets.SetDst(*m_caster);
        }
    }
    else
        m_targets.RemoveDst();

    if (neededTargets & TARGET_FLAG_SOURCE_LOCATION)
    {
        if (!targets.HasSrc())
            m_targets.SetSrc(*m_caster);
    }
    else
        m_targets.RemoveSrc();
}

void Spell::SelectExplicitTargets()
{
    // here go all explicit target changes made to explicit targets after spell prepare phase is finished
    if (Unit* target = m_targets.GetUnitTarget())
    {
        // check for explicit target redirection, for Grounding Totem for example
        if (m_spellInfo->GetExplicitTargetMask() & TARGET_FLAG_UNIT_ENEMY
            || (m_spellInfo->GetExplicitTargetMask() & TARGET_FLAG_UNIT && !m_spellInfo->IsPositive()))
        {
            Unit* redirect;
            switch (m_spellInfo->DmgClass)
            {
                case SPELL_DAMAGE_CLASS_MAGIC:
                    redirect = m_caster->GetMagicHitRedirectTarget(target, m_spellInfo);
                    break;
                case SPELL_DAMAGE_CLASS_MELEE:
                case SPELL_DAMAGE_CLASS_RANGED:
                    redirect = m_caster->GetMeleeHitRedirectTarget(target, m_spellInfo);
                    break;
                default:
                    redirect = NULL;
                    break;
            }
            if (redirect && (redirect != target))
                m_targets.SetUnitTarget(redirect);
        }
    }
}

void Spell::SelectSpellTargets()
{
    // select targets for cast phase
    SelectExplicitTargets();

    uint32 processedAreaEffectsMask = 0;
    for (uint32 i = 0; i < MAX_SPELL_EFFECTS; ++i)
    {
        // not call for empty effect.
        // Also some spells use not used effect targets for store targets for dummy effect in triggered spells
        if (!m_spellInfo->Effects[i].IsEffect())
            continue;

        // set expected type of implicit targets to be sent to client
        uint32 implicitTargetMask = GetTargetFlagMask(m_spellInfo->Effects[i].TargetA.GetObjectType()) | GetTargetFlagMask(m_spellInfo->Effects[i].TargetB.GetObjectType());
        if (implicitTargetMask & TARGET_FLAG_UNIT)
            m_targets.SetTargetFlag(TARGET_FLAG_UNIT);
        if (implicitTargetMask & (TARGET_FLAG_GAMEOBJECT | TARGET_FLAG_GAMEOBJECT_ITEM))
            m_targets.SetTargetFlag(TARGET_FLAG_GAMEOBJECT);

        SelectEffectImplicitTargets(SpellEffIndex(i), m_spellInfo->Effects[i].TargetA, processedAreaEffectsMask);
        SelectEffectImplicitTargets(SpellEffIndex(i), m_spellInfo->Effects[i].TargetB, processedAreaEffectsMask);

        // Select targets of effect based on effect type
        // those are used when no valid target could be added for spell effect based on spell target type
        // some spell effects use explicit target as a default target added to target map (like SPELL_EFFECT_LEARN_SPELL)
        // some spell effects add target to target map only when target type specified (like SPELL_EFFECT_WEAPON)
        // some spell effects don't add anything to target map (confirmed with sniffs) (like SPELL_EFFECT_DESTROY_ALL_TOTEMS)
        SelectEffectTypeImplicitTargets(i);

        if (m_targets.HasDst())
            AddDestTarget(*m_targets.GetDst(), i);

        if (m_spellInfo->IsChanneled())
        {
            uint8 mask = (1 << i);
            for (std::list<TargetInfo>::iterator ihit = m_UniqueTargetInfo.begin(); ihit != m_UniqueTargetInfo.end(); ++ihit)
            {
                if (ihit->effectMask & mask)
                {
                    m_channelTargetEffectMask |= mask;
                    break;
                }
            }
        }
        else if (m_auraScaleMask)
        {
            bool checkLvl = !m_UniqueTargetInfo.empty();
            for (std::list<TargetInfo>::iterator ihit = m_UniqueTargetInfo.begin(); ihit != m_UniqueTargetInfo.end();)
            {
                // remove targets which did not pass min level check
                if (m_auraScaleMask && ihit->effectMask == m_auraScaleMask)
                {
                    // Do not check for selfcast
                    if (!ihit->scaleAura && ihit->targetGUID != m_caster->GetGUID())
                    {
                         m_UniqueTargetInfo.erase(ihit++);
                         continue;
                    }
                }
                ++ihit;
            }
            if (checkLvl && m_UniqueTargetInfo.empty())
            {
                SendCastResult(SPELL_FAILED_LOWLEVEL);
                finish(false);
            }
        }
    }

    if (m_targets.HasDst())
    {
        if (m_targets.HasTraj())
        {
            float speed = m_targets.GetSpeedXY();
            if (speed > 0.0f)
                m_delayMoment = (uint64)floor(m_targets.GetDist2d() / speed * 1000.0f);
        }
        else if (m_spellInfo->Speed > 0.0f)
        {
            float dist = m_caster->GetDistance(*m_targets.GetDstPos());
            m_delayMoment = (uint64) floor(dist / m_spellInfo->Speed * 1000.0f);
        }
    }
}

void Spell::SelectEffectImplicitTargets(SpellEffIndex effIndex, SpellImplicitTargetInfo const& targetType, uint32& processedEffectMask)
{
    if (!targetType.GetTarget())
        return;

    uint32 effectMask = 1 << effIndex;
    // set the same target list for all effects
    // some spells appear to need this, however this requires more research
    switch (targetType.GetSelectionCategory())
    {
        case TARGET_SELECT_CATEGORY_NEARBY:
        case TARGET_SELECT_CATEGORY_CONE:
        case TARGET_SELECT_CATEGORY_AREA:
            // targets for effect already selected
            if (effectMask & processedEffectMask)
                return;
            // choose which targets we can select at once
            for (uint32 j = effIndex + 1; j < MAX_SPELL_EFFECTS; ++j)
                if (GetSpellInfo()->Effects[effIndex].TargetA.GetTarget() == GetSpellInfo()->Effects[j].TargetA.GetTarget() &&
                    GetSpellInfo()->Effects[effIndex].TargetB.GetTarget() == GetSpellInfo()->Effects[j].TargetB.GetTarget() &&
                    GetSpellInfo()->Effects[effIndex].ImplicitTargetConditions == GetSpellInfo()->Effects[j].ImplicitTargetConditions &&
                    GetSpellInfo()->Effects[effIndex].CalcRadius(m_caster) == GetSpellInfo()->Effects[j].CalcRadius(m_caster))
                    effectMask |= 1 << j;
            processedEffectMask |= effectMask;
            break;
        default:
            break;
    }

    switch (targetType.GetSelectionCategory())
    {
        case TARGET_SELECT_CATEGORY_CHANNEL:
            SelectImplicitChannelTargets(effIndex, targetType);
            break;
        case TARGET_SELECT_CATEGORY_NEARBY:
            SelectImplicitNearbyTargets(effIndex, targetType, effectMask);
            break;
        case TARGET_SELECT_CATEGORY_CONE:
            SelectImplicitConeTargets(effIndex, targetType, effectMask);
            break;
        case TARGET_SELECT_CATEGORY_AREA:
            SelectImplicitAreaTargets(effIndex, targetType, effectMask);
            break;
        case TARGET_SELECT_CATEGORY_DEFAULT:
            switch (targetType.GetObjectType())
            {
                case TARGET_OBJECT_TYPE_SRC:
                    switch (targetType.GetReferenceType())
                    {
                        case TARGET_REFERENCE_TYPE_CASTER:
                            m_targets.SetSrc(*m_caster);
                            break;
                        default:
                            ASSERT(false && "Spell::SelectEffectImplicitTargets: received not implemented select target reference type for TARGET_TYPE_OBJECT_SRC");
                            break;
                    }
                    break;
                case TARGET_OBJECT_TYPE_DEST:
                     switch (targetType.GetReferenceType())
                     {
                         case TARGET_REFERENCE_TYPE_CASTER:
                             SelectImplicitCasterDestTargets(effIndex, targetType);
                             break;
                         case TARGET_REFERENCE_TYPE_TARGET:
                             SelectImplicitTargetDestTargets(effIndex, targetType);
                             break;
                         case TARGET_REFERENCE_TYPE_DEST:
                             SelectImplicitDestDestTargets(effIndex, targetType);
                             break;
                         default:
                             ASSERT(false && "Spell::SelectEffectImplicitTargets: received not implemented select target reference type for TARGET_TYPE_OBJECT_DEST");
                             break;
                     }
                     break;
                default:
                    switch (targetType.GetReferenceType())
                    {
                        case TARGET_REFERENCE_TYPE_CASTER:
                            SelectImplicitCasterObjectTargets(effIndex, targetType);
                            break;
                        case TARGET_REFERENCE_TYPE_TARGET:
                            SelectImplicitTargetObjectTargets(effIndex, targetType);
                            break;
                        default:
                            ASSERT(false && "Spell::SelectEffectImplicitTargets: received not implemented select target reference type for TARGET_TYPE_OBJECT");
                            break;
                    }
                    break;
            }
            break;
        case TARGET_SELECT_CATEGORY_NYI:
            sLog->outDebug(LOG_FILTER_SPELLS_AURAS, "SPELL: target type %u, found in spellID %u, effect %u is not implemented yet!", m_spellInfo->Id, effIndex, targetType.GetTarget());
            break;
        default:
            ASSERT(false && "Spell::SelectEffectImplicitTargets: received not implemented select target category");
            break;
    }
}

void Spell::SelectImplicitChannelTargets(SpellEffIndex effIndex, SpellImplicitTargetInfo const& targetType)
{
    if (targetType.GetReferenceType() != TARGET_REFERENCE_TYPE_CASTER)
    {
        ASSERT(false && "Spell::SelectImplicitChannelTargets: received not implemented target reference type");
        return;
    }

    Spell* channeledSpell = m_originalCaster->GetCurrentSpell(CURRENT_CHANNELED_SPELL);
    if (!channeledSpell)
    {
        sLog->outDebug(LOG_FILTER_SPELLS_AURAS, "Spell::SelectImplicitChannelTargets: cannot find channel spell for spell ID %u, effect %u", m_spellInfo->Id, effIndex);
        return;
    }
    switch (targetType.GetTarget())
    {
        case TARGET_UNIT_CHANNEL_TARGET:
        {
            WorldObject* target = ObjectAccessor::GetUnit(*m_caster, channeledSpell->m_targets.GetUnitTargetGUID());
            CallScriptObjectTargetSelectHandlers(target, effIndex);
            // unit target may be no longer avalible - teleported out of map for example
            if (target && target->ToUnit())
                AddUnitTarget(target->ToUnit(), 1 << effIndex);
            else
                sLog->outDebug(LOG_FILTER_SPELLS_AURAS, "SPELL: cannot find channel spell target for spell ID %u, effect %u", m_spellInfo->Id, effIndex);
            break;
        }
        case TARGET_DEST_CHANNEL_TARGET:
            if (channeledSpell->m_targets.HasDst())
                m_targets.SetDst(channeledSpell->m_targets);
            else if (WorldObject* target = ObjectAccessor::GetWorldObject(*m_caster, channeledSpell->m_targets.GetObjectTargetGUID()))
            {
                CallScriptObjectTargetSelectHandlers(target, effIndex);
                if (target)
                    m_targets.SetDst(*target);
            }
            else
                sLog->outDebug(LOG_FILTER_SPELLS_AURAS, "SPELL: cannot find channel spell destination for spell ID %u, effect %u", m_spellInfo->Id, effIndex);
            break;
        case TARGET_DEST_CHANNEL_CASTER:
            m_targets.SetDst(*channeledSpell->GetCaster());
            break;
        default:
            ASSERT(false && "Spell::SelectImplicitChannelTargets: received not implemented target type");
            break;
    }
}

void Spell::SelectImplicitNearbyTargets(SpellEffIndex effIndex, SpellImplicitTargetInfo const& targetType, uint32 effMask)
{
    if (targetType.GetReferenceType() != TARGET_REFERENCE_TYPE_CASTER)
    {
        ASSERT(false && "Spell::SelectImplicitNearbyTargets: received not implemented target reference type");
        return;
    }

    float range = 0.0f;
    switch (targetType.GetCheckType())
    {
        case TARGET_CHECK_ENEMY:
            range = m_spellInfo->GetMaxRange(false, m_caster, this);
            break;
        case TARGET_CHECK_ALLY:
        case TARGET_CHECK_PARTY:
        case TARGET_CHECK_RAID:
        case TARGET_CHECK_RAID_CLASS:
            range = m_spellInfo->GetMaxRange(true, m_caster, this);
            break;
        case TARGET_CHECK_ENTRY:
        case TARGET_CHECK_DEFAULT:
            range = m_spellInfo->GetMaxRange(m_spellInfo->IsPositive(), m_caster, this);
            break;
        default:
            ASSERT(false && "Spell::SelectImplicitNearbyTargets: received not implemented selection check type");
            break;
    }

    ConditionList* condList = m_spellInfo->Effects[effIndex].ImplicitTargetConditions;

    // handle emergency case - try to use other provided targets if no conditions provided
    if (targetType.GetCheckType() == TARGET_CHECK_ENTRY && (!condList || condList->empty()))
    {
        sLog->outDebug(LOG_FILTER_SPELLS_AURAS, "Spell::SelectImplicitNearbyTargets: no conditions entry for target with TARGET_CHECK_ENTRY of spell ID %u, effect %u - selecting default targets", m_spellInfo->Id, effIndex);
        switch (targetType.GetObjectType())
        {
            case TARGET_OBJECT_TYPE_GOBJ:
                if (m_spellInfo->RequiresSpellFocus)
                {
                    if (focusObject)
                        AddGOTarget(focusObject, effMask);
                    return;
                }
                break;
            case TARGET_OBJECT_TYPE_DEST:
                if (m_spellInfo->RequiresSpellFocus)
                {
                    if (focusObject)
                        m_targets.SetDst(*focusObject);
                    return;
                }
                break;
            default:
                break;
        }
    }

    WorldObject* target = SearchNearbyTarget(range, targetType.GetObjectType(), targetType.GetCheckType(), condList);
    if (!target)
    {
        sLog->outDebug(LOG_FILTER_SPELLS_AURAS, "Spell::SelectImplicitNearbyTargets: cannot find nearby target for spell ID %u, effect %u", m_spellInfo->Id, effIndex);
        return;
    }

    CallScriptObjectTargetSelectHandlers(target, effIndex);

    switch (targetType.GetObjectType())
    {
        case TARGET_OBJECT_TYPE_UNIT:
            if (Unit* unitTarget = target->ToUnit())
                AddUnitTarget(unitTarget, effMask, true, false);
            break;
        case TARGET_OBJECT_TYPE_GOBJ:
            if (GameObject* gobjTarget = target->ToGameObject())
                AddGOTarget(gobjTarget, effMask);
            break;
        case TARGET_OBJECT_TYPE_DEST:
            m_targets.SetDst(*target);
            break;
        default:
            ASSERT(false && "Spell::SelectImplicitNearbyTargets: received not implemented target object type");
            break;
    }

    SelectImplicitChainTargets(effIndex, targetType, target, effMask);
}

void Spell::SelectImplicitConeTargets(SpellEffIndex effIndex, SpellImplicitTargetInfo const& targetType, uint32 effMask)
{
    if (targetType.GetReferenceType() != TARGET_REFERENCE_TYPE_CASTER)
    {
        ASSERT(false && "Spell::SelectImplicitConeTargets: received not implemented target reference type");
        return;
    }
    std::list<WorldObject*> targets;
    SpellTargetObjectTypes objectType = targetType.GetObjectType();
    SpellTargetCheckTypes selectionType = targetType.GetCheckType();
    ConditionList* condList = m_spellInfo->Effects[effIndex].ImplicitTargetConditions;
    float coneAngle = M_PI/2;
    float radius = m_spellInfo->Effects[effIndex].CalcRadius(m_caster) * m_spellValue->RadiusMod;

    if (uint32 containerTypeMask = GetSearcherTypeMask(objectType, condList))
    {
        Trinity::WorldObjectSpellConeTargetCheck check(coneAngle, radius, m_caster, m_spellInfo, selectionType, condList);
        Trinity::WorldObjectListSearcher<Trinity::WorldObjectSpellConeTargetCheck> searcher(m_caster, targets, check, containerTypeMask);
        SearchTargets<Trinity::WorldObjectListSearcher<Trinity::WorldObjectSpellConeTargetCheck> >(searcher, containerTypeMask, m_caster, m_caster, radius);

        CallScriptObjectAreaTargetSelectHandlers(targets, effIndex);

        if (!targets.empty())
        {
            // Other special target selection goes here
            if (uint32 maxTargets = m_spellValue->MaxAffectedTargets)
            {
                Unit::AuraEffectList const& Auras = m_caster->GetAuraEffectsByType(SPELL_AURA_MOD_MAX_AFFECTED_TARGETS);
                for (Unit::AuraEffectList::const_iterator j = Auras.begin(); j != Auras.end(); ++j)
                    if ((*j)->IsAffectedOnSpell(m_spellInfo))
                        maxTargets += (*j)->GetAmount();

                Trinity::Containers::RandomResizeList(targets, maxTargets);
            }

            // for compability with older code - add only unit and go targets
            // TODO: remove this
            std::list<Unit*> unitTargets;
            std::list<GameObject*> gObjTargets;

            for (std::list<WorldObject*>::iterator itr = targets.begin(); itr != targets.end(); ++itr)
            {
                if (Unit* unitTarget = (*itr)->ToUnit())
                    unitTargets.push_back(unitTarget);
                else if (GameObject* gObjTarget = (*itr)->ToGameObject())
                    gObjTargets.push_back(gObjTarget);
            }

            for (std::list<Unit*>::iterator itr = unitTargets.begin(); itr != unitTargets.end(); ++itr)
                AddUnitTarget(*itr, effMask, false);

            for (std::list<GameObject*>::iterator itr = gObjTargets.begin(); itr != gObjTargets.end(); ++itr)
                AddGOTarget(*itr, effMask);
        }
    }
}

void Spell::SelectImplicitAreaTargets(SpellEffIndex effIndex, SpellImplicitTargetInfo const& targetType, uint32 effMask)
{
    Unit* referer = NULL;
    switch (targetType.GetReferenceType())
    {
        case TARGET_REFERENCE_TYPE_SRC:
        case TARGET_REFERENCE_TYPE_DEST:
        case TARGET_REFERENCE_TYPE_CASTER:
            referer = m_caster;
            break;
        case TARGET_REFERENCE_TYPE_TARGET:
            referer = m_targets.GetUnitTarget();
            break;
        case TARGET_REFERENCE_TYPE_LAST:
        {
            // find last added target for this effect
            for (std::list<TargetInfo>::reverse_iterator ihit = m_UniqueTargetInfo.rbegin(); ihit != m_UniqueTargetInfo.rend(); ++ihit)
            {
                if (ihit->effectMask & (1<<effIndex))
                {
                    referer = ObjectAccessor::GetUnit(*m_caster, ihit->targetGUID);
                    break;
                }
            }
            break;
        }
        default:
            ASSERT(false && "Spell::SelectImplicitAreaTargets: received not implemented target reference type");
            return;
    }
    if (!referer)
        return;

    Position const* center = NULL;
    switch (targetType.GetReferenceType())
    {
        case TARGET_REFERENCE_TYPE_SRC:
            center = m_targets.GetSrcPos();
            break;
        case TARGET_REFERENCE_TYPE_DEST:
            center = m_targets.GetDstPos();
            break;
        case TARGET_REFERENCE_TYPE_CASTER:
        case TARGET_REFERENCE_TYPE_TARGET:
        case TARGET_REFERENCE_TYPE_LAST:
            center = referer;
            break;
         default:
             ASSERT(false && "Spell::SelectImplicitAreaTargets: received not implemented target reference type");
             return;
    }
    std::list<WorldObject*> targets;
    float radius = m_spellInfo->Effects[effIndex].CalcRadius(m_caster) * m_spellValue->RadiusMod;
    SearchAreaTargets(targets, radius, center, referer, targetType.GetObjectType(), targetType.GetCheckType(), m_spellInfo->Effects[effIndex].ImplicitTargetConditions);

    // Custom entries
    // TODO: remove those
    switch (m_spellInfo->Id)
    {
        case 46584: // Raise Dead
        {
            if (Player* playerCaster = m_caster->ToPlayer())
            {
                for (std::list<WorldObject*>::iterator itr = targets.begin(); itr != targets.end(); ++itr)
                {
                    switch ((*itr)->GetTypeId())
                    {
                        case TYPEID_UNIT:
                        case TYPEID_PLAYER:
                        {
                            Unit* unitTarget = (*itr)->ToUnit();
                            if (unitTarget->isAlive() || !playerCaster->isHonorOrXPTarget(unitTarget)
                                || ((unitTarget->GetCreatureTypeMask() & (1 << (CREATURE_TYPE_HUMANOID-1))) == 0)
                                || (unitTarget->GetDisplayId() != unitTarget->GetNativeDisplayId()))
                                break;
                            AddUnitTarget(unitTarget, effMask, false);
                            // no break;
                        }
                        case TYPEID_CORPSE: // wont work until corpses are allowed in target lists, but at least will send dest in packet
                            m_targets.SetDst(*(*itr));
                            return; // nothing more to do here
                        default:
                            break;
                    }
                }
            }
            return; // don't add targets to target map
        }
        // Corpse Explosion
        case 49158:
        case 51325:
        case 51326:
        case 51327:
        case 51328:
            // check if our target is not valid (spell can target ghoul or dead unit)
            if (!(m_targets.GetUnitTarget() && m_targets.GetUnitTarget()->GetDisplayId() == m_targets.GetUnitTarget()->GetNativeDisplayId() &&
                ((m_targets.GetUnitTarget()->GetEntry() == 26125 && m_targets.GetUnitTarget()->GetOwnerGUID() == m_caster->GetGUID())
                || m_targets.GetUnitTarget()->isDead())))
            {
                // remove existing targets
                CleanupTargetList();

                for (std::list<WorldObject*>::iterator itr = targets.begin(); itr != targets.end(); ++itr)
                {
                    switch ((*itr)->GetTypeId())
                    {
                        case TYPEID_UNIT:
                        case TYPEID_PLAYER:
                            if (!(*itr)->ToUnit()->isDead())
                                break;
                            AddUnitTarget((*itr)->ToUnit(), 1 << effIndex, false);
                            return;
                        default:
                            break;
                    }
                }
                if (m_caster->GetTypeId() == TYPEID_PLAYER)
                    m_caster->ToPlayer()->RemoveSpellCooldown(m_spellInfo->Id, true);
                SendCastResult(SPELL_FAILED_CANT_DO_THAT_RIGHT_NOW);
                finish(false);
            }
            return;
        default:
            break;
    }

    CallScriptObjectAreaTargetSelectHandlers(targets, effIndex);

    std::list<Unit*> unitTargets;
    std::list<GameObject*> gObjTargets;
    // for compability with older code - add only unit and go targets
    // TODO: remove this
    for (std::list<WorldObject*>::iterator itr = targets.begin(); itr != targets.end(); ++itr)
    {
        if (Unit* unitTarget = (*itr)->ToUnit())
            unitTargets.push_back(unitTarget);
        else if (GameObject* gObjTarget = (*itr)->ToGameObject())
            gObjTargets.push_back(gObjTarget);
    }

    if (!unitTargets.empty())
    {
        // Special target selection for smart heals and energizes
        uint32 maxSize = 0;
        int32 power = -1;
        switch (m_spellInfo->SpellFamilyName)
        {
            case SPELLFAMILY_GENERIC:
                switch (m_spellInfo->Id)
                {
                    case 52759: // Ancestral Awakening
                    case 71610: // Echoes of Light (Althor's Abacus normal version)
                    case 71641: // Echoes of Light (Althor's Abacus heroic version)
                        maxSize = 1;
                        power = POWER_HEALTH;
                        break;
                    case 54968: // Glyph of Holy Light
                        maxSize = m_spellInfo->MaxAffectedTargets;
                        power = POWER_HEALTH;
                        break;
                    case 57669: // Replenishment
                        // In arenas Replenishment may only affect the caster
                        if (m_caster->GetTypeId() == TYPEID_PLAYER && m_caster->ToPlayer()->InArena())
                        {
                            unitTargets.clear();
                            unitTargets.push_back(m_caster);
                            break;
                        }
                        maxSize = 10;
                        power = POWER_MANA;
                        break;
                    default:
                        break;
                }
                break;
            case SPELLFAMILY_PRIEST:
                if (m_spellInfo->SpellFamilyFlags[0] == 0x10000000) // Circle of Healing
                {
                    maxSize = m_caster->HasAura(55675) ? 6 : 5; // Glyph of Circle of Healing
                    power = POWER_HEALTH;
                }
                else if (m_spellInfo->Id == 64844) // Divine Hymn
                {
                    maxSize = 3;
                    power = POWER_HEALTH;
                }
                else if (m_spellInfo->Id == 64904) // Hymn of Hope
                {
                    maxSize = 3;
                    power = POWER_MANA;
                }
                else
                    break;

                // Remove targets outside caster's raid
                for (std::list<Unit*>::iterator itr = unitTargets.begin(); itr != unitTargets.end();)
                {
                    if (!(*itr)->IsInRaidWith(m_caster))
                        itr = unitTargets.erase(itr);
                    else
                        ++itr;
                }
                break;
            case SPELLFAMILY_DRUID:
                if (m_spellInfo->SpellFamilyFlags[1] == 0x04000000) // Wild Growth
                {
                    maxSize = m_caster->HasAura(62970) ? 6 : 5; // Glyph of Wild Growth
                    power = POWER_HEALTH;
                }
                else
                    break;

                // Remove targets outside caster's raid
                for (std::list<Unit*>::iterator itr = unitTargets.begin(); itr != unitTargets.end();)
                    if (!(*itr)->IsInRaidWith(m_caster))
                        itr = unitTargets.erase(itr);
                    else
                        ++itr;
                break;
            default:
                break;
        }

        if (maxSize && power != -1)
        {
            if (Powers(power) == POWER_HEALTH)
            {
                if (unitTargets.size() > maxSize)
                {
                    unitTargets.sort(Trinity::HealthPctOrderPred());
                    unitTargets.resize(maxSize);
                }
            }
            else
            {
                for (std::list<Unit*>::iterator itr = unitTargets.begin(); itr != unitTargets.end();)
                    if ((*itr)->getPowerType() != (Powers)power)
                        itr = unitTargets.erase(itr);
                    else
                        ++itr;

                if (unitTargets.size() > maxSize)
                {
                    unitTargets.sort(Trinity::PowerPctOrderPred((Powers)power));
                    unitTargets.resize(maxSize);
                }
            }
        }

        // todo: move to scripts, but we must call it before resize list by MaxAffectedTargets
        // Intimidating Shout
        if (m_spellInfo->Id == 5246 && effIndex != EFFECT_0)
            unitTargets.remove(m_targets.GetUnitTarget());

        // Other special target selection goes here
        if (uint32 maxTargets = m_spellValue->MaxAffectedTargets)
        {
            Unit::AuraEffectList const& Auras = m_caster->GetAuraEffectsByType(SPELL_AURA_MOD_MAX_AFFECTED_TARGETS);
            for (Unit::AuraEffectList::const_iterator j = Auras.begin(); j != Auras.end(); ++j)
                if ((*j)->IsAffectedOnSpell(m_spellInfo))
                    maxTargets += (*j)->GetAmount();

            Trinity::Containers::RandomResizeList(unitTargets, maxTargets);
        }

        for (std::list<Unit*>::iterator itr = unitTargets.begin(); itr != unitTargets.end(); ++itr)
            AddUnitTarget(*itr, effMask, false);
    }

    if (!gObjTargets.empty())
    {
        if (uint32 maxTargets = m_spellValue->MaxAffectedTargets)
        {
            Unit::AuraEffectList const& Auras = m_caster->GetAuraEffectsByType(SPELL_AURA_MOD_MAX_AFFECTED_TARGETS);
            for (Unit::AuraEffectList::const_iterator j = Auras.begin(); j != Auras.end(); ++j)
                if ((*j)->IsAffectedOnSpell(m_spellInfo))
                    maxTargets += (*j)->GetAmount();

            Trinity::Containers::RandomResizeList(gObjTargets, maxTargets);
        }

        for (std::list<GameObject*>::iterator itr = gObjTargets.begin(); itr != gObjTargets.end(); ++itr)
            AddGOTarget(*itr, effMask);
    }
}

void Spell::SelectImplicitCasterDestTargets(SpellEffIndex effIndex, SpellImplicitTargetInfo const& targetType)
{
    switch (targetType.GetTarget())
    {
        case TARGET_DEST_CASTER:
            m_targets.SetDst(*m_caster);
            return;
        case TARGET_DEST_HOME:
            if (Player* playerCaster = m_caster->ToPlayer())
                m_targets.SetDst(playerCaster->m_homebindX, playerCaster->m_homebindY, playerCaster->m_homebindZ, playerCaster->GetOrientation(), playerCaster->m_homebindMapId);
            return;
        case TARGET_DEST_DB:
            if (SpellTargetPosition const* st = sSpellMgr->GetSpellTargetPosition(m_spellInfo->Id))
            {
                // TODO: fix this check
                if (m_spellInfo->HasEffect(SPELL_EFFECT_TELEPORT_UNITS))
                    m_targets.SetDst(st->target_X, st->target_Y, st->target_Z, st->target_Orientation, (int32)st->target_mapId);
                else if (st->target_mapId == m_caster->GetMapId())
                    m_targets.SetDst(st->target_X, st->target_Y, st->target_Z, st->target_Orientation);
            }
            else
            {
                sLog->outDebug(LOG_FILTER_SPELLS_AURAS, "SPELL: unknown target coordinates for spell ID %u", m_spellInfo->Id);
                WorldObject* target = m_targets.GetObjectTarget();
                m_targets.SetDst(target ? *target : *m_caster);
            }
            return;
        case TARGET_DEST_CASTER_FISHING:
        {
             float min_dis = m_spellInfo->GetMinRange(true);
             float max_dis = m_spellInfo->GetMaxRange(true);
             float dis = (float)rand_norm() * (max_dis - min_dis) + min_dis;
             float x, y, z, angle;
             angle = (float)rand_norm() * static_cast<float>(M_PI * 35.0f / 180.0f) - static_cast<float>(M_PI * 17.5f / 180.0f);
             m_caster->GetClosePoint(x, y, z, DEFAULT_WORLD_OBJECT_SIZE, dis, angle);
             m_targets.SetDst(x, y, z, m_caster->GetOrientation());
             return;
        }
        default:
            break;
    }

    float dist;
    float angle = targetType.CalcDirectionAngle();
    float objSize = m_caster->GetObjectSize();
    if (targetType.GetTarget() == TARGET_DEST_CASTER_SUMMON)
        dist = PET_FOLLOW_DIST;
    else
        dist = m_spellInfo->Effects[effIndex].CalcRadius(m_caster);

    if (dist < objSize)
        dist = objSize;
    else if (targetType.GetTarget() == TARGET_DEST_CASTER_RANDOM)
        dist = objSize + (dist - objSize) * (float)rand_norm();

    Position pos;
    if (targetType.GetTarget() == TARGET_DEST_CASTER_FRONT_LEAP)
        m_caster->GetFirstCollisionPosition(pos, dist, angle);
    else
        m_caster->GetNearPosition(pos, dist, angle);
    m_targets.SetDst(*m_caster);
    m_targets.ModDst(pos);
}

void Spell::SelectImplicitTargetDestTargets(SpellEffIndex effIndex, SpellImplicitTargetInfo const& targetType)
{
    WorldObject* target = m_targets.GetObjectTarget();
    switch (targetType.GetTarget())
    {
        case TARGET_DEST_TARGET_ENEMY:
        case TARGET_DEST_TARGET_ANY:
            m_targets.SetDst(*target);
            return;
        default:
            break;
    }

    float angle = targetType.CalcDirectionAngle();
    float objSize = target->GetObjectSize();
    float dist = m_spellInfo->Effects[effIndex].CalcRadius(m_caster);
    if (dist < objSize)
        dist = objSize;
    else if (targetType.GetTarget() == TARGET_DEST_TARGET_RANDOM)
        dist = objSize + (dist - objSize) * (float)rand_norm();

    Position pos;
    target->GetNearPosition(pos, dist, angle);
    m_targets.SetDst(*target);
    m_targets.ModDst(pos);
}

void Spell::SelectImplicitDestDestTargets(SpellEffIndex effIndex, SpellImplicitTargetInfo const& targetType)
{
    // set destination to caster if no dest provided
    // can only happen if previous destination target could not be set for some reason
    // (not found nearby target, or channel target for example
    // maybe we should abort the spell in such case?
    if (!m_targets.HasDst())
        m_targets.SetDst(*m_caster);

    switch (targetType.GetTarget())
    {
        case TARGET_DEST_DYNOBJ_ENEMY:
        case TARGET_DEST_DYNOBJ_ALLY:
        case TARGET_DEST_DYNOBJ_NONE:
        case TARGET_DEST_DEST:
            return;
        case TARGET_DEST_TRAJ:
            SelectImplicitTrajTargets();
            return;
        default:
            break;
    }

    float angle = targetType.CalcDirectionAngle();
    float dist = m_spellInfo->Effects[effIndex].CalcRadius(m_caster);
    if (targetType.GetTarget() == TARGET_DEST_DEST_RANDOM)
        dist *= (float)rand_norm();

    Position pos = *m_targets.GetDstPos();
    m_caster->MovePosition(pos, dist, angle);
    m_targets.ModDst(pos);
}

void Spell::SelectImplicitCasterObjectTargets(SpellEffIndex effIndex, SpellImplicitTargetInfo const& targetType)
{
    WorldObject* target = NULL;
    bool checkIfValid = true;

    switch (targetType.GetTarget())
    {
        case TARGET_UNIT_CASTER:
            target = m_caster;
            checkIfValid = false;
            break;
        case TARGET_UNIT_MASTER:
            target = m_caster->GetCharmerOrOwner();
            break;
        case TARGET_UNIT_PET:
            target = m_caster->GetGuardianPet();
            break;
        case TARGET_UNIT_SUMMONER:
            if (m_caster->isSummon())
                target = m_caster->ToTempSummon()->GetSummoner();
            break;
        case TARGET_UNIT_VEHICLE:
            target = m_caster->GetVehicleBase();
            break;
        case TARGET_UNIT_PASSENGER_0:
        case TARGET_UNIT_PASSENGER_1:
        case TARGET_UNIT_PASSENGER_2:
        case TARGET_UNIT_PASSENGER_3:
        case TARGET_UNIT_PASSENGER_4:
        case TARGET_UNIT_PASSENGER_5:
        case TARGET_UNIT_PASSENGER_6:
        case TARGET_UNIT_PASSENGER_7:
            if (m_caster->GetTypeId() == TYPEID_UNIT && m_caster->ToCreature()->IsVehicle())
                target = m_caster->GetVehicleKit()->GetPassenger(targetType.GetTarget() - TARGET_UNIT_PASSENGER_0);
            break;
        default:
            break;
    }

    CallScriptObjectTargetSelectHandlers(target, effIndex);

    if (target && target->ToUnit())
        AddUnitTarget(target->ToUnit(), 1 << effIndex, checkIfValid);
}

void Spell::SelectImplicitTargetObjectTargets(SpellEffIndex effIndex, SpellImplicitTargetInfo const& targetType)
{
    ASSERT((m_targets.GetObjectTarget() || m_targets.GetItemTarget()) && "Spell::SelectImplicitTargetObjectTargets - no explicit object or item target available!");

    WorldObject* target = m_targets.GetObjectTarget();

    CallScriptObjectTargetSelectHandlers(target, effIndex);

    if (target)
    {
        if (Unit* unit = target->ToUnit())
            AddUnitTarget(unit, 1 << effIndex, true, false);
        else if (GameObject* gobj = target->ToGameObject())
            AddGOTarget(gobj, 1 << effIndex);

        SelectImplicitChainTargets(effIndex, targetType, target, 1 << effIndex);
    }
    // Script hook can remove object target and we would wrongly land here
    else if (Item* item = m_targets.GetItemTarget())
        AddItemTarget(item, 1 << effIndex);
}

void Spell::SelectImplicitChainTargets(SpellEffIndex effIndex, SpellImplicitTargetInfo const& targetType, WorldObject* target, uint32 effMask)
{
    uint32 maxTargets = m_spellInfo->Effects[effIndex].ChainTarget;
    if (Player* modOwner = m_caster->GetSpellModOwner())
        modOwner->ApplySpellMod(m_spellInfo->Id, SPELLMOD_JUMP_TARGETS, maxTargets, this);

    if (maxTargets > 1)
    {
        // mark damage multipliers as used
        for (uint32 k = effIndex; k < MAX_SPELL_EFFECTS; ++k)
            if (effMask & (1 << k))
                m_damageMultipliers[k] = 1.0f;
        m_applyMultiplierMask |= effMask;

        std::list<WorldObject*> targets;
        SearchChainTargets(targets, maxTargets - 1, target, targetType.GetObjectType(), targetType.GetCheckType()
            , m_spellInfo->Effects[effIndex].ImplicitTargetConditions, targetType.GetTarget() == TARGET_UNIT_TARGET_CHAINHEAL_ALLY);

        // Chain primary target is added earlier
        CallScriptObjectAreaTargetSelectHandlers(targets, effIndex);

        // for backward compability
        std::list<Unit*> unitTargets;
        for (std::list<WorldObject*>::iterator itr = targets.begin(); itr != targets.end(); ++itr)
            if (Unit* unitTarget = (*itr)->ToUnit())
                unitTargets.push_back(unitTarget);

        for (std::list<Unit*>::iterator itr = unitTargets.begin(); itr != unitTargets.end(); ++itr)
            AddUnitTarget(*itr, effMask, false);
    }
}

float tangent(float x)
{
    x = tan(x);
    //if (x < std::numeric_limits<float>::max() && x > -std::numeric_limits<float>::max()) return x;
    //if (x >= std::numeric_limits<float>::max()) return std::numeric_limits<float>::max();
    //if (x <= -std::numeric_limits<float>::max()) return -std::numeric_limits<float>::max();
    if (x < 100000.0f && x > -100000.0f) return x;
    if (x >= 100000.0f) return 100000.0f;
    if (x <= 100000.0f) return -100000.0f;
    return 0.0f;
}

#define DEBUG_TRAJ(a) //a

void Spell::SelectImplicitTrajTargets()
{
    if (!m_targets.HasTraj())
        return;

    float dist2d = m_targets.GetDist2d();
    if (!dist2d)
        return;

    float srcToDestDelta = m_targets.GetDstPos()->m_positionZ - m_targets.GetSrcPos()->m_positionZ;

    std::list<WorldObject*> targets;
    Trinity::WorldObjectSpellTrajTargetCheck check(dist2d, m_targets.GetSrcPos(), m_caster, m_spellInfo);
    Trinity::WorldObjectListSearcher<Trinity::WorldObjectSpellTrajTargetCheck> searcher(m_caster, targets, check, GRID_MAP_TYPE_MASK_ALL);
    SearchTargets<Trinity::WorldObjectListSearcher<Trinity::WorldObjectSpellTrajTargetCheck> > (searcher, GRID_MAP_TYPE_MASK_ALL, m_caster, m_targets.GetSrcPos(), dist2d);
    if (targets.empty())
        return;

    targets.sort(Trinity::ObjectDistanceOrderPred(m_caster));

    float b = tangent(m_targets.GetElevation());
    float a = (srcToDestDelta - dist2d * b) / (dist2d * dist2d);
    if (a > -0.0001f)
        a = 0;
    DEBUG_TRAJ(sLog->outError(LOG_FILTER_SPELLS_AURAS, "Spell::SelectTrajTargets: a %f b %f", a, b);)

    float bestDist = m_spellInfo->GetMaxRange(false);

    std::list<WorldObject*>::const_iterator itr = targets.begin();
    for (; itr != targets.end(); ++itr)
    {
        if (Unit* unitTarget = (*itr)->ToUnit())
            if (m_caster == *itr || m_caster->IsOnVehicle(unitTarget) || (unitTarget)->GetVehicle())//(*itr)->IsOnVehicle(m_caster))
                continue;

        const float size = std::max((*itr)->GetObjectSize() * 0.7f, 1.0f); // 1/sqrt(3)
        // TODO: all calculation should be based on src instead of m_caster
        const float objDist2d = m_targets.GetSrcPos()->GetExactDist2d(*itr) * cos(m_targets.GetSrcPos()->GetRelativeAngle(*itr));
        const float dz = (*itr)->GetPositionZ() - m_targets.GetSrcPos()->m_positionZ;

        DEBUG_TRAJ(sLog->outError(LOG_FILTER_SPELLS_AURAS, "Spell::SelectTrajTargets: check %u, dist between %f %f, height between %f %f.", (*itr)->GetEntry(), objDist2d - size, objDist2d + size, dz - size, dz + size);)

        float dist = objDist2d - size;
        float height = dist * (a * dist + b);
        DEBUG_TRAJ(sLog->outError(LOG_FILTER_SPELLS_AURAS, "Spell::SelectTrajTargets: dist %f, height %f.", dist, height);)
        if (dist < bestDist && height < dz + size && height > dz - size)
        {
            bestDist = dist > 0 ? dist : 0;
            break;
        }

#define CHECK_DIST {\
            DEBUG_TRAJ(sLog->outError(LOG_FILTER_SPELLS_AURAS, "Spell::SelectTrajTargets: dist %f, height %f.", dist, height);)\
            if (dist > bestDist)\
                continue;\
            if (dist < objDist2d + size && dist > objDist2d - size)\
            {\
                bestDist = dist;\
                break;\
            }\
        }

        if (!a)
        {
            height = dz - size;
            dist = height / b;
            CHECK_DIST;

            height = dz + size;
            dist = height / b;
            CHECK_DIST;

            continue;
        }

        height = dz - size;
        float sqrt1 = b * b + 4 * a * height;
        if (sqrt1 > 0)
        {
            sqrt1 = sqrt(sqrt1);
            dist = (sqrt1 - b) / (2 * a);
            CHECK_DIST;
        }

        height = dz + size;
        float sqrt2 = b * b + 4 * a * height;
        if (sqrt2 > 0)
        {
            sqrt2 = sqrt(sqrt2);
            dist = (sqrt2 - b) / (2 * a);
            CHECK_DIST;

            dist = (-sqrt2 - b) / (2 * a);
            CHECK_DIST;
        }

        if (sqrt1 > 0)
        {
            dist = (-sqrt1 - b) / (2 * a);
            CHECK_DIST;
        }
    }

    if (m_targets.GetSrcPos()->GetExactDist2d(m_targets.GetDstPos()) > bestDist)
    {
        float x = m_targets.GetSrcPos()->m_positionX + cos(m_caster->GetOrientation()) * bestDist;
        float y = m_targets.GetSrcPos()->m_positionY + sin(m_caster->GetOrientation()) * bestDist;
        float z = m_targets.GetSrcPos()->m_positionZ + bestDist * (a * bestDist + b);

        if (itr != targets.end())
        {
            float distSq = (*itr)->GetExactDistSq(x, y, z);
            float sizeSq = (*itr)->GetObjectSize();
            sizeSq *= sizeSq;
            DEBUG_TRAJ(sLog->outError(LOG_FILTER_SPELLS_AURAS, "Initial %f %f %f %f %f", x, y, z, distSq, sizeSq);)
            if (distSq > sizeSq)
            {
                float factor = 1 - sqrt(sizeSq / distSq);
                x += factor * ((*itr)->GetPositionX() - x);
                y += factor * ((*itr)->GetPositionY() - y);
                z += factor * ((*itr)->GetPositionZ() - z);

                distSq = (*itr)->GetExactDistSq(x, y, z);
                DEBUG_TRAJ(sLog->outError(LOG_FILTER_SPELLS_AURAS, "Initial %f %f %f %f %f", x, y, z, distSq, sizeSq);)
            }
        }

        Position trajDst;
        trajDst.Relocate(x, y, z, m_caster->GetOrientation());
        m_targets.ModDst(trajDst);
    }
}

void Spell::SelectEffectTypeImplicitTargets(uint8 effIndex)
{
    // special case for SPELL_EFFECT_SUMMON_RAF_FRIEND and SPELL_EFFECT_SUMMON_PLAYER
    // TODO: this is a workaround - target shouldn't be stored in target map for those spells
    switch (m_spellInfo->Effects[effIndex].Effect)
    {
        case SPELL_EFFECT_SUMMON_RAF_FRIEND:
        case SPELL_EFFECT_SUMMON_PLAYER:
            if (m_caster->GetTypeId() == TYPEID_PLAYER && m_caster->ToPlayer()->GetSelection())
            {
                WorldObject* target = ObjectAccessor::FindPlayer(m_caster->ToPlayer()->GetSelection());

                CallScriptObjectTargetSelectHandlers(target, SpellEffIndex(effIndex));

                if (target && target->ToPlayer())
                    AddUnitTarget(target->ToUnit(), 1 << effIndex, false);
            }
            return;
        default:
            break;
    }

    // select spell implicit targets based on effect type
    if (!m_spellInfo->Effects[effIndex].GetImplicitTargetType())
        return;

    uint32 targetMask = m_spellInfo->Effects[effIndex].GetMissingTargetMask();

    if (!targetMask)
        return;

    WorldObject* target = NULL;

    switch (m_spellInfo->Effects[effIndex].GetImplicitTargetType())
    {
        // add explicit object target or self to the target map
        case EFFECT_IMPLICIT_TARGET_EXPLICIT:
            // player which not released his spirit is Unit, but target flag for it is TARGET_FLAG_CORPSE_MASK
            if (targetMask & (TARGET_FLAG_UNIT_MASK | TARGET_FLAG_CORPSE_MASK))
            {
                if (Unit* unitTarget = m_targets.GetUnitTarget())
                    target = unitTarget;
                else if (targetMask & TARGET_FLAG_CORPSE_MASK)
                {
                    if (Corpse* corpseTarget = m_targets.GetCorpseTarget())
                    {
                        // TODO: this is a workaround - corpses should be added to spell target map too, but we can't do that so we add owner instead
                        if (Player* owner = ObjectAccessor::FindPlayer(corpseTarget->GetOwnerGUID()))
                            target = owner;
                    }
                }
                else //if (targetMask & TARGET_FLAG_UNIT_MASK)
                    target = m_caster;
            }
            if (targetMask & TARGET_FLAG_ITEM_MASK)
            {
                if (Item* itemTarget = m_targets.GetItemTarget())
                    AddItemTarget(itemTarget, 1 << effIndex);
                return;
            }
            if (targetMask & TARGET_FLAG_GAMEOBJECT_MASK)
                target = m_targets.GetGOTarget();
            break;
        // add self to the target map
        case EFFECT_IMPLICIT_TARGET_CASTER:
            if (targetMask & TARGET_FLAG_UNIT_MASK)
                target = m_caster;
            break;
        default:
            break;
    }

    CallScriptObjectTargetSelectHandlers(target, SpellEffIndex(effIndex));

    if (target)
    {
        if (target->ToUnit())
            AddUnitTarget(target->ToUnit(), 1 << effIndex, false);
        else if (target->ToGameObject())
            AddGOTarget(target->ToGameObject(), 1 << effIndex);
    }
}

uint32 Spell::GetSearcherTypeMask(SpellTargetObjectTypes objType, ConditionList* condList)
{
    // this function selects which containers need to be searched for spell target
    uint32 retMask = GRID_MAP_TYPE_MASK_ALL;

    // filter searchers based on searched object type
    switch (objType)
    {
        case TARGET_OBJECT_TYPE_UNIT:
        case TARGET_OBJECT_TYPE_UNIT_AND_DEST:
        case TARGET_OBJECT_TYPE_CORPSE:
        case TARGET_OBJECT_TYPE_CORPSE_ENEMY:
        case TARGET_OBJECT_TYPE_CORPSE_ALLY:
            retMask &= GRID_MAP_TYPE_MASK_PLAYER | GRID_MAP_TYPE_MASK_CORPSE | GRID_MAP_TYPE_MASK_CREATURE;
            break;
        case TARGET_OBJECT_TYPE_GOBJ:
        case TARGET_OBJECT_TYPE_GOBJ_ITEM:
            retMask &= GRID_MAP_TYPE_MASK_GAMEOBJECT;
            break;
        default:
            break;
    }
    if (!(m_spellInfo->AttributesEx2 & SPELL_ATTR2_CAN_TARGET_DEAD))
        retMask &= ~GRID_MAP_TYPE_MASK_CORPSE;
    if (m_spellInfo->AttributesEx3 & SPELL_ATTR3_ONLY_TARGET_PLAYERS)
        retMask &= GRID_MAP_TYPE_MASK_CORPSE | GRID_MAP_TYPE_MASK_PLAYER;
    if (m_spellInfo->AttributesEx3 & SPELL_ATTR3_ONLY_TARGET_GHOSTS)
        retMask &= GRID_MAP_TYPE_MASK_PLAYER;

    if (condList)
        retMask &= sConditionMgr->GetSearcherTypeMaskForConditionList(*condList);
    return retMask;
}

template<class SEARCHER>
void Spell::SearchTargets(SEARCHER& searcher, uint32 containerMask, Unit* referer, Position const* pos, float radius)
{
    if (!containerMask)
        return;

    // search world and grid for possible targets
    bool searchInGrid = containerMask & (GRID_MAP_TYPE_MASK_CREATURE | GRID_MAP_TYPE_MASK_GAMEOBJECT);
    bool searchInWorld = containerMask & (GRID_MAP_TYPE_MASK_CREATURE | GRID_MAP_TYPE_MASK_PLAYER | GRID_MAP_TYPE_MASK_CORPSE);
    if (searchInGrid || searchInWorld)
    {
        float x,y;
        x = pos->GetPositionX();
        y = pos->GetPositionY();

        CellCoord p(Trinity::ComputeCellCoord(x, y));
        Cell cell(p);
        cell.SetNoCreate();

        Map& map = *(referer->GetMap());

        if (searchInWorld)
        {
            TypeContainerVisitor<SEARCHER, WorldTypeMapContainer> world_object_notifier(searcher);
            cell.Visit(p, world_object_notifier, map, radius, x, y);
        }
        if (searchInGrid)
        {
            TypeContainerVisitor<SEARCHER, GridTypeMapContainer >  grid_object_notifier(searcher);
            cell.Visit(p, grid_object_notifier, map, radius, x , y);
        }
    }
}

WorldObject* Spell::SearchNearbyTarget(float range, SpellTargetObjectTypes objectType, SpellTargetCheckTypes selectionType, ConditionList* condList)
{
    WorldObject* target = NULL;
    uint32 containerTypeMask = GetSearcherTypeMask(objectType, condList);
    if (!containerTypeMask)
        return NULL;
    Trinity::WorldObjectSpellNearbyTargetCheck check(range, m_caster, m_spellInfo, selectionType, condList);
    Trinity::WorldObjectLastSearcher<Trinity::WorldObjectSpellNearbyTargetCheck> searcher(m_caster, target, check, containerTypeMask);
    SearchTargets<Trinity::WorldObjectLastSearcher<Trinity::WorldObjectSpellNearbyTargetCheck> > (searcher, containerTypeMask, m_caster, m_caster, range);
    return target;
}

void Spell::SearchAreaTargets(std::list<WorldObject*>& targets, float range, Position const* position, Unit* referer, SpellTargetObjectTypes objectType, SpellTargetCheckTypes selectionType, ConditionList* condList)
{
    uint32 containerTypeMask = GetSearcherTypeMask(objectType, condList);
    if (!containerTypeMask)
        return;
    Trinity::WorldObjectSpellAreaTargetCheck check(range, position, m_caster, referer, m_spellInfo, selectionType, condList);
    Trinity::WorldObjectListSearcher<Trinity::WorldObjectSpellAreaTargetCheck> searcher(m_caster, targets, check, containerTypeMask);
    SearchTargets<Trinity::WorldObjectListSearcher<Trinity::WorldObjectSpellAreaTargetCheck> > (searcher, containerTypeMask, m_caster, position, range);
}

void Spell::SearchChainTargets(std::list<WorldObject*>& targets, uint32 chainTargets, WorldObject* target, SpellTargetObjectTypes objectType, SpellTargetCheckTypes selectType, ConditionList* condList, bool isChainHeal)
{
    // max dist for jump target selection
    float jumpRadius = 0.0f;
    switch (m_spellInfo->DmgClass)
    {
        case SPELL_DAMAGE_CLASS_RANGED:
            // 7.5y for multi shot
            jumpRadius = 7.5f;
            break;
        case SPELL_DAMAGE_CLASS_MELEE:
            // 5y for swipe, cleave and similar
            jumpRadius = 5.0f;
            break;
        case SPELL_DAMAGE_CLASS_NONE:
        case SPELL_DAMAGE_CLASS_MAGIC:
            // 12.5y for chain heal spell since 3.2 patch
            if (isChainHeal)
                jumpRadius = 12.5f;
            // 10y as default for magic chain spells
            else
                jumpRadius = 10.0f;
            break;
    }

    // chain lightning/heal spells and similar - allow to jump at larger distance and go out of los
    bool isBouncingFar = (m_spellInfo->AttributesEx4 & SPELL_ATTR4_AREA_TARGET_CHAIN
        || m_spellInfo->DmgClass == SPELL_DAMAGE_CLASS_NONE
        || m_spellInfo->DmgClass == SPELL_DAMAGE_CLASS_MAGIC);

    // max dist which spell can reach
    float searchRadius = jumpRadius;
    if (isBouncingFar)
        searchRadius *= chainTargets;

    std::list<WorldObject*> tempTargets;
    SearchAreaTargets(tempTargets, searchRadius, target, m_caster, objectType, selectType, condList);
    tempTargets.remove(target);

    // remove targets which are always invalid for chain spells
    // for some spells allow only chain targets in front of caster (swipe for example)
    if (!isBouncingFar)
    {
        for (std::list<WorldObject*>::iterator itr = tempTargets.begin(); itr != tempTargets.end();)
        {
            std::list<WorldObject*>::iterator checkItr = itr++;
            if (!m_caster->HasInArc(static_cast<float>(M_PI), *checkItr))
                tempTargets.erase(checkItr);
        }
    }

    while (chainTargets)
    {
        // try to get unit for next chain jump
        std::list<WorldObject*>::iterator foundItr = tempTargets.end();
        // get unit with highest hp deficit in dist
        if (isChainHeal)
        {
            uint32 maxHPDeficit = 0;
            for (std::list<WorldObject*>::iterator itr = tempTargets.begin(); itr != tempTargets.end(); ++itr)
            {
                if (Unit* unitTarget = (*itr)->ToUnit())
                {
                    uint32 deficit = unitTarget->GetMaxHealth() - unitTarget->GetHealth();
                    if ((deficit > maxHPDeficit || foundItr == tempTargets.end()) && target->IsWithinDist(unitTarget, jumpRadius) && target->IsWithinLOSInMap(unitTarget))
                    {
                        foundItr = itr;
                        maxHPDeficit = deficit;
                    }
                }
            }
        }
        // get closest object
        else
        {
            for (std::list<WorldObject*>::iterator itr = tempTargets.begin(); itr != tempTargets.end(); ++itr)
            {
                if (foundItr == tempTargets.end())
                {
                    if ((!isBouncingFar || target->IsWithinDist(*itr, jumpRadius)) && target->IsWithinLOSInMap(*itr))
                        foundItr = itr;
                }
                else if (target->GetDistanceOrder(*itr, *foundItr) && target->IsWithinLOSInMap(*itr))
                    foundItr = itr;
            }
        }
        // not found any valid target - chain ends
        if (foundItr == tempTargets.end())
            break;
        target = *foundItr;
        tempTargets.erase(foundItr);
        targets.push_back(target);
        --chainTargets;
    }
}

void Spell::prepareDataForTriggerSystem(AuraEffect const* /*triggeredByAura*/)
{
    //==========================================================================================
    // Now fill data for trigger system, need know:
    // can spell trigger another or not (m_canTrigger)
    // Create base triggers flags for Attacker and Victim (m_procAttacker, m_procVictim and m_procEx)
    //==========================================================================================

    m_procVictim = m_procAttacker = 0;
    // Get data for type of attack and fill base info for trigger
    switch (m_spellInfo->DmgClass)
    {
        case SPELL_DAMAGE_CLASS_MELEE:
            m_procAttacker = PROC_FLAG_DONE_SPELL_MELEE_DMG_CLASS;
            if (m_attackType == OFF_ATTACK)
                m_procAttacker |= PROC_FLAG_DONE_OFFHAND_ATTACK;
            else
                m_procAttacker |= PROC_FLAG_DONE_MAINHAND_ATTACK;
            m_procVictim   = PROC_FLAG_TAKEN_SPELL_MELEE_DMG_CLASS;
            break;
        case SPELL_DAMAGE_CLASS_RANGED:
            // Auto attack
            if (m_spellInfo->AttributesEx2 & SPELL_ATTR2_AUTOREPEAT_FLAG)
            {
                m_procAttacker = PROC_FLAG_DONE_RANGED_AUTO_ATTACK;
                m_procVictim   = PROC_FLAG_TAKEN_RANGED_AUTO_ATTACK;
            }
            else // Ranged spell attack
            {
                m_procAttacker = PROC_FLAG_DONE_SPELL_RANGED_DMG_CLASS;
                m_procVictim   = PROC_FLAG_TAKEN_SPELL_RANGED_DMG_CLASS;
            }
            break;
        default:
            if (m_spellInfo->EquippedItemClass == ITEM_CLASS_WEAPON &&
                m_spellInfo->EquippedItemSubClassMask & (1<<ITEM_SUBCLASS_WEAPON_WAND)
                && m_spellInfo->AttributesEx2 & SPELL_ATTR2_AUTOREPEAT_FLAG) // Wands auto attack
            {
                m_procAttacker = PROC_FLAG_DONE_RANGED_AUTO_ATTACK;
                m_procVictim   = PROC_FLAG_TAKEN_RANGED_AUTO_ATTACK;
            }
            // For other spells trigger procflags are set in Spell::DoAllEffectOnTarget
            // Because spell positivity is dependant on target
    }
    m_procEx = PROC_EX_NONE;

    // Hunter trap spells - activation proc for Lock and Load, Entrapment and Misdirection
    if (m_spellInfo->SpellFamilyName == SPELLFAMILY_HUNTER &&
        (m_spellInfo->SpellFamilyFlags[0] & 0x18 ||     // Freezing and Frost Trap, Freezing Arrow
        m_spellInfo->Id == 57879 ||                     // Snake Trap - done this way to avoid double proc
        m_spellInfo->SpellFamilyFlags[2] & 0x00024000)) // Explosive and Immolation Trap

        m_procAttacker |= PROC_FLAG_DONE_TRAP_ACTIVATION;

    /* Effects which are result of aura proc from triggered spell cannot proc
        to prevent chain proc of these spells */

    // Hellfire Effect - trigger as DOT
    if (m_spellInfo->SpellFamilyName == SPELLFAMILY_WARLOCK && m_spellInfo->SpellFamilyFlags[0] & 0x00000040)
    {
        m_procAttacker = PROC_FLAG_DONE_PERIODIC;
        m_procVictim   = PROC_FLAG_TAKEN_PERIODIC;
    }

    // Ranged autorepeat attack is set as triggered spell - ignore it
    if (!(m_procAttacker & PROC_FLAG_DONE_RANGED_AUTO_ATTACK))
    {
        if (_triggeredCastFlags & TRIGGERED_DISALLOW_PROC_EVENTS &&
            (m_spellInfo->AttributesEx2 & SPELL_ATTR2_TRIGGERED_CAN_TRIGGER_PROC ||
            m_spellInfo->AttributesEx3 & SPELL_ATTR3_TRIGGERED_CAN_TRIGGER_PROC_2))
            m_procEx |= PROC_EX_INTERNAL_CANT_PROC;
        else if (_triggeredCastFlags & TRIGGERED_DISALLOW_PROC_EVENTS)
            m_procEx |= PROC_EX_INTERNAL_TRIGGERED;
    }
    // Totem casts require spellfamilymask defined in spell_proc_event to proc
    if (m_originalCaster && m_caster != m_originalCaster && m_caster->GetTypeId() == TYPEID_UNIT && m_caster->ToCreature()->isTotem() && m_caster->IsControlledByPlayer())
        m_procEx |= PROC_EX_INTERNAL_REQ_FAMILY;
}

void Spell::CleanupTargetList()
{
    m_UniqueTargetInfo.clear();
    m_UniqueGOTargetInfo.clear();
    m_UniqueItemInfo.clear();
    m_delayMoment = 0;
}

void Spell::AddUnitTarget(Unit* target, uint32 effectMask, bool checkIfValid /*= true*/, bool implicit /*= true*/)
{
    for (uint32 effIndex = 0; effIndex < MAX_SPELL_EFFECTS; ++effIndex)
        if (!m_spellInfo->Effects[effIndex].IsEffect() || !CheckEffectTarget(target, effIndex))
            effectMask &= ~(1 << effIndex);

    // no effects left
    if (!effectMask)
        return;

    if (checkIfValid)
        if (m_spellInfo->CheckTarget(m_caster, target, implicit) != SPELL_CAST_OK)
            return;

    // Check for effect immune skip if immuned
    for (uint32 effIndex = 0; effIndex < MAX_SPELL_EFFECTS; ++effIndex)
        if (target->IsImmunedToSpellEffect(m_spellInfo, effIndex))
            effectMask &= ~(1 << effIndex);

    uint64 targetGUID = target->GetGUID();

    // Lookup target in already in list
    for (std::list<TargetInfo>::iterator ihit = m_UniqueTargetInfo.begin(); ihit != m_UniqueTargetInfo.end(); ++ihit)
    {
        if (targetGUID == ihit->targetGUID)             // Found in list
        {
            ihit->effectMask |= effectMask;             // Immune effects removed from mask
            ihit->scaleAura = false;
            if (m_auraScaleMask && ihit->effectMask == m_auraScaleMask && m_caster != target)
            {
                SpellInfo const* auraSpell = sSpellMgr->GetSpellInfo(sSpellMgr->GetFirstSpellInChain(m_spellInfo->Id));
                if (uint32(target->getLevel() + 10) >= auraSpell->SpellLevel)
                    ihit->scaleAura = true;
            }
            return;
        }
    }

    // This is new target calculate data for him

    // Get spell hit result on target
    TargetInfo targetInfo;
    targetInfo.targetGUID = targetGUID;                         // Store target GUID
    targetInfo.effectMask = effectMask;                         // Store all effects not immune
    targetInfo.processed  = false;                              // Effects not apply on target
    targetInfo.alive      = target->isAlive();
    targetInfo.damage     = 0;
    targetInfo.crit       = false;
    targetInfo.scaleAura  = false;
    if (m_auraScaleMask && targetInfo.effectMask == m_auraScaleMask && m_caster != target)
    {
        SpellInfo const* auraSpell = sSpellMgr->GetSpellInfo(sSpellMgr->GetFirstSpellInChain(m_spellInfo->Id));
        if (uint32(target->getLevel() + 10) >= auraSpell->SpellLevel)
            targetInfo.scaleAura = true;
    }

    // Calculate hit result
    if (m_originalCaster)
    {
        targetInfo.missCondition = m_originalCaster->SpellHitResult(target, m_spellInfo, m_canReflect);
        if (m_skipCheck && targetInfo.missCondition != SPELL_MISS_IMMUNE)
            targetInfo.missCondition = SPELL_MISS_NONE;
    }
    else
        targetInfo.missCondition = SPELL_MISS_EVADE; //SPELL_MISS_NONE;

    // Spell have speed - need calculate incoming time
    // Incoming time is zero for self casts. At least I think so.
    if (m_spellInfo->Speed > 0.0f && m_caster != target)
    {
        // calculate spell incoming interval
        // TODO: this is a hack
        float dist = m_caster->GetDistance(target->GetPositionX(), target->GetPositionY(), target->GetPositionZ());

        if (dist < 5.0f)
            dist = 5.0f;
        targetInfo.timeDelay = (uint64) floor(dist / m_spellInfo->Speed * 1000.0f);

        // Calculate minimum incoming time
        if (m_delayMoment == 0 || m_delayMoment > targetInfo.timeDelay)
            m_delayMoment = targetInfo.timeDelay;
    }
    else
        targetInfo.timeDelay = 0LL;

    // If target reflect spell back to caster
    if (targetInfo.missCondition == SPELL_MISS_REFLECT)
    {
        // Calculate reflected spell result on caster
        targetInfo.reflectResult = m_caster->SpellHitResult(m_caster, m_spellInfo, m_canReflect);

        if (targetInfo.reflectResult == SPELL_MISS_REFLECT)     // Impossible reflect again, so simply deflect spell
            targetInfo.reflectResult = SPELL_MISS_PARRY;

        // Increase time interval for reflected spells by 1.5
        targetInfo.timeDelay += targetInfo.timeDelay >> 1;
    }
    else
        targetInfo.reflectResult = SPELL_MISS_NONE;

    // Add target to list
    m_UniqueTargetInfo.push_back(targetInfo);
}

void Spell::AddGOTarget(GameObject* go, uint32 effectMask)
{
    for (uint32 effIndex = 0; effIndex < MAX_SPELL_EFFECTS; ++effIndex)
    {
        if (!m_spellInfo->Effects[effIndex].IsEffect())
            effectMask &= ~(1 << effIndex);
        else
        {
            switch (m_spellInfo->Effects[effIndex].Effect)
            {
            case SPELL_EFFECT_GAMEOBJECT_DAMAGE:
            case SPELL_EFFECT_GAMEOBJECT_REPAIR:
            case SPELL_EFFECT_GAMEOBJECT_SET_DESTRUCTION_STATE:
                if (go->GetGoType() != GAMEOBJECT_TYPE_DESTRUCTIBLE_BUILDING)
                    effectMask &= ~(1 << effIndex);
                break;
            default:
                break;
            }
        }
    }

    if (!effectMask)
        return;

    uint64 targetGUID = go->GetGUID();

    // Lookup target in already in list
    for (std::list<GOTargetInfo>::iterator ihit = m_UniqueGOTargetInfo.begin(); ihit != m_UniqueGOTargetInfo.end(); ++ihit)
    {
        if (targetGUID == ihit->targetGUID)                 // Found in list
        {
            ihit->effectMask |= effectMask;                 // Add only effect mask
            return;
        }
    }

    // This is new target calculate data for him

    GOTargetInfo target;
    target.targetGUID = targetGUID;
    target.effectMask = effectMask;
    target.processed  = false;                              // Effects not apply on target

    // Spell have speed - need calculate incoming time
    if (m_spellInfo->Speed > 0.0f)
    {
        // calculate spell incoming interval
        float dist = m_caster->GetDistance(go->GetPositionX(), go->GetPositionY(), go->GetPositionZ());
        if (dist < 5.0f)
            dist = 5.0f;
        target.timeDelay = uint64(floor(dist / m_spellInfo->Speed * 1000.0f));
        if (m_delayMoment == 0 || m_delayMoment > target.timeDelay)
            m_delayMoment = target.timeDelay;
    }
    else
        target.timeDelay = 0LL;

    // Add target to list
    m_UniqueGOTargetInfo.push_back(target);
}

void Spell::AddItemTarget(Item* item, uint32 effectMask)
{
    for (uint32 effIndex = 0; effIndex < MAX_SPELL_EFFECTS; ++effIndex)
        if (!m_spellInfo->Effects[effIndex].IsEffect())
            effectMask &= ~(1 << effIndex);

    // no effects left
    if (!effectMask)
        return;

    // Lookup target in already in list
    for (std::list<ItemTargetInfo>::iterator ihit = m_UniqueItemInfo.begin(); ihit != m_UniqueItemInfo.end(); ++ihit)
    {
        if (item == ihit->item)                            // Found in list
        {
            ihit->effectMask |= effectMask;                 // Add only effect mask
            return;
        }
    }

    // This is new target add data

    ItemTargetInfo target;
    target.item       = item;
    target.effectMask = effectMask;

    m_UniqueItemInfo.push_back(target);
}

void Spell::AddDestTarget(SpellDestination const& dest, uint32 effIndex)
{
    m_destTargets[effIndex] = dest;
}

void Spell::DoAllEffectOnTarget(TargetInfo* target)
{
    if (!target || target->processed)
        return;

    target->processed = true;                               // Target checked in apply effects procedure

    // Get mask of effects for target
    uint8 mask = target->effectMask;

    Unit* unit = m_caster->GetGUID() == target->targetGUID ? m_caster : ObjectAccessor::GetUnit(*m_caster, target->targetGUID);
    if (!unit)
    {
        uint8 farMask = 0;
        // create far target mask
        for (uint8 i = 0; i < MAX_SPELL_EFFECTS; ++i)
            if (m_spellInfo->Effects[i].IsFarUnitTargetEffect())
                if ((1 << i) & mask)
                    farMask |= (1 << i);

        if (!farMask)
            return;
        // find unit in world
        unit = ObjectAccessor::FindUnit(target->targetGUID);
        if (!unit)
            return;

        // do far effects on the unit
        // can't use default call because of threading, do stuff as fast as possible
        for (uint8 i = 0; i < MAX_SPELL_EFFECTS; ++i)
            if (farMask & (1 << i))
                HandleEffects(unit, NULL, NULL, i, SPELL_EFFECT_HANDLE_HIT_TARGET);
        return;
    }

    if (unit->isAlive() != target->alive)
        return;

    if (getState() == SPELL_STATE_DELAYED && !m_spellInfo->IsPositive() && (getMSTime() - target->timeDelay) <= unit->m_lastSanctuaryTime)
        return;                                             // No missinfo in that case

    // Get original caster (if exist) and calculate damage/healing from him data
    Unit* caster = m_originalCaster ? m_originalCaster : m_caster;

    // Skip if m_originalCaster not avaiable
    if (!caster)
        return;

    SpellMissInfo missInfo = target->missCondition;

    // Need init unitTarget by default unit (can changed in code on reflect)
    // Or on missInfo != SPELL_MISS_NONE unitTarget undefined (but need in trigger subsystem)
    unitTarget = unit;

    // Reset damage/healing counter
    m_damage = target->damage;
    m_healing = -target->damage;

    // Fill base trigger info
    uint32 procAttacker = m_procAttacker;
    uint32 procVictim   = m_procVictim;
    uint32 procEx = m_procEx;

    m_spellAura = NULL; // Set aura to null for every target-make sure that pointer is not used for unit without aura applied

                            //Spells with this flag cannot trigger if effect is casted on self
    bool canEffectTrigger = !(m_spellInfo->AttributesEx3 & SPELL_ATTR3_CANT_TRIGGER_PROC) && unitTarget->CanProc() && CanExecuteTriggersOnHit(mask);
    Unit* spellHitTarget = NULL;

    if (missInfo == SPELL_MISS_NONE)                          // In case spell hit target, do all effect on that target
        spellHitTarget = unit;
    else if (missInfo == SPELL_MISS_REFLECT)                // In case spell reflect from target, do all effect on caster (if hit)
    {
        if (target->reflectResult == SPELL_MISS_NONE)       // If reflected spell hit caster -> do all effect on him
        {
            spellHitTarget = m_caster;
            if (m_caster->GetTypeId() == TYPEID_UNIT)
                m_caster->ToCreature()->LowerPlayerDamageReq(target->damage);
        }
    }

    if (spellHitTarget)
    {
        SpellMissInfo missInfo2 = DoSpellHitOnUnit(spellHitTarget, mask, target->scaleAura);
        if (missInfo2 != SPELL_MISS_NONE)
        {
            if (missInfo2 != SPELL_MISS_MISS)
                m_caster->SendSpellMiss(unit, m_spellInfo->Id, missInfo2);
            m_damage = 0;
            spellHitTarget = NULL;
        }
    }

    // Do not take combo points on dodge and miss
    if (missInfo != SPELL_MISS_NONE && m_needComboPoints &&
            m_targets.GetUnitTargetGUID() == target->targetGUID)
    {
        m_needComboPoints = false;
        // Restore spell mods for a miss/dodge/parry Cold Blood
        // TODO: check how broad this rule should be
        if (m_caster->GetTypeId() == TYPEID_PLAYER && (missInfo == SPELL_MISS_MISS ||
                missInfo == SPELL_MISS_DODGE || missInfo == SPELL_MISS_PARRY))
            m_caster->ToPlayer()->RestoreSpellMods(this, 14177);
    }

    // Trigger info was not filled in spell::preparedatafortriggersystem - we do it now
    if (canEffectTrigger && !procAttacker && !procVictim)
    {
        bool positive = true;
        if (m_damage > 0)
            positive = false;
        else if (!m_healing)
        {
            for (uint8 i = 0; i< MAX_SPELL_EFFECTS; ++i)
                // If at least one effect negative spell is negative hit
                if (mask & (1<<i) && !m_spellInfo->IsPositiveEffect(i))
                {
                    positive = false;
                    break;
                }
        }
        switch (m_spellInfo->DmgClass)
        {
            case SPELL_DAMAGE_CLASS_MAGIC:
                if (positive)
                {
                    procAttacker |= PROC_FLAG_DONE_SPELL_MAGIC_DMG_CLASS_POS;
                    procVictim   |= PROC_FLAG_TAKEN_SPELL_MAGIC_DMG_CLASS_POS;
                }
                else
                {
                    procAttacker |= PROC_FLAG_DONE_SPELL_MAGIC_DMG_CLASS_NEG;
                    procVictim   |= PROC_FLAG_TAKEN_SPELL_MAGIC_DMG_CLASS_NEG;
                }
            break;
            case SPELL_DAMAGE_CLASS_NONE:
                if (positive)
                {
                    procAttacker |= PROC_FLAG_DONE_SPELL_NONE_DMG_CLASS_POS;
                    procVictim   |= PROC_FLAG_TAKEN_SPELL_NONE_DMG_CLASS_POS;
                }
                else
                {
                    procAttacker |= PROC_FLAG_DONE_SPELL_NONE_DMG_CLASS_NEG;
                    procVictim   |= PROC_FLAG_TAKEN_SPELL_NONE_DMG_CLASS_NEG;
                }
            break;
        }
    }
    CallScriptOnHitHandlers();

    // All calculated do it!
    // Do healing and triggers
    if (m_healing > 0)
    {
        bool crit = caster->isSpellCrit(unitTarget, m_spellInfo, m_spellSchoolMask);
        uint32 addhealth = m_healing;
        if (crit)
        {
            procEx |= PROC_EX_CRITICAL_HIT;
            addhealth = caster->SpellCriticalHealingBonus(m_spellInfo, addhealth, NULL);
        }
        else
            procEx |= PROC_EX_NORMAL_HIT;

        int32 gain = caster->HealBySpell(unitTarget, m_spellInfo, addhealth, crit);
        unitTarget->getHostileRefManager().threatAssist(caster, float(gain) * 0.5f, m_spellInfo);
        m_healing = gain;

        // Do triggers for unit (reflect triggers passed on hit phase for correct drop charge)
        if (canEffectTrigger && missInfo != SPELL_MISS_REFLECT)
            caster->ProcDamageAndSpell(unitTarget, procAttacker, procVictim, procEx, addhealth, m_attackType, m_spellInfo, m_triggeredByAuraSpell);
    }
    // Do damage and triggers
    else if (m_damage > 0)
    {
        // Fill base damage struct (unitTarget - is real spell target)
        SpellNonMeleeDamage damageInfo(caster, unitTarget, m_spellInfo->Id, m_spellSchoolMask);

        // Add bonuses and fill damageInfo struct
        caster->CalculateSpellDamageTaken(&damageInfo, m_damage, m_spellInfo, m_attackType,  target->crit);
        caster->DealDamageMods(damageInfo.target, damageInfo.damage, &damageInfo.absorb);

        // Send log damage message to client
        caster->SendSpellNonMeleeDamageLog(&damageInfo);

        procEx |= createProcExtendMask(&damageInfo, missInfo);
        procVictim |= PROC_FLAG_TAKEN_DAMAGE;

        // Do triggers for unit (reflect triggers passed on hit phase for correct drop charge)
        if (canEffectTrigger && missInfo != SPELL_MISS_REFLECT)
        {
            caster->ProcDamageAndSpell(unitTarget, procAttacker, procVictim, procEx, damageInfo.damage, m_attackType, m_spellInfo, m_triggeredByAuraSpell);
            if (caster->GetTypeId() == TYPEID_PLAYER && (m_spellInfo->Attributes & SPELL_ATTR0_STOP_ATTACK_TARGET) == 0 &&
               (m_spellInfo->DmgClass == SPELL_DAMAGE_CLASS_MELEE || m_spellInfo->DmgClass == SPELL_DAMAGE_CLASS_RANGED))
                caster->ToPlayer()->CastItemCombatSpell(unitTarget, m_attackType, procVictim, procEx);
        }


        m_damage = damageInfo.damage;

        caster->DealSpellDamage(&damageInfo, true);
    }
    // Passive spell hits/misses or active spells only misses (only triggers)
    else
    {
        // Fill base damage struct (unitTarget - is real spell target)
        SpellNonMeleeDamage damageInfo(caster, unitTarget, m_spellInfo->Id, m_spellSchoolMask);
        procEx |= createProcExtendMask(&damageInfo, missInfo);
        // Do triggers for unit (reflect triggers passed on hit phase for correct drop charge)
        if (canEffectTrigger && missInfo != SPELL_MISS_REFLECT)
            caster->ProcDamageAndSpell(unit, procAttacker, procVictim, procEx, 0, m_attackType, m_spellInfo, m_triggeredByAuraSpell);

        // Failed Pickpocket, reveal rogue
        if (missInfo == SPELL_MISS_RESIST && m_spellInfo->AttributesCu & SPELL_ATTR0_CU_PICKPOCKET && unitTarget->GetTypeId() == TYPEID_UNIT)
        {
            m_caster->RemoveAurasWithInterruptFlags(AURA_INTERRUPT_FLAG_TALK);
            if (unitTarget->ToCreature()->IsAIEnabled)
                unitTarget->ToCreature()->AI()->AttackStart(m_caster);
        }
    }

    if (missInfo != SPELL_MISS_EVADE && !m_caster->IsFriendlyTo(unit) && (!m_spellInfo->IsPositive() || m_spellInfo->HasEffect(SPELL_EFFECT_DISPEL)))
    {
        m_caster->CombatStart(unit, !(m_spellInfo->AttributesEx3 & SPELL_ATTR3_NO_INITIAL_AGGRO));

        if (m_spellInfo->AttributesCu & SPELL_ATTR0_CU_AURA_CC)
            if (!unit->IsStandState())
                unit->SetStandState(UNIT_STAND_STATE_STAND);
    }

    if (spellHitTarget)
    {
        //AI functions
        if (spellHitTarget->GetTypeId() == TYPEID_UNIT)
        {
            if (spellHitTarget->ToCreature()->IsAIEnabled)
                spellHitTarget->ToCreature()->AI()->SpellHit(m_caster, m_spellInfo);

            // cast at creature (or GO) quest objectives update at successful cast finished (+channel finished)
            // ignore pets or autorepeat/melee casts for speed (not exist quest for spells (hm...)
            if (m_originalCaster && m_originalCaster->IsControlledByPlayer() && !spellHitTarget->ToCreature()->isPet() && !IsAutoRepeat() && !IsNextMeleeSwingSpell() && !IsChannelActive())
                if (Player* p = m_originalCaster->GetCharmerOrOwnerPlayerOrPlayerItself())
                    p->CastedCreatureOrGO(spellHitTarget->GetEntry(), spellHitTarget->GetGUID(), m_spellInfo->Id);
        }

        if (m_caster->GetTypeId() == TYPEID_UNIT && m_caster->ToCreature()->IsAIEnabled)
            m_caster->ToCreature()->AI()->SpellHitTarget(spellHitTarget, m_spellInfo);

        // Needs to be called after dealing damage/healing to not remove breaking on damage auras
        DoTriggersOnSpellHit(spellHitTarget, mask);

        // if target is fallged for pvp also flag caster if a player
        if (unit->IsPvP() && m_caster->GetTypeId() == TYPEID_PLAYER)
            m_caster->ToPlayer()->UpdatePvP(true);

        CallScriptAfterHitHandlers();
    }
}

SpellMissInfo Spell::DoSpellHitOnUnit(Unit* unit, uint32 effectMask, bool scaleAura)
{
    if (!unit || !effectMask)
        return SPELL_MISS_EVADE;

    // For delayed spells immunity may be applied between missile launch and hit - check immunity for that case
    if (m_spellInfo->Speed && (unit->IsImmunedToDamage(m_spellInfo) || unit->IsImmunedToSpell(m_spellInfo)))
        return SPELL_MISS_IMMUNE;

    // disable effects to which unit is immune
    SpellMissInfo returnVal = SPELL_MISS_IMMUNE;
    for (uint32 effectNumber = 0; effectNumber < MAX_SPELL_EFFECTS; ++effectNumber)
    {
        if (effectMask & (1 << effectNumber))
        {
            if (unit->IsImmunedToSpellEffect(m_spellInfo, effectNumber))
                effectMask &= ~(1 << effectNumber);
            else if (m_spellInfo->Effects[effectNumber].IsAura() && !m_spellInfo->IsPositiveEffect(effectNumber))
            {
                int32 debuff_resist_chance = unit->GetMaxPositiveAuraModifierByMiscValue(SPELL_AURA_MOD_DEBUFF_RESISTANCE, int32(m_spellInfo->Dispel));
                debuff_resist_chance += unit->GetMaxNegativeAuraModifierByMiscValue(SPELL_AURA_MOD_DEBUFF_RESISTANCE, int32(m_spellInfo->Dispel));

                if (debuff_resist_chance > 0)
                    if (irand(0,10000) <= (debuff_resist_chance * 100))
                    {
                        effectMask &= ~(1 << effectNumber);
                        returnVal = SPELL_MISS_RESIST;
                    }
            }
        }
    }

    if (!effectMask)
        return returnVal;

    PrepareScriptHitHandlers();
    CallScriptBeforeHitHandlers();

    if (unit->GetTypeId() == TYPEID_PLAYER)
    {
        unit->ToPlayer()->GetAchievementMgr().StartTimedAchievement(ACHIEVEMENT_TIMED_TYPE_SPELL_TARGET, m_spellInfo->Id);
        unit->ToPlayer()->GetAchievementMgr().UpdateAchievementCriteria(ACHIEVEMENT_CRITERIA_TYPE_BE_SPELL_TARGET, m_spellInfo->Id, 0, m_caster);
        unit->ToPlayer()->GetAchievementMgr().UpdateAchievementCriteria(ACHIEVEMENT_CRITERIA_TYPE_BE_SPELL_TARGET2, m_spellInfo->Id);
    }

    if (m_caster->GetTypeId() == TYPEID_PLAYER)
    {
        m_caster->ToPlayer()->GetAchievementMgr().StartTimedAchievement(ACHIEVEMENT_TIMED_TYPE_SPELL_CASTER, m_spellInfo->Id);
        m_caster->ToPlayer()->GetAchievementMgr().UpdateAchievementCriteria(ACHIEVEMENT_CRITERIA_TYPE_CAST_SPELL2, m_spellInfo->Id, 0, unit);
    }

    if (m_caster != unit)
    {
        // Recheck  UNIT_FLAG_NON_ATTACKABLE for delayed spells
        if (m_spellInfo->Speed > 0.0f && unit->HasFlag(UNIT_FIELD_FLAGS, UNIT_FLAG_NON_ATTACKABLE) && unit->GetCharmerOrOwnerGUID() != m_caster->GetGUID())
            return SPELL_MISS_EVADE;

        if (m_caster->_IsValidAttackTarget(unit, m_spellInfo))
        {
            unit->RemoveAurasWithInterruptFlags(AURA_INTERRUPT_FLAG_HITBYSPELL);
            //TODO: This is a hack. But we do not know what types of stealth should be interrupted by CC
            if ((m_spellInfo->AttributesCu & SPELL_ATTR0_CU_AURA_CC) && unit->IsControlledByPlayer())
                unit->RemoveAurasByType(SPELL_AURA_MOD_STEALTH);
        }
        else if (m_caster->IsFriendlyTo(unit))
        {
            // for delayed spells ignore negative spells (after duel end) for friendly targets
            // TODO: this cause soul transfer bugged
            if (m_spellInfo->Speed > 0.0f && unit->GetTypeId() == TYPEID_PLAYER && !m_spellInfo->IsPositive())
                return SPELL_MISS_EVADE;

            // assisting case, healing and resurrection
            if (unit->HasUnitState(UNIT_STATE_ATTACK_PLAYER))
            {
                m_caster->SetContestedPvP();
                if (m_caster->GetTypeId() == TYPEID_PLAYER)
                    m_caster->ToPlayer()->UpdatePvP(true);
            }
            if (unit->isInCombat() && !(m_spellInfo->AttributesEx3 & SPELL_ATTR3_NO_INITIAL_AGGRO))
            {
                m_caster->SetInCombatState(unit->GetCombatTimer() > 0, unit);
                unit->getHostileRefManager().threatAssist(m_caster, 0.0f);
            }
        }
    }

    // Get Data Needed for Diminishing Returns, some effects may have multiple auras, so this must be done on spell hit, not aura add
    m_diminishGroup = GetDiminishingReturnsGroupForSpell(m_spellInfo, m_triggeredByAuraSpell);
    if (m_diminishGroup)
    {
        m_diminishLevel = unit->GetDiminishing(m_diminishGroup);
        DiminishingReturnsType type = GetDiminishingReturnsGroupType(m_diminishGroup);
        // Increase Diminishing on unit, current informations for actually casts will use values above
        if ((type == DRTYPE_PLAYER && unit->GetCharmerOrOwnerPlayerOrPlayerItself()) || type == DRTYPE_ALL)
            unit->IncrDiminishing(m_diminishGroup);
    }

    uint8 aura_effmask = 0;
    for (uint8 i = 0; i < MAX_SPELL_EFFECTS; ++i)
        if (effectMask & (1 << i) && m_spellInfo->Effects[i].IsUnitOwnedAuraEffect())
            aura_effmask |= 1 << i;

    if (aura_effmask)
    {
        // Select rank for aura with level requirements only in specific cases
        // Unit has to be target only of aura effect, both caster and target have to be players, target has to be other than unit target
        SpellInfo const* aurSpellInfo = m_spellInfo;
        int32 basePoints[3];
        if (scaleAura)
        {
            aurSpellInfo = m_spellInfo->GetAuraRankForLevel(unitTarget->getLevel());
            ASSERT(aurSpellInfo);
            for (uint8 i = 0; i < MAX_SPELL_EFFECTS; ++i)
            {
                basePoints[i] = aurSpellInfo->Effects[i].BasePoints;
                if (m_spellInfo->Effects[i].Effect != aurSpellInfo->Effects[i].Effect)
                {
                    aurSpellInfo = m_spellInfo;
                    break;
                }
            }
        }

        if (m_originalCaster)
        {
            bool refresh = false;
            m_spellAura = Aura::TryRefreshStackOrCreate(aurSpellInfo, effectMask, unit,
                m_originalCaster, (aurSpellInfo == m_spellInfo)? &m_spellValue->EffectBasePoints[0] : &basePoints[0], m_CastItem, 0, &refresh);
            if (m_spellAura)
            {
                // Set aura stack amount to desired value
                if (m_spellValue->AuraStackAmount > 1)
                {
                    if (!refresh)
                        m_spellAura->SetStackAmount(m_spellValue->AuraStackAmount);
                    else
                        m_spellAura->ModStackAmount(m_spellValue->AuraStackAmount);
                }

                // Now Reduce spell duration using data received at spell hit
                int32 duration = m_spellAura->GetMaxDuration();
                int32 limitduration = GetDiminishingReturnsLimitDuration(m_diminishGroup, aurSpellInfo);
                float diminishMod = unit->ApplyDiminishingToDuration(m_diminishGroup, duration, m_originalCaster, m_diminishLevel, limitduration);

                // unit is immune to aura if it was diminished to 0 duration
                if (diminishMod == 0.0f)
                {
                    m_spellAura->Remove();
                    bool found = false;
                    for (uint8 i = 0; i < MAX_SPELL_EFFECTS; ++i)
                        if (effectMask & (1 << i) && m_spellInfo->Effects[i].Effect != SPELL_EFFECT_APPLY_AURA)
                            found = true;
                    if (!found)
                        return SPELL_MISS_IMMUNE;
                }
                else
                {
                    ((UnitAura*)m_spellAura)->SetDiminishGroup(m_diminishGroup);

                    bool positive = m_spellAura->GetSpellInfo()->IsPositive();
                    if (AuraApplication* aurApp = m_spellAura->GetApplicationOfTarget(m_originalCaster->GetGUID()))
                        positive = aurApp->IsPositive();

                    duration = m_originalCaster->ModSpellDuration(aurSpellInfo, unit, duration, positive, effectMask);

                    // Haste modifies duration of channeled spells
                    if (m_spellInfo->IsChanneled())
                    {
                        if (m_spellInfo->AttributesEx5 & SPELL_ATTR5_HASTE_AFFECT_DURATION)
                            m_originalCaster->ModSpellCastTime(aurSpellInfo, duration, this);
                    }
                    // and duration of auras affected by SPELL_AURA_PERIODIC_HASTE
                    else if (m_originalCaster->HasAuraTypeWithAffectMask(SPELL_AURA_PERIODIC_HASTE, aurSpellInfo) || m_spellInfo->AttributesEx5 & SPELL_ATTR5_HASTE_AFFECT_DURATION)
                        duration = int32(duration * m_originalCaster->GetFloatValue(UNIT_MOD_CAST_SPEED));

                    if (duration != m_spellAura->GetMaxDuration())
                    {
                        m_spellAura->SetMaxDuration(duration);
                        m_spellAura->SetDuration(duration);
                    }
                    m_spellAura->_RegisterForTargets();
                }
            }
        }
    }

    for (uint32 effectNumber = 0; effectNumber < MAX_SPELL_EFFECTS; ++effectNumber)
        if (effectMask & (1 << effectNumber))
            HandleEffects(unit, NULL, NULL, effectNumber, SPELL_EFFECT_HANDLE_HIT_TARGET);

    return SPELL_MISS_NONE;
}

void Spell::DoTriggersOnSpellHit(Unit* unit, uint8 effMask)
{
    // Apply additional spell effects to target
    // TODO: move this code to scripts
    if (m_preCastSpell)
    {
        // Paladin immunity shields
        if (m_preCastSpell == 61988)
        {
            // Cast Forbearance
            m_caster->CastSpell(unit, 25771, true);
            // Cast Avenging Wrath Marker
            unit->CastSpell(unit, 61987, true);
        }

        // Avenging Wrath
        if (m_preCastSpell == 61987)
            // Cast the serverside immunity shield marker
            m_caster->CastSpell(unit, 61988, true);

        if (sSpellMgr->GetSpellInfo(m_preCastSpell))
            // Blizz seems to just apply aura without bothering to cast
            m_caster->AddAura(m_preCastSpell, unit);
    }

    // handle SPELL_AURA_ADD_TARGET_TRIGGER auras
    // this is executed after spell proc spells on target hit
    // spells are triggered for each hit spell target
    // info confirmed with retail sniffs of permafrost and shadow weaving
    if (!m_hitTriggerSpells.empty())
    {
        int _duration = 0;
        for (HitTriggerSpellList::const_iterator i = m_hitTriggerSpells.begin(); i != m_hitTriggerSpells.end(); ++i)
        {
            if (CanExecuteTriggersOnHit(effMask, i->triggeredByAura) && roll_chance_i(i->chance))
            {
                m_caster->CastSpell(unit, i->triggeredSpell, true);
                sLog->outDebug(LOG_FILTER_SPELLS_AURAS, "Spell %d triggered spell %d by SPELL_AURA_ADD_TARGET_TRIGGER aura", m_spellInfo->Id, i->triggeredSpell->Id);

                // SPELL_AURA_ADD_TARGET_TRIGGER auras shouldn't trigger auras without duration
                // set duration of current aura to the triggered spell
                if (i->triggeredSpell->GetDuration() == -1)
                {
                    if (Aura* triggeredAur = unit->GetAura(i->triggeredSpell->Id, m_caster->GetGUID()))
                    {
                        // get duration from aura-only once
                        if (!_duration)
                        {
                            Aura* aur = unit->GetAura(m_spellInfo->Id, m_caster->GetGUID());
                            _duration = aur ? aur->GetDuration() : -1;
                        }
                        triggeredAur->SetDuration(_duration);
                    }
                }
            }
        }
    }

    // trigger linked auras remove/apply
    // TODO: remove/cleanup this, as this table is not documented and people are doing stupid things with it
    if (std::vector<int32> const* spellTriggered = sSpellMgr->GetSpellLinked(m_spellInfo->Id + SPELL_LINK_HIT))
        for (std::vector<int32>::const_iterator i = spellTriggered->begin(); i != spellTriggered->end(); ++i)
            if (*i < 0)
                unit->RemoveAurasDueToSpell(-(*i));
            else
                unit->CastSpell(unit, *i, true, 0, 0, m_caster->GetGUID());
}

void Spell::DoAllEffectOnTarget(GOTargetInfo* target)
{
    if (target->processed)                                  // Check target
        return;
    target->processed = true;                               // Target checked in apply effects procedure

    uint32 effectMask = target->effectMask;
    if (!effectMask)
        return;

    GameObject* go = m_caster->GetMap()->GetGameObject(target->targetGUID);
    if (!go)
        return;

    PrepareScriptHitHandlers();
    CallScriptBeforeHitHandlers();

    for (uint32 effectNumber = 0; effectNumber < MAX_SPELL_EFFECTS; ++effectNumber)
        if (effectMask & (1 << effectNumber))
            HandleEffects(NULL, NULL, go, effectNumber, SPELL_EFFECT_HANDLE_HIT_TARGET);

    CallScriptOnHitHandlers();

    // cast at creature (or GO) quest objectives update at successful cast finished (+channel finished)
    // ignore autorepeat/melee casts for speed (not exist quest for spells (hm...)
    if (m_originalCaster && m_originalCaster->IsControlledByPlayer() && !IsAutoRepeat() && !IsNextMeleeSwingSpell() && !IsChannelActive())
        if (Player* p = m_originalCaster->GetCharmerOrOwnerPlayerOrPlayerItself())
            p->CastedCreatureOrGO(go->GetEntry(), go->GetGUID(), m_spellInfo->Id);
    CallScriptAfterHitHandlers();
}

void Spell::DoAllEffectOnTarget(ItemTargetInfo* target)
{
    uint32 effectMask = target->effectMask;
    if (!target->item || !effectMask)
        return;

    PrepareScriptHitHandlers();
    CallScriptBeforeHitHandlers();

    for (uint32 effectNumber = 0; effectNumber < MAX_SPELL_EFFECTS; ++effectNumber)
        if (effectMask & (1 << effectNumber))
            HandleEffects(NULL, target->item, NULL, effectNumber, SPELL_EFFECT_HANDLE_HIT_TARGET);

    CallScriptOnHitHandlers();

    CallScriptAfterHitHandlers();
}

bool Spell::UpdateChanneledTargetList()
{
    // Not need check return true
    if (m_channelTargetEffectMask == 0)
        return true;

    uint8 channelTargetEffectMask = m_channelTargetEffectMask;
    uint8 channelAuraMask = 0;
    for (uint8 i = 0; i < MAX_SPELL_EFFECTS; ++i)
        if (m_spellInfo->Effects[i].Effect == SPELL_EFFECT_APPLY_AURA)
            channelAuraMask |= 1<<i;

    channelAuraMask &= channelTargetEffectMask;

    float range = 0;
    if (channelAuraMask)
    {
        range = m_spellInfo->GetMaxRange(m_spellInfo->IsPositive());
        if (Player* modOwner = m_caster->GetSpellModOwner())
            modOwner->ApplySpellMod(m_spellInfo->Id, SPELLMOD_RANGE, range, this);
    }

    for (std::list<TargetInfo>::iterator ihit= m_UniqueTargetInfo.begin(); ihit != m_UniqueTargetInfo.end(); ++ihit)
    {
        if (ihit->missCondition == SPELL_MISS_NONE && (channelTargetEffectMask & ihit->effectMask))
        {
            Unit* unit = m_caster->GetGUID() == ihit->targetGUID ? m_caster : ObjectAccessor::GetUnit(*m_caster, ihit->targetGUID);

            if (!unit)
                continue;

            if (IsValidDeadOrAliveTarget(unit))
            {
                if (channelAuraMask & ihit->effectMask)
                {
                    if (AuraApplication * aurApp = unit->GetAuraApplication(m_spellInfo->Id, m_originalCasterGUID))
                    {
                        if (m_caster != unit && !m_caster->IsWithinDistInMap(unit, range))
                        {
                            ihit->effectMask &= ~aurApp->GetEffectMask();
                            unit->RemoveAura(aurApp);
                            continue;
                        }
                    }
                    else // aura is dispelled
                        continue;
                }

                channelTargetEffectMask &= ~ihit->effectMask;   // remove from need alive mask effect that have alive target
            }
        }
    }

    // is all effects from m_needAliveTargetMask have alive targets
    return channelTargetEffectMask == 0;
}

void Spell::prepare(SpellCastTargets const* targets, AuraEffect const* triggeredByAura)
{
    if (m_CastItem)
        m_castItemGUID = m_CastItem->GetGUID();
    else
        m_castItemGUID = 0;

    InitExplicitTargets(*targets);

    // Fill aura scaling information
    if (m_caster->IsControlledByPlayer() && !m_spellInfo->IsPassive() && m_spellInfo->SpellLevel && !m_spellInfo->IsChanneled() && !(_triggeredCastFlags & TRIGGERED_IGNORE_AURA_SCALING))
    {
        for (uint8 i = 0; i < MAX_SPELL_EFFECTS; ++i)
        {
            if (m_spellInfo->Effects[i].Effect == SPELL_EFFECT_APPLY_AURA)
            {
                // Change aura with ranks only if basepoints are taken from spellInfo and aura is positive
                if (m_spellInfo->IsPositiveEffect(i))
                {
                    m_auraScaleMask |= (1 << i);
                    if (m_spellValue->EffectBasePoints[i] != m_spellInfo->Effects[i].BasePoints)
                    {
                        m_auraScaleMask = 0;
                        break;
                    }
                }
            }
        }
    }

    m_spellState = SPELL_STATE_PREPARING;

    if (triggeredByAura)
        m_triggeredByAuraSpell  = triggeredByAura->GetSpellInfo();

    // create and add update event for this spell
    SpellEvent* Event = new SpellEvent(this);
    m_caster->m_Events.AddEvent(Event, m_caster->m_Events.CalculateTime(1));

    //Prevent casting at cast another spell (ServerSide check)
    if (!(_triggeredCastFlags & TRIGGERED_IGNORE_CAST_IN_PROGRESS) && m_caster->IsNonMeleeSpellCasted(false, true, true) && m_cast_count)
    {
        SendCastResult(SPELL_FAILED_SPELL_IN_PROGRESS);
        finish(false);
        return;
    }

    if (DisableMgr::IsDisabledFor(DISABLE_TYPE_SPELL, m_spellInfo->Id, m_caster))
    {
        SendCastResult(SPELL_FAILED_SPELL_UNAVAILABLE);
        finish(false);
        return;
    }
    LoadScripts();

    if (m_caster->GetTypeId() == TYPEID_PLAYER)
        m_caster->ToPlayer()->SetSpellModTakingSpell(this, true);
    // Fill cost data (not use power for item casts
    m_powerCost = m_CastItem ? 0 : m_spellInfo->CalcPowerCost(m_caster, m_spellSchoolMask);
    if (m_caster->GetTypeId() == TYPEID_PLAYER)
        m_caster->ToPlayer()->SetSpellModTakingSpell(this, false);

    // Set combo point requirement
    if ((_triggeredCastFlags & TRIGGERED_IGNORE_COMBO_POINTS) || m_CastItem || !m_caster->m_movedPlayer)
        m_needComboPoints = false;

    SpellCastResult result = CheckCast(true);
    if (result != SPELL_CAST_OK && !IsAutoRepeat())          //always cast autorepeat dummy for triggering
    {
        // Periodic auras should be interrupted when aura triggers a spell which can't be cast
        // for example bladestorm aura should be removed on disarm as of patch 3.3.5
        // channeled periodic spells should be affected by this (arcane missiles, penance, etc)
        // a possible alternative sollution for those would be validating aura target on unit state change
        if (triggeredByAura && triggeredByAura->IsPeriodic() && !triggeredByAura->GetBase()->IsPassive())
        {
            SendChannelUpdate(0);
            triggeredByAura->GetBase()->SetDuration(0);
        }

        SendCastResult(result);

        finish(false);
        return;
    }

    // Prepare data for triggers
    prepareDataForTriggerSystem(triggeredByAura);

    if (m_caster->GetTypeId() == TYPEID_PLAYER)
        m_caster->ToPlayer()->SetSpellModTakingSpell(this, true);
    // calculate cast time (calculated after first CheckCast check to prevent charge counting for first CheckCast fail)
    m_casttime = m_spellInfo->CalcCastTime(m_caster, this);
    if (m_caster->GetTypeId() == TYPEID_PLAYER)
    {
        m_caster->ToPlayer()->SetSpellModTakingSpell(this, false);

        // Set casttime to 0 if .cheat casttime is enabled.
        if (m_caster->ToPlayer()->GetCommandStatus(CHEAT_CASTTIME))
            m_casttime = 0;
    }

    // don't allow channeled spells / spells with cast time to be casted while moving
    // (even if they are interrupted on moving, spells with almost immediate effect get to have their effect processed before movement interrupter kicks in)
    if ((m_spellInfo->IsChanneled() || m_casttime) && m_caster->GetTypeId() == TYPEID_PLAYER && m_caster->isMoving() && m_spellInfo->InterruptFlags & SPELL_INTERRUPT_FLAG_MOVEMENT)
    {
        SendCastResult(SPELL_FAILED_MOVING);
        finish(false);
        return;
    }

    // set timer base at cast time
    ReSetTimer();

    sLog->outDebug(LOG_FILTER_SPELLS_AURAS, "Spell::prepare: spell id %u source %u caster %d customCastFlags %u mask %u", m_spellInfo->Id, m_caster->GetEntry(), m_originalCaster ? m_originalCaster->GetEntry() : -1, _triggeredCastFlags, m_targets.GetTargetMask());

    //Containers for channeled spells have to be set
    //TODO:Apply this to all casted spells if needed
    // Why check duration? 29350: channelled triggers channelled
    if ((_triggeredCastFlags & TRIGGERED_CAST_DIRECTLY) && (!m_spellInfo->IsChanneled() || !m_spellInfo->GetMaxDuration()))
        cast(true);
    else
    {
        // stealth must be removed at cast starting (at show channel bar)
        // skip triggered spell (item equip spell casting and other not explicit character casts/item uses)
        if (!(_triggeredCastFlags & TRIGGERED_IGNORE_AURA_INTERRUPT_FLAGS) && m_spellInfo->IsBreakingStealth())
        {
            m_caster->RemoveAurasWithInterruptFlags(AURA_INTERRUPT_FLAG_CAST);
            for (uint32 i = 0; i < MAX_SPELL_EFFECTS; ++i)
                if (m_spellInfo->Effects[i].GetUsedTargetObjectType() == TARGET_OBJECT_TYPE_UNIT)
                {
                    m_caster->RemoveAurasWithInterruptFlags(AURA_INTERRUPT_FLAG_SPELL_ATTACK);
                    break;
                }
        }

        m_caster->SetCurrentCastedSpell(this);
        SendSpellStart();

        // set target for proper facing
        if (m_casttime && !(_triggeredCastFlags & TRIGGERED_IGNORE_SET_FACING))
            if (uint64 target = m_targets.GetUnitTargetGUID())
                if (m_caster->GetGUID() != target && m_caster->GetTypeId() == TYPEID_UNIT)
                    m_caster->FocusTarget(this, target);

        if (!(_triggeredCastFlags & TRIGGERED_IGNORE_GCD))
            TriggerGlobalCooldown();

        //item: first cast may destroy item and second cast causes crash
        if (!m_casttime && !m_spellInfo->StartRecoveryTime && !m_castItemGUID && GetCurrentContainer() == CURRENT_GENERIC_SPELL)
            cast(true);
    }
}

void Spell::cancel()
{
    if (m_spellState == SPELL_STATE_FINISHED)
        return;

    uint32 oldState = m_spellState;
    m_spellState = SPELL_STATE_FINISHED;

    m_autoRepeat = false;
    switch (oldState)
    {
        case SPELL_STATE_PREPARING:
            CancelGlobalCooldown();
            if (m_caster->GetTypeId() == TYPEID_PLAYER)
                m_caster->ToPlayer()->RestoreSpellMods(this);
        case SPELL_STATE_DELAYED:
            SendInterrupted(0);
            SendCastResult(SPELL_FAILED_INTERRUPTED);
            break;

        case SPELL_STATE_CASTING:
            for (std::list<TargetInfo>::const_iterator ihit = m_UniqueTargetInfo.begin(); ihit != m_UniqueTargetInfo.end(); ++ihit)
                if ((*ihit).missCondition == SPELL_MISS_NONE)
                    if (Unit* unit = m_caster->GetGUID() == ihit->targetGUID ? m_caster : ObjectAccessor::GetUnit(*m_caster, ihit->targetGUID))
                        unit->RemoveOwnedAura(m_spellInfo->Id, m_originalCasterGUID, 0, AURA_REMOVE_BY_CANCEL);

            SendChannelUpdate(0);
            SendInterrupted(0);
            SendCastResult(SPELL_FAILED_INTERRUPTED);

            // spell is canceled-take mods and clear list
            if (m_caster->GetTypeId() == TYPEID_PLAYER)
                m_caster->ToPlayer()->RemoveSpellMods(this);

            m_appliedMods.clear();
            break;

        default:
            break;
    }

    SetReferencedFromCurrent(false);
    if (m_selfContainer && *m_selfContainer == this)
        *m_selfContainer = NULL;

    m_caster->RemoveDynObject(m_spellInfo->Id);
    if (m_spellInfo->IsChanneled()) // if not channeled then the object for the current cast wasn't summoned yet
        m_caster->RemoveGameObject(m_spellInfo->Id, true);

    //set state back so finish will be processed
    m_spellState = oldState;

    finish(false);
}

void Spell::cast(bool skipCheck)
{
    // update pointers base at GUIDs to prevent access to non-existed already object
    UpdatePointers();

    // cancel at lost explicit target during cast
    if (m_targets.GetObjectTargetGUID() && !m_targets.GetObjectTarget())
    {
        cancel();
        return;
    }

    if (Player* playerCaster = m_caster->ToPlayer())
    {
        // now that we've done the basic check, now run the scripts
        // should be done before the spell is actually executed
        sScriptMgr->OnPlayerSpellCast(playerCaster, this, skipCheck);

        // As of 3.0.2 pets begin attacking their owner's target immediately
        // Let any pets know we've attacked something. Check DmgClass for harmful spells only
        // This prevents spells such as Hunter's Mark from triggering pet attack
        if (this->GetSpellInfo()->DmgClass != SPELL_DAMAGE_CLASS_NONE)
            if (Pet* playerPet = playerCaster->GetPet())
                if (playerPet->isAlive() && playerPet->isControlled() && (m_targets.GetTargetMask() & TARGET_FLAG_UNIT))
                    playerPet->AI()->OwnerAttacked(m_targets.GetObjectTarget()->ToUnit());
    }
    SetExecutedCurrently(true);

    if (m_caster->GetTypeId() != TYPEID_PLAYER && m_targets.GetUnitTarget() && m_targets.GetUnitTarget() != m_caster)
        m_caster->SetInFront(m_targets.GetUnitTarget());

    // Should this be done for original caster?
    if (m_caster->GetTypeId() == TYPEID_PLAYER)
    {
        // Set spell which will drop charges for triggered cast spells
        // if not successfully casted, will be remove in finish(false)
        m_caster->ToPlayer()->SetSpellModTakingSpell(this, true);
    }

    CallScriptBeforeCastHandlers();

    // skip check if done already (for instant cast spells for example)
    if (!skipCheck)
    {
        SpellCastResult castResult = CheckCast(false);
        if (castResult != SPELL_CAST_OK)
        {
            SendCastResult(castResult);
            SendInterrupted(0);
            //restore spell mods
            if (m_caster->GetTypeId() == TYPEID_PLAYER)
            {
                m_caster->ToPlayer()->RestoreSpellMods(this);
                // cleanup after mod system
                // triggered spell pointer can be not removed in some cases
                m_caster->ToPlayer()->SetSpellModTakingSpell(this, false);
            }
            finish(false);
            SetExecutedCurrently(false);
            return;
        }

        // additional check after cast bar completes (must not be in CheckCast)
        // if trade not complete then remember it in trade data
        if (m_targets.GetTargetMask() & TARGET_FLAG_TRADE_ITEM)
        {
            if (m_caster->GetTypeId() == TYPEID_PLAYER)
            {
                if (TradeData* my_trade = m_caster->ToPlayer()->GetTradeData())
                {
                    if (!my_trade->IsInAcceptProcess())
                    {
                        // Spell will be casted at completing the trade. Silently ignore at this place
                        my_trade->SetSpell(m_spellInfo->Id, m_CastItem);
                        SendCastResult(SPELL_FAILED_DONT_REPORT);
                        SendInterrupted(0);
                        m_caster->ToPlayer()->RestoreSpellMods(this);
                        // cleanup after mod system
                        // triggered spell pointer can be not removed in some cases
                        m_caster->ToPlayer()->SetSpellModTakingSpell(this, false);
                        finish(false);
                        SetExecutedCurrently(false);
                        return;
                    }
                }
            }
        }
    }

    SelectSpellTargets();

    // Spell may be finished after target map check
    if (m_spellState == SPELL_STATE_FINISHED)
    {
        SendInterrupted(0);
        //restore spell mods
        if (m_caster->GetTypeId() == TYPEID_PLAYER)
        {
            m_caster->ToPlayer()->RestoreSpellMods(this);
            // cleanup after mod system
            // triggered spell pointer can be not removed in some cases
            m_caster->ToPlayer()->SetSpellModTakingSpell(this, false);
        }
        finish(false);
        SetExecutedCurrently(false);
        return;
    }

    PrepareTriggersExecutedOnHit();

    CallScriptOnCastHandlers();

    // traded items have trade slot instead of guid in m_itemTargetGUID
    // set to real guid to be sent later to the client
    m_targets.UpdateTradeSlotItem();

    if (m_caster->GetTypeId() == TYPEID_PLAYER)
    {
        if (!(_triggeredCastFlags & TRIGGERED_IGNORE_CAST_ITEM) && m_CastItem)
        {
            m_caster->ToPlayer()->GetAchievementMgr().StartTimedAchievement(ACHIEVEMENT_TIMED_TYPE_ITEM, m_CastItem->GetEntry());
            m_caster->ToPlayer()->GetAchievementMgr().UpdateAchievementCriteria(ACHIEVEMENT_CRITERIA_TYPE_USE_ITEM, m_CastItem->GetEntry());
        }

        m_caster->ToPlayer()->GetAchievementMgr().UpdateAchievementCriteria(ACHIEVEMENT_CRITERIA_TYPE_CAST_SPELL, m_spellInfo->Id);
    }

    if (!(_triggeredCastFlags & TRIGGERED_IGNORE_POWER_AND_REAGENT_COST))
    {
        // Powers have to be taken before SendSpellGo
        TakePower();
        TakeReagents();                                         // we must remove reagents before HandleEffects to allow place crafted item in same slot
    }
    else if (Item* targetItem = m_targets.GetItemTarget())
    {
        /// Not own traded item (in trader trade slot) req. reagents including triggered spell case
        if (targetItem->GetOwnerGUID() != m_caster->GetGUID())
            TakeReagents();
    }

    // CAST SPELL
    SendSpellCooldown();

    PrepareScriptHitHandlers();

    HandleLaunchPhase();

    // we must send smsg_spell_go packet before m_castItem delete in TakeCastItem()...
    SendSpellGo();

    // Okay, everything is prepared. Now we need to distinguish between immediate and evented delayed spells
    if ((m_spellInfo->Speed > 0.0f && !m_spellInfo->IsChanneled()) || m_spellInfo->Id == 14157)
    {
        // Remove used for cast item if need (it can be already NULL after TakeReagents call
        // in case delayed spell remove item at cast delay start
        TakeCastItem();

        // Okay, maps created, now prepare flags
        m_immediateHandled = false;
        m_spellState = SPELL_STATE_DELAYED;
        SetDelayStart(0);

        if (m_caster->HasUnitState(UNIT_STATE_CASTING) && !m_caster->IsNonMeleeSpellCasted(false, false, true))
            m_caster->ClearUnitState(UNIT_STATE_CASTING);
    }
    else
    {
        // Immediate spell, no big deal
        handle_immediate();
    }

    CallScriptAfterCastHandlers();

    if (const std::vector<int32> *spell_triggered = sSpellMgr->GetSpellLinked(m_spellInfo->Id))
    {
        for (std::vector<int32>::const_iterator i = spell_triggered->begin(); i != spell_triggered->end(); ++i)
            if (*i < 0)
                m_caster->RemoveAurasDueToSpell(-(*i));
            else
                m_caster->CastSpell(m_targets.GetUnitTarget() ? m_targets.GetUnitTarget() : m_caster, *i, true);
    }

    if (m_caster->GetTypeId() == TYPEID_PLAYER)
    {
        m_caster->ToPlayer()->SetSpellModTakingSpell(this, false);

        //Clear spell cooldowns after every spell is cast if .cheat cooldown is enabled.
        if (m_caster->ToPlayer()->GetCommandStatus(CHEAT_COOLDOWN))
            m_caster->ToPlayer()->RemoveSpellCooldown(m_spellInfo->Id, true);
    }

    SetExecutedCurrently(false);
}

void Spell::handle_immediate()
{
    // start channeling if applicable
    if (m_spellInfo->IsChanneled())
    {
        int32 duration = m_spellInfo->GetDuration();
        if (duration)
        {
            // First mod_duration then haste - see Missile Barrage
            // Apply duration mod
            if (Player* modOwner = m_caster->GetSpellModOwner())
                modOwner->ApplySpellMod(m_spellInfo->Id, SPELLMOD_DURATION, duration);
            // Apply haste mods
            if (m_spellInfo->AttributesEx5 & SPELL_ATTR5_HASTE_AFFECT_DURATION)
                m_caster->ModSpellCastTime(m_spellInfo, duration, this);

            m_spellState = SPELL_STATE_CASTING;
            m_caster->AddInterruptMask(m_spellInfo->ChannelInterruptFlags);
            SendChannelStart(duration);
        }
        else if (duration == -1)
        {
            m_spellState = SPELL_STATE_CASTING;
            m_caster->AddInterruptMask(m_spellInfo->ChannelInterruptFlags);
            SendChannelStart(duration);
        }
    }

    PrepareTargetProcessing();

    // process immediate effects (items, ground, etc.) also initialize some variables
    _handle_immediate_phase();

    for (std::list<TargetInfo>::iterator ihit= m_UniqueTargetInfo.begin(); ihit != m_UniqueTargetInfo.end(); ++ihit)
        DoAllEffectOnTarget(&(*ihit));

    for (std::list<GOTargetInfo>::iterator ihit= m_UniqueGOTargetInfo.begin(); ihit != m_UniqueGOTargetInfo.end(); ++ihit)
        DoAllEffectOnTarget(&(*ihit));

    FinishTargetProcessing();

    // spell is finished, perform some last features of the spell here
    _handle_finish_phase();

    // Remove used for cast item if need (it can be already NULL after TakeReagents call
    TakeCastItem();

    // handle ammo consumption for Hunter's volley spell
    if (m_spellInfo->IsRangedWeaponSpell() && m_spellInfo->IsChanneled())
        TakeAmmo();

    if (m_spellState != SPELL_STATE_CASTING)
        finish(true);                                       // successfully finish spell cast (not last in case autorepeat or channel spell)
}

uint64 Spell::handle_delayed(uint64 t_offset)
{
    UpdatePointers();

    if (m_caster->GetTypeId() == TYPEID_PLAYER)
        m_caster->ToPlayer()->SetSpellModTakingSpell(this, true);

    uint64 next_time = 0;

    PrepareTargetProcessing();

    if (!m_immediateHandled)
    {
        _handle_immediate_phase();
        m_immediateHandled = true;
    }

    bool single_missile = (m_targets.HasDst());

    // now recheck units targeting correctness (need before any effects apply to prevent adding immunity at first effect not allow apply second spell effect and similar cases)
    for (std::list<TargetInfo>::iterator ihit= m_UniqueTargetInfo.begin(); ihit != m_UniqueTargetInfo.end(); ++ihit)
    {
        if (ihit->processed == false)
        {
            if (single_missile || ihit->timeDelay <= t_offset)
            {
                ihit->timeDelay = t_offset;
                DoAllEffectOnTarget(&(*ihit));
            }
            else if (next_time == 0 || ihit->timeDelay < next_time)
                next_time = ihit->timeDelay;
        }
    }

    // now recheck gameobject targeting correctness
    for (std::list<GOTargetInfo>::iterator ighit= m_UniqueGOTargetInfo.begin(); ighit != m_UniqueGOTargetInfo.end(); ++ighit)
    {
        if (ighit->processed == false)
        {
            if (single_missile || ighit->timeDelay <= t_offset)
                DoAllEffectOnTarget(&(*ighit));
            else if (next_time == 0 || ighit->timeDelay < next_time)
                next_time = ighit->timeDelay;
        }
    }

    FinishTargetProcessing();

    if (m_caster->GetTypeId() == TYPEID_PLAYER)
        m_caster->ToPlayer()->SetSpellModTakingSpell(this, false);

    // All targets passed - need finish phase
    if (next_time == 0)
    {
        // spell is finished, perform some last features of the spell here
        _handle_finish_phase();

        finish(true);                                       // successfully finish spell cast

        // return zero, spell is finished now
        return 0;
    }
    else
    {
        // spell is unfinished, return next execution time
        return next_time;
    }
}

void Spell::_handle_immediate_phase()
{
    m_spellAura = NULL;
    // initialize Diminishing Returns Data
    m_diminishLevel = DIMINISHING_LEVEL_1;
    m_diminishGroup = DIMINISHING_NONE;

    // handle some immediate features of the spell here
    HandleThreatSpells();

    PrepareScriptHitHandlers();

    // handle effects with SPELL_EFFECT_HANDLE_HIT mode
    for (uint32 j = 0; j < MAX_SPELL_EFFECTS; ++j)
    {
        // don't do anything for empty effect
        if (!m_spellInfo->Effects[j].IsEffect())
            continue;

        // call effect handlers to handle destination hit
        HandleEffects(NULL, NULL, NULL, j, SPELL_EFFECT_HANDLE_HIT);
    }

    // process items
    for (std::list<ItemTargetInfo>::iterator ihit= m_UniqueItemInfo.begin(); ihit != m_UniqueItemInfo.end(); ++ihit)
        DoAllEffectOnTarget(&(*ihit));

    if (!m_originalCaster)
        return;
    // Handle procs on cast
    // TODO: finish new proc system:P
    if (m_UniqueTargetInfo.empty() && m_targets.HasDst())
    {
        uint32 procAttacker = m_procAttacker;
        if (!procAttacker)
            procAttacker |= PROC_FLAG_DONE_SPELL_MAGIC_DMG_CLASS_POS;

        // Proc the spells that have DEST target
        m_originalCaster->ProcDamageAndSpell(NULL, procAttacker, 0, m_procEx | PROC_EX_NORMAL_HIT, 0, BASE_ATTACK, m_spellInfo, m_triggeredByAuraSpell);
    }
}

void Spell::_handle_finish_phase()
{
    if (m_caster->m_movedPlayer)
    {
        // Take for real after all targets are processed
        if (m_needComboPoints)
            m_caster->m_movedPlayer->ClearComboPoints();

        // Real add combo points from effects
        if (m_comboPointGain)
            m_caster->m_movedPlayer->GainSpellComboPoints(m_comboPointGain);
    }

    if (m_caster->m_extraAttacks && GetSpellInfo()->HasEffect(SPELL_EFFECT_ADD_EXTRA_ATTACKS))
        m_caster->HandleProcExtraAttackFor(m_caster->getVictim());

    // TODO: trigger proc phase finish here
}

void Spell::SendSpellCooldown()
{
    if (m_caster->GetTypeId() != TYPEID_PLAYER)
        return;

    Player* _player = (Player*)m_caster;

    // mana/health/etc potions, disabled by client (until combat out as declarate)
    if (m_CastItem && m_CastItem->IsPotion())
    {
        // need in some way provided data for Spell::finish SendCooldownEvent
        _player->SetLastPotionId(m_CastItem->GetEntry());
        return;
    }

    // have infinity cooldown but set at aura apply                  // do not set cooldown for triggered spells (needed by reincarnation)
    if (m_spellInfo->Attributes & (SPELL_ATTR0_DISABLED_WHILE_ACTIVE | SPELL_ATTR0_PASSIVE) || (_triggeredCastFlags & TRIGGERED_IGNORE_SPELL_AND_CATEGORY_CD))
        return;

    _player->AddSpellAndCategoryCooldowns(m_spellInfo, m_CastItem ? m_CastItem->GetEntry() : 0, this);
}

void Spell::update(uint32 difftime)
{
    // update pointers based at it's GUIDs
    UpdatePointers();

    if (m_targets.GetUnitTargetGUID() && !m_targets.GetUnitTarget())
    {
        sLog->outDebug(LOG_FILTER_SPELLS_AURAS, "Spell %u is cancelled due to removal of target.", m_spellInfo->Id);
        cancel();
        return;
    }

    // check if the player caster has moved before the spell finished
    if ((m_caster->GetTypeId() == TYPEID_PLAYER && m_timer != 0) &&
        m_caster->isMoving() && (m_spellInfo->InterruptFlags & SPELL_INTERRUPT_FLAG_MOVEMENT) &&
        (m_spellInfo->Effects[0].Effect != SPELL_EFFECT_STUCK || !m_caster->HasUnitMovementFlag(MOVEMENTFLAG_FALLING_FAR)))
    {
        // don't cancel for melee, autorepeat, triggered and instant spells
        if (!IsNextMeleeSwingSpell() && !IsAutoRepeat() && !IsTriggered())
            cancel();
    }

    switch (m_spellState)
    {
        case SPELL_STATE_PREPARING:
        {
            if (m_timer > 0)
            {
                if (difftime >= (uint32)m_timer)
                    m_timer = 0;
                else
                    m_timer -= difftime;
            }

            if (m_timer == 0 && !IsNextMeleeSwingSpell() && !IsAutoRepeat())
                // don't CheckCast for instant spells - done in spell::prepare, skip duplicate checks, needed for range checks for example
                cast(!m_casttime);
            break;
        }
        case SPELL_STATE_CASTING:
        {
            if (m_timer)
            {
                // check if there are alive targets left
                if (!UpdateChanneledTargetList())
                {
                    sLog->outDebug(LOG_FILTER_SPELLS_AURAS, "Channeled spell %d is removed due to lack of targets", m_spellInfo->Id);
                    SendChannelUpdate(0);
                    finish();
                }

                if (m_timer > 0)
                {
                    if (difftime >= (uint32)m_timer)
                        m_timer = 0;
                    else
                        m_timer -= difftime;
                }
            }

            if (m_timer == 0)
            {
                SendChannelUpdate(0);

                // channeled spell processed independently for quest targeting
                // cast at creature (or GO) quest objectives update at successful cast channel finished
                // ignore autorepeat/melee casts for speed (not exist quest for spells (hm...)
                if (!IsAutoRepeat() && !IsNextMeleeSwingSpell())
                {
                    if (Player* p = m_caster->GetCharmerOrOwnerPlayerOrPlayerItself())
                    {
                        for (std::list<TargetInfo>::iterator ihit = m_UniqueTargetInfo.begin(); ihit != m_UniqueTargetInfo.end(); ++ihit)
                        {
                            TargetInfo* target = &*ihit;
                            if (!IS_CRE_OR_VEH_GUID(target->targetGUID))
                                continue;

                            Unit* unit = m_caster->GetGUID() == target->targetGUID ? m_caster : ObjectAccessor::GetUnit(*m_caster, target->targetGUID);
                            if (unit == NULL)
                                continue;

                            p->CastedCreatureOrGO(unit->GetEntry(), unit->GetGUID(), m_spellInfo->Id);
                        }

                        for (std::list<GOTargetInfo>::iterator ihit = m_UniqueGOTargetInfo.begin(); ihit != m_UniqueGOTargetInfo.end(); ++ihit)
                        {
                            GOTargetInfo* target = &*ihit;

                            GameObject* go = m_caster->GetMap()->GetGameObject(target->targetGUID);
                            if (!go)
                                continue;

                            p->CastedCreatureOrGO(go->GetEntry(), go->GetGUID(), m_spellInfo->Id);
                        }
                    }
                }

                finish();
            }
            break;
        }
        default:
            break;
    }
}

void Spell::finish(bool ok)
{
    if (!m_caster)
        return;

    if (m_spellState == SPELL_STATE_FINISHED)
        return;
    m_spellState = SPELL_STATE_FINISHED;

    if (m_spellInfo->IsChanneled())
        m_caster->UpdateInterruptMask();

    if (m_caster->HasUnitState(UNIT_STATE_CASTING) && !m_caster->IsNonMeleeSpellCasted(false, false, true))
        m_caster->ClearUnitState(UNIT_STATE_CASTING);

    // Unsummon summon as possessed creatures on spell cancel
    if (m_spellInfo->IsChanneled() && m_caster->GetTypeId() == TYPEID_PLAYER)
    {
        if (Unit* charm = m_caster->GetCharm())
            if (charm->GetTypeId() == TYPEID_UNIT
                && charm->ToCreature()->HasUnitTypeMask(UNIT_MASK_PUPPET)
                && charm->GetUInt32Value(UNIT_CREATED_BY_SPELL) == m_spellInfo->Id)
                ((Puppet*)charm)->UnSummon();
    }

    if (m_caster->GetTypeId() == TYPEID_UNIT)
        m_caster->ReleaseFocus(this);

    if (!ok)
        return;

    if (m_caster->GetTypeId() == TYPEID_UNIT && m_caster->ToCreature()->isSummon())
    {
        // Unsummon statue
        uint32 spell = m_caster->GetUInt32Value(UNIT_CREATED_BY_SPELL);
        SpellInfo const* spellInfo = sSpellMgr->GetSpellInfo(spell);
        if (spellInfo && spellInfo->SpellIconID == 2056)
        {
            sLog->outDebug(LOG_FILTER_SPELLS_AURAS, "Statue %d is unsummoned in spell %d finish", m_caster->GetGUIDLow(), m_spellInfo->Id);
            m_caster->setDeathState(JUST_DIED);
            return;
        }
    }

    if (IsAutoActionResetSpell())
    {
        bool found = false;
        Unit::AuraEffectList const& vIgnoreReset = m_caster->GetAuraEffectsByType(SPELL_AURA_IGNORE_MELEE_RESET);
        for (Unit::AuraEffectList::const_iterator i = vIgnoreReset.begin(); i != vIgnoreReset.end(); ++i)
        {
            if ((*i)->IsAffectedOnSpell(m_spellInfo))
            {
                found = true;
                break;
            }
        }
        if (!found && !(m_spellInfo->AttributesEx2 & SPELL_ATTR2_NOT_RESET_AUTO_ACTIONS))
        {
            m_caster->resetAttackTimer(BASE_ATTACK);
            if (m_caster->haveOffhandWeapon())
                m_caster->resetAttackTimer(OFF_ATTACK);
            m_caster->resetAttackTimer(RANGED_ATTACK);
        }
    }

    // potions disabled by client, send event "not in combat" if need
    if (m_caster->GetTypeId() == TYPEID_PLAYER)
    {
        if (!m_triggeredByAuraSpell)
            m_caster->ToPlayer()->UpdatePotionCooldown(this);

        // triggered spell pointer can be not set in some cases
        // this is needed for proper apply of triggered spell mods
        m_caster->ToPlayer()->SetSpellModTakingSpell(this, true);

        // Take mods after trigger spell (needed for 14177 to affect 48664)
        // mods are taken only on succesfull cast and independantly from targets of the spell
        m_caster->ToPlayer()->RemoveSpellMods(this);
        m_caster->ToPlayer()->SetSpellModTakingSpell(this, false);
    }

    // Stop Attack for some spells
    if (m_spellInfo->Attributes & SPELL_ATTR0_STOP_ATTACK_TARGET)
        m_caster->AttackStop();
}

void Spell::SendCastResult(SpellCastResult result)
{
    if (result == SPELL_CAST_OK)
        return;

    if (m_caster->GetTypeId() != TYPEID_PLAYER)
        return;

    if (m_caster->ToPlayer()->GetSession()->PlayerLoading())  // don't send cast results at loading time
        return;

    SendCastResult(m_caster->ToPlayer(), m_spellInfo, m_cast_count, result, m_customError);
}

void Spell::SendCastResult(Player* caster, SpellInfo const* spellInfo, uint8 cast_count, SpellCastResult result, SpellCustomErrors customError /*= SPELL_CUSTOM_ERROR_NONE*/)
{
    if (result == SPELL_CAST_OK)
        return;

    WorldPacket data(SMSG_CAST_FAILED, (4+1+1));
    data << uint8(cast_count);                              // single cast or multi 2.3 (0/1)
    data << uint32(spellInfo->Id);
    data << uint8(result);                                  // problem
    switch (result)
    {
        case SPELL_FAILED_REQUIRES_SPELL_FOCUS:
            data << uint32(spellInfo->RequiresSpellFocus);  // SpellFocusObject.dbc id
            break;
        case SPELL_FAILED_REQUIRES_AREA:                    // AreaTable.dbc id
            // hardcode areas limitation case
            switch (spellInfo->Id)
            {
                case 41617:                                 // Cenarion Mana Salve
                case 41619:                                 // Cenarion Healing Salve
                    data << uint32(3905);
                    break;
                case 41618:                                 // Bottled Nethergon Energy
                case 41620:                                 // Bottled Nethergon Vapor
                    data << uint32(3842);
                    break;
                case 45373:                                 // Bloodberry Elixir
                    data << uint32(4075);
                    break;
                default:                                    // default case (don't must be)
                    data << uint32(0);
                    break;
            }
            break;
        case SPELL_FAILED_TOTEMS:
            if (spellInfo->Totem[0])
                data << uint32(spellInfo->Totem[0]);
            if (spellInfo->Totem[1])
                data << uint32(spellInfo->Totem[1]);
            break;
        case SPELL_FAILED_TOTEM_CATEGORY:
            if (spellInfo->TotemCategory[0])
                data << uint32(spellInfo->TotemCategory[0]);
            if (spellInfo->TotemCategory[1])
                data << uint32(spellInfo->TotemCategory[1]);
            break;
        case SPELL_FAILED_EQUIPPED_ITEM_CLASS:
        case SPELL_FAILED_EQUIPPED_ITEM_CLASS_MAINHAND:
        case SPELL_FAILED_EQUIPPED_ITEM_CLASS_OFFHAND:
            data << uint32(spellInfo->EquippedItemClass);
            data << uint32(spellInfo->EquippedItemSubClassMask);
            break;
        case SPELL_FAILED_TOO_MANY_OF_ITEM:
        {
             uint32 item = 0;
             for (int8 eff = 0; eff < MAX_SPELL_EFFECTS; eff++)
                 if (spellInfo->Effects[eff].ItemType)
                     item = spellInfo->Effects[eff].ItemType;
             ItemTemplate const* proto = sObjectMgr->GetItemTemplate(item);
             if (proto && proto->ItemLimitCategory)
                 data << uint32(proto->ItemLimitCategory);
             break;
        }
        case SPELL_FAILED_CUSTOM_ERROR:
            data << uint32(customError);
            break;
        case SPELL_FAILED_REAGENTS:
        {
            uint32 missingItem = 0;
            for (uint32 i = 0; i < MAX_SPELL_REAGENTS; i++)
            {
                if (spellInfo->Reagent[i] <= 0)
                    continue;

                uint32 itemid    = spellInfo->Reagent[i];
                uint32 itemcount = spellInfo->ReagentCount[i];

                if (!caster->HasItemCount(itemid, itemcount))
                {
                    missingItem = itemid;
                    break;
                }
            }

            data << uint32(missingItem);  // first missing item
            break;
        }
        case SPELL_FAILED_PREVENTED_BY_MECHANIC:
            data << uint32(spellInfo->Mechanic);
            break;
        case SPELL_FAILED_NEED_EXOTIC_AMMO:
            data << uint32(spellInfo->EquippedItemSubClassMask);
            break;
        case SPELL_FAILED_NEED_MORE_ITEMS:
            data << uint32(0); // Item entry
            data << uint32(0); // Count
            break;
        case SPELL_FAILED_MIN_SKILL:
            data << uint32(0); // SkillLine.dbc Id
            data << uint32(0); // Amount
            break;
        case SPELL_FAILED_FISHING_TOO_LOW:
            data << uint32(0); // Skill level
            break;
        default:
            break;
    }
    caster->GetSession()->SendPacket(&data);
}

void Spell::SendSpellStart()
{
    if (!IsNeedSendToClient())
        return;

    //sLog->outDebug(LOG_FILTER_SPELLS_AURAS, "Sending SMSG_SPELL_START id=%u", m_spellInfo->Id);

    uint32 castFlags = CAST_FLAG_UNKNOWN_2;

    if ((IsTriggered() && !m_spellInfo->IsAutoRepeatRangedSpell()) || m_triggeredByAuraSpell)
        castFlags |= CAST_FLAG_PENDING;

    if (m_spellInfo->Attributes & SPELL_ATTR0_REQ_AMMO)
        castFlags |= CAST_FLAG_AMMO;
    if ((m_caster->GetTypeId() == TYPEID_PLAYER ||
        (m_caster->GetTypeId() == TYPEID_UNIT && m_caster->ToCreature()->isPet()))
         && m_spellInfo->PowerType != POWER_HEALTH)
        castFlags |= CAST_FLAG_POWER_LEFT_SELF;

    if (m_spellInfo->RuneCostID && m_spellInfo->PowerType == POWER_RUNE)
        castFlags |= CAST_FLAG_UNKNOWN_19;

    WorldPacket data(SMSG_SPELL_START, (8+8+4+4+2));
    if (m_CastItem)
        data.append(m_CastItem->GetPackGUID());
    else
        data.append(m_caster->GetPackGUID());

    data.append(m_caster->GetPackGUID());
    data << uint8(m_cast_count);                            // pending spell cast?
    data << uint32(m_spellInfo->Id);                        // spellId
    data << uint32(castFlags);                              // cast flags
    data << int32(m_timer);                                 // delay?

    m_targets.Write(data);

    if (castFlags & CAST_FLAG_POWER_LEFT_SELF)
        data << uint32(m_caster->GetPower((Powers)m_spellInfo->PowerType));

    if (castFlags & CAST_FLAG_AMMO)
        WriteAmmoToPacket(&data);

    if (castFlags & CAST_FLAG_UNKNOWN_23)
    {
        data << uint32(0);
        data << uint32(0);
    }

    m_caster->SendMessageToSet(&data, true);
}

void Spell::SendSpellGo()
{
    // not send invisible spell casting
    if (!IsNeedSendToClient())
        return;

    //sLog->outDebug(LOG_FILTER_SPELLS_AURAS, "Sending SMSG_SPELL_GO id=%u", m_spellInfo->Id);

    uint32 castFlags = CAST_FLAG_UNKNOWN_9;

    // triggered spells with spell visual != 0
    if ((IsTriggered() && !m_spellInfo->IsAutoRepeatRangedSpell()) || m_triggeredByAuraSpell)
        castFlags |= CAST_FLAG_PENDING;

    if (m_spellInfo->Attributes & SPELL_ATTR0_REQ_AMMO)
        castFlags |= CAST_FLAG_AMMO;                        // arrows/bullets visual

    if ((m_caster->GetTypeId() == TYPEID_PLAYER ||
        (m_caster->GetTypeId() == TYPEID_UNIT && m_caster->ToCreature()->isPet()))
        && m_spellInfo->PowerType != POWER_HEALTH)
        castFlags |= CAST_FLAG_POWER_LEFT_SELF; // should only be sent to self, but the current messaging doesn't make that possible

    if ((m_caster->GetTypeId() == TYPEID_PLAYER)
        && (m_caster->getClass() == CLASS_DEATH_KNIGHT)
        && m_spellInfo->RuneCostID
        && m_spellInfo->PowerType == POWER_RUNE)
    {
        castFlags |= CAST_FLAG_UNKNOWN_19;                   // same as in SMSG_SPELL_START
        castFlags |= CAST_FLAG_RUNE_LIST;                    // rune cooldowns list
    }

    if (m_spellInfo->HasEffect(SPELL_EFFECT_ACTIVATE_RUNE))
    {
        castFlags |= CAST_FLAG_RUNE_LIST;                    // rune cooldowns list
        castFlags |= CAST_FLAG_UNKNOWN_19;                   // same as in SMSG_SPELL_START
    }

    if (m_targets.HasTraj())
        castFlags |= CAST_FLAG_ADJUST_MISSILE;

    WorldPacket data(SMSG_SPELL_GO, 50);                    // guess size

    if (m_CastItem)
        data.append(m_CastItem->GetPackGUID());
    else
        data.append(m_caster->GetPackGUID());

    data.append(m_caster->GetPackGUID());
    data << uint8(m_cast_count);                            // pending spell cast?
    data << uint32(m_spellInfo->Id);                        // spellId
    data << uint32(castFlags);                              // cast flags
    data << uint32(getMSTime());                            // timestamp

    WriteSpellGoTargets(&data);

    m_targets.Write(data);

    if (castFlags & CAST_FLAG_POWER_LEFT_SELF)
        data << uint32(m_caster->GetPower((Powers)m_spellInfo->PowerType));

    if (castFlags & CAST_FLAG_RUNE_LIST)                   // rune cooldowns list
    {
        //TODO: There is a crash caused by a spell with CAST_FLAG_RUNE_LIST casted by a creature
        //The creature is the mover of a player, so HandleCastSpellOpcode uses it as the caster
        if (Player* player = m_caster->ToPlayer())
        {
            uint8 runeMaskInitial = m_runesState;
            uint8 runeMaskAfterCast = player->GetRunesState();
            data << uint8(runeMaskInitial);                     // runes state before
            data << uint8(runeMaskAfterCast);                   // runes state after
            for (uint8 i = 0; i < MAX_RUNES; ++i)
            {
                uint8 mask = (1 << i);
                if (mask & runeMaskInitial && !(mask & runeMaskAfterCast))  // usable before andon cooldown now...
                {
                    // float casts ensure the division is performed on floats as we need float result
                    float baseCd = float(player->GetRuneBaseCooldown(i));
                    data << uint8((baseCd - float(player->GetRuneCooldown(i))) / baseCd * 255); // rune cooldown passed
                }
            }
        }
    }
    if (castFlags & CAST_FLAG_ADJUST_MISSILE)
    {
        data << m_targets.GetElevation();
        data << uint32(m_delayMoment);
    }

    if (castFlags & CAST_FLAG_AMMO)
        WriteAmmoToPacket(&data);

    if (castFlags & CAST_FLAG_VISUAL_CHAIN)
    {
        data << uint32(0);
        data << uint32(0);
    }

    if (m_targets.GetTargetMask() & TARGET_FLAG_DEST_LOCATION)
    {
        data << uint8(0);
    }

    m_caster->SendMessageToSet(&data, true);
}

void Spell::WriteAmmoToPacket(WorldPacket* data)
{
    uint32 ammoInventoryType = 0;
    uint32 ammoDisplayID = 0;

    if (m_caster->GetTypeId() == TYPEID_PLAYER)
    {
        Item* pItem = m_caster->ToPlayer()->GetWeaponForAttack(RANGED_ATTACK);
        if (pItem)
        {
            ammoInventoryType = pItem->GetTemplate()->InventoryType;
            if (ammoInventoryType == INVTYPE_THROWN)
                ammoDisplayID = pItem->GetTemplate()->DisplayInfoID;
            else
            {
                uint32 ammoID = m_caster->ToPlayer()->GetUInt32Value(PLAYER_AMMO_ID);
                if (ammoID)
                {
                    ItemTemplate const* pProto = sObjectMgr->GetItemTemplate(ammoID);
                    if (pProto)
                    {
                        ammoDisplayID = pProto->DisplayInfoID;
                        ammoInventoryType = pProto->InventoryType;
                    }
                }
                else if (m_caster->HasAura(46699))      // Requires No Ammo
                {
                    ammoDisplayID = 5996;                   // normal arrow
                    ammoInventoryType = INVTYPE_AMMO;
                }
            }
        }
    }
    else
    {
        for (uint8 i = 0; i < 3; ++i)
        {
            if (uint32 item_id = m_caster->GetUInt32Value(UNIT_VIRTUAL_ITEM_SLOT_ID + i))
            {
                if (ItemEntry const* itemEntry = sItemStore.LookupEntry(item_id))
                {
                    if (itemEntry->Class == ITEM_CLASS_WEAPON)
                    {
                        switch (itemEntry->SubClass)
                        {
                            case ITEM_SUBCLASS_WEAPON_THROWN:
                                ammoDisplayID = itemEntry->DisplayId;
                                ammoInventoryType = itemEntry->InventoryType;
                                break;
                            case ITEM_SUBCLASS_WEAPON_BOW:
                            case ITEM_SUBCLASS_WEAPON_CROSSBOW:
                                ammoDisplayID = 5996;       // is this need fixing?
                                ammoInventoryType = INVTYPE_AMMO;
                                break;
                            case ITEM_SUBCLASS_WEAPON_GUN:
                                ammoDisplayID = 5998;       // is this need fixing?
                                ammoInventoryType = INVTYPE_AMMO;
                                break;
                        }

                        if (ammoDisplayID)
                            break;
                    }
                }
            }
        }
    }

    *data << uint32(ammoDisplayID);
    *data << uint32(ammoInventoryType);
}

/// Writes miss and hit targets for a SMSG_SPELL_GO packet
void Spell::WriteSpellGoTargets(WorldPacket* data)
{
    // This function also fill data for channeled spells:
    // m_needAliveTargetMask req for stop channelig if one target die
    for (std::list<TargetInfo>::iterator ihit = m_UniqueTargetInfo.begin(); ihit != m_UniqueTargetInfo.end(); ++ihit)
    {
        if ((*ihit).effectMask == 0)                  // No effect apply - all immuned add state
            // possibly SPELL_MISS_IMMUNE2 for this??
            ihit->missCondition = SPELL_MISS_IMMUNE2;
    }

    // Hit and miss target counts are both uint8, that limits us to 255 targets for each
    // sending more than 255 targets crashes the client (since count sent would be wrong)
    // Spells like 40647 (with a huge radius) can easily reach this limit (spell might need
    // target conditions but we still need to limit the number of targets sent and keeping
    // correct count for both hit and miss).

    uint32 hit = 0;
    size_t hitPos = data->wpos();
    *data << (uint8)0; // placeholder
    for (std::list<TargetInfo>::const_iterator ihit = m_UniqueTargetInfo.begin(); ihit != m_UniqueTargetInfo.end() && hit <= 255; ++ihit)
    {
        if ((*ihit).missCondition == SPELL_MISS_NONE)       // Add only hits
        {
            *data << uint64(ihit->targetGUID);
            m_channelTargetEffectMask |=ihit->effectMask;
            ++hit;
        }
    }

    for (std::list<GOTargetInfo>::const_iterator ighit = m_UniqueGOTargetInfo.begin(); ighit != m_UniqueGOTargetInfo.end() && hit <= 255; ++ighit)
    {
        *data << uint64(ighit->targetGUID);                 // Always hits
        ++hit;
    }

    uint32 miss = 0;
    size_t missPos = data->wpos();
    *data << (uint8)0; // placeholder
    for (std::list<TargetInfo>::const_iterator ihit = m_UniqueTargetInfo.begin(); ihit != m_UniqueTargetInfo.end() && miss <= 255; ++ihit)
    {
        if (ihit->missCondition != SPELL_MISS_NONE)        // Add only miss
        {
            *data << uint64(ihit->targetGUID);
            *data << uint8(ihit->missCondition);
            if (ihit->missCondition == SPELL_MISS_REFLECT)
                *data << uint8(ihit->reflectResult);
            ++miss;
        }
    }
    // Reset m_needAliveTargetMask for non channeled spell
    if (!m_spellInfo->IsChanneled())
        m_channelTargetEffectMask = 0;

    data->put<uint8>(hitPos, (uint8)hit);
    data->put<uint8>(missPos, (uint8)miss);
}

void Spell::SendLogExecute()
{
    WorldPacket data(SMSG_SPELLLOGEXECUTE, (8+4+4+4+4+8));

    data.append(m_caster->GetPackGUID());

    data << uint32(m_spellInfo->Id);

    uint8 effCount = 0;
    for (uint8 i = 0; i < MAX_SPELL_EFFECTS; ++i)
    {
        if (m_effectExecuteData[i])
            ++effCount;
    }

    if (!effCount)
        return;

    data << uint32(effCount);
    for (uint8 i = 0; i < MAX_SPELL_EFFECTS; ++i)
    {
        if (!m_effectExecuteData[i])
            continue;

        data << uint32(m_spellInfo->Effects[i].Effect);             // spell effect

        data.append(*m_effectExecuteData[i]);

        delete m_effectExecuteData[i];
        m_effectExecuteData[i] = NULL;
    }
    m_caster->SendMessageToSet(&data, true);
}

void Spell::ExecuteLogEffectTakeTargetPower(uint8 effIndex, Unit* target, uint32 powerType, uint32 powerTaken, float gainMultiplier)
{
    InitEffectExecuteData(effIndex);
    m_effectExecuteData[effIndex]->append(target->GetPackGUID());
    *m_effectExecuteData[effIndex] << uint32(powerTaken);
    *m_effectExecuteData[effIndex] << uint32(powerType);
    *m_effectExecuteData[effIndex] << float(gainMultiplier);
}

void Spell::ExecuteLogEffectExtraAttacks(uint8 effIndex, Unit* victim, uint32 attCount)
{
    InitEffectExecuteData(effIndex);
    m_effectExecuteData[effIndex]->append(victim->GetPackGUID());
    *m_effectExecuteData[effIndex] << uint32(attCount);
}

void Spell::ExecuteLogEffectInterruptCast(uint8 effIndex, Unit* victim, uint32 spellId)
{
    InitEffectExecuteData(effIndex);
    m_effectExecuteData[effIndex]->append(victim->GetPackGUID());
    *m_effectExecuteData[effIndex] << uint32(spellId);
}

void Spell::ExecuteLogEffectDurabilityDamage(uint8 effIndex, Unit* victim, uint32 /*itemslot*/, uint32 damage)
{
    InitEffectExecuteData(effIndex);
    m_effectExecuteData[effIndex]->append(victim->GetPackGUID());
    *m_effectExecuteData[effIndex] << uint32(m_spellInfo->Id);
    *m_effectExecuteData[effIndex] << uint32(damage);
}

void Spell::ExecuteLogEffectOpenLock(uint8 effIndex, Object* obj)
{
    InitEffectExecuteData(effIndex);
    m_effectExecuteData[effIndex]->append(obj->GetPackGUID());
}

void Spell::ExecuteLogEffectCreateItem(uint8 effIndex, uint32 entry)
{
    InitEffectExecuteData(effIndex);
    *m_effectExecuteData[effIndex] << uint32(entry);
}

void Spell::ExecuteLogEffectDestroyItem(uint8 effIndex, uint32 entry)
{
    InitEffectExecuteData(effIndex);
    *m_effectExecuteData[effIndex] << uint32(entry);
}

void Spell::ExecuteLogEffectSummonObject(uint8 effIndex, WorldObject* obj)
{
    InitEffectExecuteData(effIndex);
    m_effectExecuteData[effIndex]->append(obj->GetPackGUID());
}

void Spell::ExecuteLogEffectUnsummonObject(uint8 effIndex, WorldObject* obj)
{
    InitEffectExecuteData(effIndex);
    m_effectExecuteData[effIndex]->append(obj->GetPackGUID());
}

void Spell::ExecuteLogEffectResurrect(uint8 effIndex, Unit* target)
{
    InitEffectExecuteData(effIndex);
    m_effectExecuteData[effIndex]->append(target->GetPackGUID());
}

void Spell::SendInterrupted(uint8 result)
{
    WorldPacket data(SMSG_SPELL_FAILURE, (8+4+1));
    data.append(m_caster->GetPackGUID());
    data << uint8(m_cast_count);
    data << uint32(m_spellInfo->Id);
    data << uint8(result);
    m_caster->SendMessageToSet(&data, true);

    data.Initialize(SMSG_SPELL_FAILED_OTHER, (8+4));
    data.append(m_caster->GetPackGUID());
    data << uint8(m_cast_count);
    data << uint32(m_spellInfo->Id);
    data << uint8(result);
    m_caster->SendMessageToSet(&data, true);
}

void Spell::SendChannelUpdate(uint32 time)
{
    if (time == 0)
    {
        m_caster->SetUInt64Value(UNIT_FIELD_CHANNEL_OBJECT, 0);
        m_caster->SetUInt32Value(UNIT_CHANNEL_SPELL, 0);
    }

    WorldPacket data(MSG_CHANNEL_UPDATE, 8+4);
    data.append(m_caster->GetPackGUID());
    data << uint32(time);

    m_caster->SendMessageToSet(&data, true);
}

void Spell::SendChannelStart(uint32 duration)
{
    uint64 channelTarget = m_targets.GetObjectTargetGUID();

    WorldPacket data(MSG_CHANNEL_START, (8+4+4));
    data.append(m_caster->GetPackGUID());
    data << uint32(m_spellInfo->Id);
    data << uint32(duration);

    m_caster->SendMessageToSet(&data, true);

    m_timer = duration;
    if (channelTarget)
        m_caster->SetUInt64Value(UNIT_FIELD_CHANNEL_OBJECT, channelTarget);

    m_caster->SetUInt32Value(UNIT_CHANNEL_SPELL, m_spellInfo->Id);
}

void Spell::SendResurrectRequest(Player* target)
{
    // get ressurector name for creature resurrections, otherwise packet will be not accepted
    // for player resurrections the name is looked up by guid
    char const* resurrectorName = m_caster->GetTypeId() == TYPEID_PLAYER ? "" : m_caster->GetNameForLocaleIdx(target->GetSession()->GetSessionDbLocaleIndex());

    WorldPacket data(SMSG_RESURRECT_REQUEST, (8+4+strlen(resurrectorName)+1+1+1+4));
    data << uint64(m_caster->GetGUID()); // resurrector guid
    data << uint32(strlen(resurrectorName) + 1);

    data << resurrectorName;
    data << uint8(0); // null terminator

    data << uint8(m_caster->GetTypeId() == TYPEID_PLAYER ? 0 : 1); // "you'll be afflicted with resurrection sickness"
    // override delay sent with SMSG_CORPSE_RECLAIM_DELAY, set instant resurrection for spells with this attribute
    if (m_spellInfo->AttributesEx3 & SPELL_ATTR3_IGNORE_RESURRECTION_TIMER)
        data << uint32(0);
    target->GetSession()->SendPacket(&data);
}

void Spell::TakeCastItem()
{
    if (!m_CastItem || m_caster->GetTypeId() != TYPEID_PLAYER)
        return;

    // not remove cast item at triggered spell (equipping, weapon damage, etc)
    if (_triggeredCastFlags & TRIGGERED_IGNORE_CAST_ITEM)
        return;

    ItemTemplate const* proto = m_CastItem->GetTemplate();

    if (!proto)
    {
        // This code is to avoid a crash
        // I'm not sure, if this is really an error, but I guess every item needs a prototype
        sLog->outError(LOG_FILTER_SPELLS_AURAS, "Cast item has no item prototype highId=%d, lowId=%d", m_CastItem->GetGUIDHigh(), m_CastItem->GetGUIDLow());
        return;
    }

    bool expendable = false;
    bool withoutCharges = false;

    for (int i = 0; i < MAX_ITEM_PROTO_SPELLS; ++i)
    {
        if (proto->Spells[i].SpellId)
        {
            // item has limited charges
            if (proto->Spells[i].SpellCharges)
            {
                if (proto->Spells[i].SpellCharges < 0)
                    expendable = true;

                int32 charges = m_CastItem->GetSpellCharges(i);

                // item has charges left
                if (charges)
                {
                    (charges > 0) ? --charges : ++charges;  // abs(charges) less at 1 after use
                    if (proto->Stackable == 1)
                        m_CastItem->SetSpellCharges(i, charges);
                    m_CastItem->SetState(ITEM_CHANGED, (Player*)m_caster);
                }

                // all charges used
                withoutCharges = (charges == 0);
            }
        }
    }

    if (expendable && withoutCharges)
    {
        uint32 count = 1;
        m_caster->ToPlayer()->DestroyItemCount(m_CastItem, count, true);

        // prevent crash at access to deleted m_targets.GetItemTarget
        if (m_CastItem == m_targets.GetItemTarget())
            m_targets.SetItemTarget(NULL);

        m_CastItem = NULL;
    }
}

void Spell::TakePower()
{
    if (m_CastItem || m_triggeredByAuraSpell)
        return;

    //Don't take power if the spell is cast while .cheat power is enabled.
    if (m_caster->GetTypeId() == TYPEID_PLAYER)
    {
        if (m_caster->ToPlayer()->GetCommandStatus(CHEAT_POWER))
            return;
    }

    Powers powerType = Powers(m_spellInfo->PowerType);
    bool hit = true;
    if (m_caster->GetTypeId() == TYPEID_PLAYER)
    {
        if (powerType == POWER_RAGE || powerType == POWER_ENERGY || powerType == POWER_RUNE)
            if (uint64 targetGUID = m_targets.GetUnitTargetGUID())
                for (std::list<TargetInfo>::iterator ihit= m_UniqueTargetInfo.begin(); ihit != m_UniqueTargetInfo.end(); ++ihit)
                    if (ihit->targetGUID == targetGUID)
                    {
                        if (ihit->missCondition != SPELL_MISS_NONE)
                        {
                            hit = false;
                            //lower spell cost on fail (by talent aura)
                            if (Player* modOwner = m_caster->ToPlayer()->GetSpellModOwner())
                                modOwner->ApplySpellMod(m_spellInfo->Id, SPELLMOD_SPELL_COST_REFUND_ON_FAIL, m_powerCost);
                        }
                        break;
                    }
    }

    if (powerType == POWER_RUNE)
    {
        TakeRunePower(hit);
        return;
    }

    if (!m_powerCost)
        return;

    // health as power used
    if (powerType == POWER_HEALTH)
    {
        m_caster->ModifyHealth(-(int32)m_powerCost);
        return;
    }

    if (powerType >= MAX_POWERS)
    {
        sLog->outError(LOG_FILTER_SPELLS_AURAS, "Spell::TakePower: Unknown power type '%d'", powerType);
        return;
    }

    if (hit)
        m_caster->ModifyPower(powerType, -m_powerCost);
    else
        m_caster->ModifyPower(powerType, -irand(0, m_powerCost/4));

    // Set the five second timer
    if (powerType == POWER_MANA && m_powerCost > 0)
        m_caster->SetLastManaUse(getMSTime());
}

void Spell::TakeAmmo()
{
    if (m_attackType == RANGED_ATTACK && m_caster->GetTypeId() == TYPEID_PLAYER)
    {
        Item* pItem = m_caster->ToPlayer()->GetWeaponForAttack(RANGED_ATTACK);

        // wands don't have ammo
        if (!pItem  || pItem->IsBroken() || pItem->GetTemplate()->SubClass == ITEM_SUBCLASS_WEAPON_WAND)
            return;

        if (pItem->GetTemplate()->InventoryType == INVTYPE_THROWN)
        {
            if (pItem->GetMaxStackCount() == 1)
            {
                // decrease durability for non-stackable throw weapon
                m_caster->ToPlayer()->DurabilityPointLossForEquipSlot(EQUIPMENT_SLOT_RANGED);
            }
            else
            {
                // decrease items amount for stackable throw weapon
                uint32 count = 1;
                m_caster->ToPlayer()->DestroyItemCount(pItem, count, true);
            }
        }
        else if (uint32 ammo = m_caster->ToPlayer()->GetUInt32Value(PLAYER_AMMO_ID))
            m_caster->ToPlayer()->DestroyItemCount(ammo, 1, true);
    }
}

SpellCastResult Spell::CheckRuneCost(uint32 runeCostID)
{
    if (m_spellInfo->PowerType != POWER_RUNE || !runeCostID)
        return SPELL_CAST_OK;

    if (m_caster->GetTypeId() != TYPEID_PLAYER)
        return SPELL_CAST_OK;

    Player* player = (Player*)m_caster;

    if (player->getClass() != CLASS_DEATH_KNIGHT)
        return SPELL_CAST_OK;

    SpellRuneCostEntry const* src = sSpellRuneCostStore.LookupEntry(runeCostID);

    if (!src)
        return SPELL_CAST_OK;

    if (src->NoRuneCost())
        return SPELL_CAST_OK;

    int32 runeCost[NUM_RUNE_TYPES];                         // blood, frost, unholy, death

    for (uint32 i = 0; i < RUNE_DEATH; ++i)
    {
        runeCost[i] = src->RuneCost[i];
        if (Player* modOwner = m_caster->GetSpellModOwner())
            modOwner->ApplySpellMod(m_spellInfo->Id, SPELLMOD_COST, runeCost[i], this);
    }

    runeCost[RUNE_DEATH] = MAX_RUNES;                       // calculated later

    for (uint32 i = 0; i < MAX_RUNES; ++i)
    {
        RuneType rune = player->GetCurrentRune(i);
        if ((player->GetRuneCooldown(i) == 0) && (runeCost[rune] > 0))
            runeCost[rune]--;
    }

    for (uint32 i = 0; i < RUNE_DEATH; ++i)
        if (runeCost[i] > 0)
            runeCost[RUNE_DEATH] += runeCost[i];

    if (runeCost[RUNE_DEATH] > MAX_RUNES)
        return SPELL_FAILED_NO_POWER;                       // not sure if result code is correct

    return SPELL_CAST_OK;
}

void Spell::TakeRunePower(bool didHit)
{
    if (m_caster->GetTypeId() != TYPEID_PLAYER || m_caster->getClass() != CLASS_DEATH_KNIGHT)
        return;

    SpellRuneCostEntry const* runeCostData = sSpellRuneCostStore.LookupEntry(m_spellInfo->RuneCostID);
    if (!runeCostData || (runeCostData->NoRuneCost() && runeCostData->NoRunicPowerGain()))
        return;

    Player* player = m_caster->ToPlayer();
    m_runesState = player->GetRunesState();                 // store previous state

    int32 runeCost[NUM_RUNE_TYPES];                         // blood, frost, unholy, death

    for (uint32 i = 0; i < RUNE_DEATH; ++i)
    {
        runeCost[i] = runeCostData->RuneCost[i];
        if (Player* modOwner = m_caster->GetSpellModOwner())
            modOwner->ApplySpellMod(m_spellInfo->Id, SPELLMOD_COST, runeCost[i], this);
    }

    runeCost[RUNE_DEATH] = 0;                               // calculated later

    for (uint32 i = 0; i < MAX_RUNES; ++i)
    {
        RuneType rune = player->GetCurrentRune(i);
        if (!player->GetRuneCooldown(i) && runeCost[rune] > 0)
        {
            player->SetRuneCooldown(i, didHit ? player->GetRuneBaseCooldown(i) : uint32(RUNE_MISS_COOLDOWN));
            player->SetLastUsedRune(rune);
            runeCost[rune]--;
        }
    }

    runeCost[RUNE_DEATH] = runeCost[RUNE_BLOOD] + runeCost[RUNE_UNHOLY] + runeCost[RUNE_FROST];

    if (runeCost[RUNE_DEATH] > 0)
    {
        for (uint32 i = 0; i < MAX_RUNES; ++i)
        {
            RuneType rune = player->GetCurrentRune(i);
            if (!player->GetRuneCooldown(i) && rune == RUNE_DEATH)
            {
                player->SetRuneCooldown(i, didHit ? player->GetRuneBaseCooldown(i) : uint32(RUNE_MISS_COOLDOWN));
                player->SetLastUsedRune(rune);
                runeCost[rune]--;

                // keep Death Rune type if missed
                if (didHit)
                    player->RestoreBaseRune(i);

                if (runeCost[RUNE_DEATH] == 0)
                    break;
            }
        }
    }

    // you can gain some runic power when use runes
    if (didHit)
        if (int32 rp = int32(runeCostData->runePowerGain * sWorld->getRate(RATE_POWER_RUNICPOWER_INCOME)))
            player->ModifyPower(POWER_RUNIC_POWER, int32(rp));
}

void Spell::TakeReagents()
{
    if (m_caster->GetTypeId() != TYPEID_PLAYER)
        return;

    ItemTemplate const* castItemTemplate = m_CastItem ? m_CastItem->GetTemplate() : NULL;

    // do not take reagents for these item casts
    if (castItemTemplate && castItemTemplate->Flags & ITEM_PROTO_FLAG_TRIGGERED_CAST)
        return;

    Player* p_caster = m_caster->ToPlayer();
    if (p_caster->CanNoReagentCast(m_spellInfo))
        return;

    for (uint32 x = 0; x < MAX_SPELL_REAGENTS; ++x)
    {
        if (m_spellInfo->Reagent[x] <= 0)
            continue;

        uint32 itemid = m_spellInfo->Reagent[x];
        uint32 itemcount = m_spellInfo->ReagentCount[x];

        // if CastItem is also spell reagent
        if (castItemTemplate && castItemTemplate->ItemId == itemid)
        {
            for (int s = 0; s < MAX_ITEM_PROTO_SPELLS; ++s)
            {
                // CastItem will be used up and does not count as reagent
                int32 charges = m_CastItem->GetSpellCharges(s);
                if (castItemTemplate->Spells[s].SpellCharges < 0 && abs(charges) < 2)
                {
                    ++itemcount;
                    break;
                }
            }

            m_CastItem = NULL;
        }

        // if GetItemTarget is also spell reagent
        if (m_targets.GetItemTargetEntry() == itemid)
            m_targets.SetItemTarget(NULL);

        p_caster->DestroyItemCount(itemid, itemcount, true);
    }
}

void Spell::HandleThreatSpells()
{
    if (m_UniqueTargetInfo.empty())
        return;

    if ((m_spellInfo->AttributesEx  & SPELL_ATTR1_NO_THREAT) ||
        (m_spellInfo->AttributesEx3 & SPELL_ATTR3_NO_INITIAL_AGGRO))
        return;

    float threat = 0.0f;
    if (SpellThreatEntry const* threatEntry = sSpellMgr->GetSpellThreatEntry(m_spellInfo->Id))
    {
        if (threatEntry->apPctMod != 0.0f)
            threat += threatEntry->apPctMod * m_caster->GetTotalAttackPowerValue(BASE_ATTACK);

        threat += threatEntry->flatMod;
    }
    else if ((m_spellInfo->AttributesCu & SPELL_ATTR0_CU_NO_INITIAL_THREAT) == 0)
        threat += m_spellInfo->SpellLevel;

    // past this point only multiplicative effects occur
    if (threat == 0.0f)
        return;

    // since 2.0.1 threat from positive effects also is distributed among all targets, so the overall caused threat is at most the defined bonus
    threat /= m_UniqueTargetInfo.size();

    for (std::list<TargetInfo>::iterator ihit = m_UniqueTargetInfo.begin(); ihit != m_UniqueTargetInfo.end(); ++ihit)
    {
        if (ihit->missCondition != SPELL_MISS_NONE)
            continue;

        Unit* target = ObjectAccessor::GetUnit(*m_caster, ihit->targetGUID);
        if (!target)
            continue;

        // positive spells distribute threat among all units that are in combat with target, like healing
        if (m_spellInfo->_IsPositiveSpell())
            target->getHostileRefManager().threatAssist(m_caster, threat, m_spellInfo);
        // for negative spells threat gets distributed among affected targets
        else
        {
            if (!target->CanHaveThreatList())
                continue;

            target->AddThreat(m_caster, threat, m_spellInfo->GetSchoolMask(), m_spellInfo);
        }
    }
    sLog->outDebug(LOG_FILTER_SPELLS_AURAS, "Spell %u, added an additional %f threat for %s %u target(s)", m_spellInfo->Id, threat, m_spellInfo->_IsPositiveSpell() ? "assisting" : "harming", uint32(m_UniqueTargetInfo.size()));
}

void Spell::HandleEffects(Unit* pUnitTarget, Item* pItemTarget, GameObject* pGOTarget, uint32 i, SpellEffectHandleMode mode)
{
    effectHandleMode = mode;
    unitTarget = pUnitTarget;
    itemTarget = pItemTarget;
    gameObjTarget = pGOTarget;
    destTarget = &m_destTargets[i]._position;

    uint8 eff = m_spellInfo->Effects[i].Effect;

    sLog->outDebug(LOG_FILTER_SPELLS_AURAS, "Spell: %u Effect : %u", m_spellInfo->Id, eff);

    // we do not need DamageMultiplier here.
    damage = CalculateDamage(i, NULL);

    bool preventDefault = CallScriptEffectHandlers((SpellEffIndex)i, mode);

    if (!preventDefault && eff < TOTAL_SPELL_EFFECTS)
    {
        (this->*SpellEffects[eff])((SpellEffIndex)i);
    }
}

SpellCastResult Spell::CheckCast(bool strict)
{
    // check death state
    if (!m_caster->isAlive() && !(m_spellInfo->Attributes & SPELL_ATTR0_PASSIVE) && !((m_spellInfo->Attributes & SPELL_ATTR0_CASTABLE_WHILE_DEAD) || (IsTriggered() && !m_triggeredByAuraSpell)))
        return SPELL_FAILED_CASTER_DEAD;

    // check cooldowns to prevent cheating
    if (m_caster->GetTypeId() == TYPEID_PLAYER && !(m_spellInfo->Attributes & SPELL_ATTR0_PASSIVE))
    {
        //can cast triggered (by aura only?) spells while have this flag
        if (!(_triggeredCastFlags & TRIGGERED_IGNORE_CASTER_AURASTATE) && m_caster->ToPlayer()->HasFlag(PLAYER_FLAGS, PLAYER_ALLOW_ONLY_ABILITY))
            return SPELL_FAILED_SPELL_IN_PROGRESS;

        if (m_caster->ToPlayer()->HasSpellCooldown(m_spellInfo->Id))
        {
            if (m_triggeredByAuraSpell)
                return SPELL_FAILED_DONT_REPORT;
            else
                return SPELL_FAILED_NOT_READY;
        }
    }

    if (m_spellInfo->AttributesEx7 & SPELL_ATTR7_IS_CHEAT_SPELL && !m_caster->HasFlag(UNIT_FIELD_FLAGS_2, UNIT_FLAG2_ALLOW_CHEAT_SPELLS))
    {
        m_customError = SPELL_CUSTOM_ERROR_GM_ONLY;
        return SPELL_FAILED_CUSTOM_ERROR;
    }

    // Check global cooldown
    if (strict && !(_triggeredCastFlags & TRIGGERED_IGNORE_GCD) && HasGlobalCooldown())
        return SPELL_FAILED_NOT_READY;

    // only triggered spells can be processed an ended battleground
    if (!IsTriggered() && m_caster->GetTypeId() == TYPEID_PLAYER)
        if (Battleground* bg = m_caster->ToPlayer()->GetBattleground())
            if (bg->GetStatus() == STATUS_WAIT_LEAVE)
                return SPELL_FAILED_DONT_REPORT;

    if (m_caster->GetTypeId() == TYPEID_PLAYER && VMAP::VMapFactory::createOrGetVMapManager()->isLineOfSightCalcEnabled())
    {
        if (m_spellInfo->Attributes & SPELL_ATTR0_OUTDOORS_ONLY &&
                !m_caster->GetMap()->IsOutdoors(m_caster->GetPositionX(), m_caster->GetPositionY(), m_caster->GetPositionZ()))
            return SPELL_FAILED_ONLY_OUTDOORS;

        if (m_spellInfo->Attributes & SPELL_ATTR0_INDOORS_ONLY &&
                m_caster->GetMap()->IsOutdoors(m_caster->GetPositionX(), m_caster->GetPositionY(), m_caster->GetPositionZ()))
            return SPELL_FAILED_ONLY_INDOORS;
    }

    // only check at first call, Stealth auras are already removed at second call
    // for now, ignore triggered spells
    if (strict && !(_triggeredCastFlags & TRIGGERED_IGNORE_SHAPESHIFT))
    {
        bool checkForm = true;
        // Ignore form req aura
        Unit::AuraEffectList const& ignore = m_caster->GetAuraEffectsByType(SPELL_AURA_MOD_IGNORE_SHAPESHIFT);
        for (Unit::AuraEffectList::const_iterator i = ignore.begin(); i != ignore.end(); ++i)
        {
            if (!(*i)->IsAffectedOnSpell(m_spellInfo))
                continue;
            checkForm = false;
            break;
        }
        if (checkForm)
        {
            // Cannot be used in this stance/form
            SpellCastResult shapeError = m_spellInfo->CheckShapeshift(m_caster->GetShapeshiftForm());
            if (shapeError != SPELL_CAST_OK)
                return shapeError;

            if ((m_spellInfo->Attributes & SPELL_ATTR0_ONLY_STEALTHED) && !(m_caster->HasStealthAura()))
                return SPELL_FAILED_ONLY_STEALTHED;
        }
    }

    Unit::AuraEffectList const& blockSpells = m_caster->GetAuraEffectsByType(SPELL_AURA_BLOCK_SPELL_FAMILY);
    for (Unit::AuraEffectList::const_iterator blockItr = blockSpells.begin(); blockItr != blockSpells.end(); ++blockItr)
        if (uint32((*blockItr)->GetMiscValue()) == m_spellInfo->SpellFamilyName)
            return SPELL_FAILED_SPELL_UNAVAILABLE;

    bool reqCombat = true;
    Unit::AuraEffectList const& stateAuras = m_caster->GetAuraEffectsByType(SPELL_AURA_ABILITY_IGNORE_AURASTATE);
    for (Unit::AuraEffectList::const_iterator j = stateAuras.begin(); j != stateAuras.end(); ++j)
    {
        if ((*j)->IsAffectedOnSpell(m_spellInfo))
        {
            m_needComboPoints = false;
            if ((*j)->GetMiscValue() == 1)
            {
                reqCombat=false;
                break;
            }
        }
    }

    // caster state requirements
    // not for triggered spells (needed by execute)
    if (!(_triggeredCastFlags & TRIGGERED_IGNORE_CASTER_AURASTATE))
    {
        if (m_spellInfo->CasterAuraState && !m_caster->HasAuraState(AuraStateType(m_spellInfo->CasterAuraState), m_spellInfo, m_caster))
            return SPELL_FAILED_CASTER_AURASTATE;
        if (m_spellInfo->CasterAuraStateNot && m_caster->HasAuraState(AuraStateType(m_spellInfo->CasterAuraStateNot), m_spellInfo, m_caster))
            return SPELL_FAILED_CASTER_AURASTATE;

        // Note: spell 62473 requres casterAuraSpell = triggering spell
        if (m_spellInfo->CasterAuraSpell && !m_caster->HasAura(sSpellMgr->GetSpellIdForDifficulty(m_spellInfo->CasterAuraSpell, m_caster)))
            return SPELL_FAILED_CASTER_AURASTATE;
        if (m_spellInfo->ExcludeCasterAuraSpell && m_caster->HasAura(sSpellMgr->GetSpellIdForDifficulty(m_spellInfo->ExcludeCasterAuraSpell, m_caster)))
            return SPELL_FAILED_CASTER_AURASTATE;

        if (reqCombat && m_caster->isInCombat() && !m_spellInfo->CanBeUsedInCombat())
            return SPELL_FAILED_AFFECTING_COMBAT;
    }

    // cancel autorepeat spells if cast start when moving
    // (not wand currently autorepeat cast delayed to moving stop anyway in spell update code)
    if (m_caster->GetTypeId() == TYPEID_PLAYER && m_caster->ToPlayer()->isMoving())
    {
        // skip stuck spell to allow use it in falling case and apply spell limitations at movement
        if ((!m_caster->HasUnitMovementFlag(MOVEMENTFLAG_FALLING_FAR) || m_spellInfo->Effects[0].Effect != SPELL_EFFECT_STUCK) &&
            (IsAutoRepeat() || (m_spellInfo->AuraInterruptFlags & AURA_INTERRUPT_FLAG_NOT_SEATED) != 0))
            return SPELL_FAILED_MOVING;
    }


    Vehicle* vehicle = m_caster->GetVehicle();
    if (vehicle && !(_triggeredCastFlags & TRIGGERED_IGNORE_CASTER_MOUNTED_OR_ON_VEHICLE))
    {
        uint16 checkMask = 0;
        for (uint8 effIndex = EFFECT_0; effIndex < MAX_SPELL_EFFECTS; ++effIndex)
        {
            SpellEffectInfo const* effInfo = &m_spellInfo->Effects[effIndex];
            if (effInfo->ApplyAuraName == SPELL_AURA_MOD_SHAPESHIFT)
            {
                SpellShapeshiftEntry const* shapeShiftEntry = sSpellShapeshiftStore.LookupEntry(effInfo->MiscValue);
                if (shapeShiftEntry && (shapeShiftEntry->flags1 & 1) == 0)  // unk flag
                    checkMask |= VEHICLE_SEAT_FLAG_UNCONTROLLED;
                break;
            }
        }

        if (m_spellInfo->HasAura(SPELL_AURA_MOUNTED))
            checkMask |= VEHICLE_SEAT_FLAG_CAN_CAST_MOUNT_SPELL;

        if (!checkMask)
            checkMask = VEHICLE_SEAT_FLAG_CAN_ATTACK;

        VehicleSeatEntry const* vehicleSeat = vehicle->GetSeatForPassenger(m_caster);
        if (!(m_spellInfo->AttributesEx6 & SPELL_ATTR6_CASTABLE_WHILE_ON_VEHICLE) && !(m_spellInfo->Attributes & SPELL_ATTR0_CASTABLE_WHILE_MOUNTED)
            && (vehicleSeat->m_flags & checkMask) != checkMask)
            return SPELL_FAILED_DONT_REPORT;
    }

    // check spell cast conditions from database
    {
        ConditionSourceInfo condInfo = ConditionSourceInfo(m_caster);
        condInfo.mConditionTargets[1] = m_targets.GetObjectTarget();
        ConditionList conditions = sConditionMgr->GetConditionsForNotGroupedEntry(CONDITION_SOURCE_TYPE_SPELL, m_spellInfo->Id);
        if (!conditions.empty() && !sConditionMgr->IsObjectMeetToConditions(condInfo, conditions))
        {
            // send error msg to player if condition failed and text message available
            // TODO: using WorldSession::SendNotification is not blizzlike
            if (Player* playerCaster = m_caster->ToPlayer())
            {
                // mLastFailedCondition can be NULL if there was an error processing the condition in Condition::Meets (i.e. wrong data for ConditionTarget or others)
                if (playerCaster->GetSession() && condInfo.mLastFailedCondition
                    && condInfo.mLastFailedCondition->ErrorTextId)
                {
                    playerCaster->GetSession()->SendNotification(condInfo.mLastFailedCondition->ErrorTextId);
                    return SPELL_FAILED_DONT_REPORT;
                }
            }
            if (!condInfo.mLastFailedCondition || !condInfo.mLastFailedCondition->ConditionTarget)
                return SPELL_FAILED_CASTER_AURASTATE;
            return SPELL_FAILED_BAD_TARGETS;
        }
    }

    // Don't check explicit target for passive spells (workaround) (check should be skipped only for learn case)
    // those spells may have incorrect target entries or not filled at all (for example 15332)
    // such spells when learned are not targeting anyone using targeting system, they should apply directly to caster instead
    // also, such casts shouldn't be sent to client
    if (!((m_spellInfo->Attributes & SPELL_ATTR0_PASSIVE) && (!m_targets.GetUnitTarget() || m_targets.GetUnitTarget() == m_caster)))
    {
        // Check explicit target for m_originalCaster - todo: get rid of such workarounds
        SpellCastResult castResult = m_spellInfo->CheckExplicitTarget(m_originalCaster ? m_originalCaster : m_caster, m_targets.GetObjectTarget(), m_targets.GetItemTarget());
        if (castResult != SPELL_CAST_OK)
            return castResult;
    }

    if (Unit* target = m_targets.GetUnitTarget())
    {
        SpellCastResult castResult = m_spellInfo->CheckTarget(m_caster, target, false);
        if (castResult != SPELL_CAST_OK)
            return castResult;

        if (target != m_caster)
        {
            // Must be behind the target
            if ((m_spellInfo->AttributesCu & SPELL_ATTR0_CU_REQ_CASTER_BEHIND_TARGET) && target->HasInArc(static_cast<float>(M_PI), m_caster))
                return SPELL_FAILED_NOT_BEHIND;

            // Target must be facing you
            if ((m_spellInfo->AttributesCu & SPELL_ATTR0_CU_REQ_TARGET_FACING_CASTER) && !target->HasInArc(static_cast<float>(M_PI), m_caster))
                return SPELL_FAILED_NOT_INFRONT;

            if (m_caster->GetEntry() != WORLD_TRIGGER) // Ignore LOS for gameobjects casts (wrongly casted by a trigger)
                if (!(m_spellInfo->AttributesEx2 & SPELL_ATTR2_CAN_TARGET_NOT_IN_LOS) && VMAP::VMapFactory::checkSpellForLoS(m_spellInfo->Id) && !m_caster->IsWithinLOSInMap(target))
                    return SPELL_FAILED_LINE_OF_SIGHT;
        }
    }

    // Check for line of sight for spells with dest
    if (m_targets.HasDst())
    {
        float x, y, z;
        m_targets.GetDstPos()->GetPosition(x, y, z);

        if (!(m_spellInfo->AttributesEx2 & SPELL_ATTR2_CAN_TARGET_NOT_IN_LOS) && VMAP::VMapFactory::checkSpellForLoS(m_spellInfo->Id) && !m_caster->IsWithinLOS(x, y, z))
            return SPELL_FAILED_LINE_OF_SIGHT;
    }

    // check pet presence
    for (int j = 0; j < MAX_SPELL_EFFECTS; ++j)
    {
        if (m_spellInfo->Effects[j].TargetA.GetTarget() == TARGET_UNIT_PET)
        {
            if (!m_caster->GetGuardianPet())
            {
                if (m_triggeredByAuraSpell)              // not report pet not existence for triggered spells
                    return SPELL_FAILED_DONT_REPORT;
                else
                    return SPELL_FAILED_NO_PET;
            }
            break;
        }
    }

    // Spell casted only on battleground
    if ((m_spellInfo->AttributesEx3 & SPELL_ATTR3_BATTLEGROUND) &&  m_caster->GetTypeId() == TYPEID_PLAYER)
        if (!m_caster->ToPlayer()->InBattleground())
            return SPELL_FAILED_ONLY_BATTLEGROUNDS;

    // do not allow spells to be cast in arenas
    // - with greater than 10 min CD without SPELL_ATTR4_USABLE_IN_ARENA flag
    // - with SPELL_ATTR4_NOT_USABLE_IN_ARENA flag
    if ((m_spellInfo->AttributesEx4 & SPELL_ATTR4_NOT_USABLE_IN_ARENA) ||
        (m_spellInfo->GetRecoveryTime() > 10 * MINUTE * IN_MILLISECONDS && !(m_spellInfo->AttributesEx4 & SPELL_ATTR4_USABLE_IN_ARENA)))
        if (MapEntry const* mapEntry = sMapStore.LookupEntry(m_caster->GetMapId()))
            if (mapEntry->IsBattleArena())
                return SPELL_FAILED_NOT_IN_ARENA;

    // zone check
    if (m_caster->GetTypeId() == TYPEID_UNIT || !m_caster->ToPlayer()->isGameMaster())
    {
        uint32 zone, area;
        m_caster->GetZoneAndAreaId(zone, area);

        SpellCastResult locRes= m_spellInfo->CheckLocation(m_caster->GetMapId(), zone, area,
            m_caster->GetTypeId() == TYPEID_PLAYER ? m_caster->ToPlayer() : NULL);
        if (locRes != SPELL_CAST_OK)
            return locRes;
    }

    // not let players cast spells at mount (and let do it to creatures)
    if (m_caster->IsMounted() && m_caster->GetTypeId() == TYPEID_PLAYER && !(_triggeredCastFlags & TRIGGERED_IGNORE_CASTER_MOUNTED_OR_ON_VEHICLE) &&
        !m_spellInfo->IsPassive() && !(m_spellInfo->Attributes & SPELL_ATTR0_CASTABLE_WHILE_MOUNTED))
    {
        if (m_caster->isInFlight())
            return SPELL_FAILED_NOT_ON_TAXI;
        else
            return SPELL_FAILED_NOT_MOUNTED;
    }

    SpellCastResult castResult = SPELL_CAST_OK;

    // always (except passive spells) check items (focus object can be required for any type casts)
    if (!m_spellInfo->IsPassive())
    {
        castResult = CheckItems();
        if (castResult != SPELL_CAST_OK)
            return castResult;
    }

    // Triggered spells also have range check
    // TODO: determine if there is some flag to enable/disable the check
    castResult = CheckRange(strict);
    if (castResult != SPELL_CAST_OK)
        return castResult;

    if (!(_triggeredCastFlags & TRIGGERED_IGNORE_POWER_AND_REAGENT_COST))
    {
        castResult = CheckPower();
        if (castResult != SPELL_CAST_OK)
            return castResult;
    }

    if (!(_triggeredCastFlags & TRIGGERED_IGNORE_CASTER_AURAS))
    {
        castResult = CheckCasterAuras();
        if (castResult != SPELL_CAST_OK)
            return castResult;
    }

    // script hook
    castResult = CallScriptCheckCastHandlers();
    if (castResult != SPELL_CAST_OK)
        return castResult;

    bool hasDispellableAura = false;
    bool hasNonDispelEffect = false;
    uint32 dispelMask = 0;
    for (uint8 i = 0; i < MAX_SPELL_EFFECTS; ++i)
        if (m_spellInfo->Effects[i].Effect == SPELL_EFFECT_DISPEL)
        {
            if (m_spellInfo->Effects[i].IsTargetingArea() || m_spellInfo->AttributesEx & SPELL_ATTR1_MELEE_COMBAT_START)
            {
                hasDispellableAura = true;
                break;
            }

            dispelMask |= SpellInfo::GetDispelMask(DispelType(m_spellInfo->Effects[i].MiscValue));
        }
        else if (m_spellInfo->Effects[i].IsEffect())
        {
            hasNonDispelEffect = true;
            break;
        }

    if (!hasNonDispelEffect && !hasDispellableAura && dispelMask && !IsTriggered())
    {
        if (Unit* target = m_targets.GetUnitTarget())
        {
            DispelChargesList dispelList;
            target->GetDispellableAuraList(m_caster, dispelMask, dispelList);
            if (dispelList.empty())
                return SPELL_FAILED_NOTHING_TO_DISPEL;
        }
    }

    for (uint8 i = 0; i < MAX_SPELL_EFFECTS; ++i)
    {
        // for effects of spells that have only one target
        switch (m_spellInfo->Effects[i].Effect)
        {
            case SPELL_EFFECT_LEARN_SPELL:
            {
                if (m_caster->GetTypeId() != TYPEID_PLAYER)
                    return SPELL_FAILED_BAD_TARGETS;

                if (m_spellInfo->Effects[i].TargetA.GetTarget() != TARGET_UNIT_PET)
                    break;

                Pet* pet = m_caster->ToPlayer()->GetPet();

                if (!pet)
                    return SPELL_FAILED_NO_PET;

                SpellInfo const* learn_spellproto = sSpellMgr->GetSpellInfo(m_spellInfo->Effects[i].TriggerSpell);

                if (!learn_spellproto)
                    return SPELL_FAILED_NOT_KNOWN;

                if (m_spellInfo->SpellLevel > pet->getLevel())
                    return SPELL_FAILED_LOWLEVEL;

                break;
            }
            case SPELL_EFFECT_LEARN_PET_SPELL:
            {
                // check target only for unit target case
                if (Unit* unitTarget = m_targets.GetUnitTarget())
                {
                    if (m_caster->GetTypeId() != TYPEID_PLAYER)
                        return SPELL_FAILED_BAD_TARGETS;

                    Pet* pet = unitTarget->ToPet();
                    if (!pet || pet->GetOwner() != m_caster)
                        return SPELL_FAILED_BAD_TARGETS;

                    SpellInfo const* learn_spellproto = sSpellMgr->GetSpellInfo(m_spellInfo->Effects[i].TriggerSpell);

                    if (!learn_spellproto)
                        return SPELL_FAILED_NOT_KNOWN;

                    if (m_spellInfo->SpellLevel > pet->getLevel())
                        return SPELL_FAILED_LOWLEVEL;
                }
                break;
            }
            case SPELL_EFFECT_APPLY_GLYPH:
            {
                uint32 glyphId = m_spellInfo->Effects[i].MiscValue;
                if (GlyphPropertiesEntry const* gp = sGlyphPropertiesStore.LookupEntry(glyphId))
                    if (m_caster->HasAura(gp->SpellId))
                        return SPELL_FAILED_UNIQUE_GLYPH;
                break;
            }
            case SPELL_EFFECT_FEED_PET:
            {
                if (m_caster->GetTypeId() != TYPEID_PLAYER)
                    return SPELL_FAILED_BAD_TARGETS;

                Item* foodItem = m_targets.GetItemTarget();
                if (!foodItem)
                    return SPELL_FAILED_BAD_TARGETS;

                Pet* pet = m_caster->ToPlayer()->GetPet();

                if (!pet)
                    return SPELL_FAILED_NO_PET;

                if (!pet->HaveInDiet(foodItem->GetTemplate()))
                    return SPELL_FAILED_WRONG_PET_FOOD;

                if (!pet->GetCurrentFoodBenefitLevel(foodItem->GetTemplate()->ItemLevel))
                    return SPELL_FAILED_FOOD_LOWLEVEL;

                if (m_caster->isInCombat() || pet->isInCombat())
                    return SPELL_FAILED_AFFECTING_COMBAT;

                break;
            }
            case SPELL_EFFECT_POWER_BURN:
            case SPELL_EFFECT_POWER_DRAIN:
            {
                // Can be area effect, Check only for players and not check if target - caster (spell can have multiply drain/burn effects)
                if (m_caster->GetTypeId() == TYPEID_PLAYER)
                    if (Unit* target = m_targets.GetUnitTarget())
                        if (target != m_caster && target->getPowerType() != Powers(m_spellInfo->Effects[i].MiscValue))
                            return SPELL_FAILED_BAD_TARGETS;
                break;
            }
            case SPELL_EFFECT_CHARGE:
            {
                if (m_spellInfo->SpellFamilyName == SPELLFAMILY_WARRIOR)
                {
                    // Warbringer - can't be handled in proc system - should be done before checkcast root check and charge effect process
                    if (strict && m_caster->IsScriptOverriden(m_spellInfo, 6953))
                        m_caster->RemoveMovementImpairingAuras();
                }

                if (m_caster->HasUnitState(UNIT_STATE_ROOT))
                    return SPELL_FAILED_ROOTED;
<<<<<<< HEAD

                Unit* target = m_targets.GetUnitTarget();

                if (!target)
                    return SPELL_FAILED_DONT_REPORT;

                Position pos;
                target->GetContactPoint(m_caster, pos.m_positionX, pos.m_positionY, pos.m_positionZ);
                target->GetFirstCollisionPosition(pos, CONTACT_DISTANCE, target->GetRelativeAngle(m_caster));

                m_preGeneratedPath.SetPathLengthLimit(m_spellInfo->GetMaxRange(true) * 1.5f);
                m_preGeneratedPath.CalculatePath(pos.m_positionX, pos.m_positionY, pos.m_positionZ + target->GetObjectSize());

                if (m_preGeneratedPath.GetPathType() & PATHFIND_SHORT)
                    return SPELL_FAILED_OUT_OF_RANGE;

=======
                if (m_caster->GetTypeId() == TYPEID_PLAYER)
                    if (Unit* target = m_targets.GetUnitTarget())
                        if (!target->isAlive())
                            return SPELL_FAILED_BAD_TARGETS;
>>>>>>> 9f09713b
                break;
            }
            case SPELL_EFFECT_SKINNING:
            {
                if (m_caster->GetTypeId() != TYPEID_PLAYER || !m_targets.GetUnitTarget() || m_targets.GetUnitTarget()->GetTypeId() != TYPEID_UNIT)
                    return SPELL_FAILED_BAD_TARGETS;

                if (!(m_targets.GetUnitTarget()->GetUInt32Value(UNIT_FIELD_FLAGS) & UNIT_FLAG_SKINNABLE))
                    return SPELL_FAILED_TARGET_UNSKINNABLE;

                Creature* creature = m_targets.GetUnitTarget()->ToCreature();
                if (creature->GetCreatureType() != CREATURE_TYPE_CRITTER && !creature->loot.isLooted())
                    return SPELL_FAILED_TARGET_NOT_LOOTED;

                uint32 skill = creature->GetCreatureTemplate()->GetRequiredLootSkill();

                int32 skillValue = m_caster->ToPlayer()->GetSkillValue(skill);
                int32 TargetLevel = m_targets.GetUnitTarget()->getLevel();
                int32 ReqValue = (skillValue < 100 ? (TargetLevel-10) * 10 : TargetLevel * 5);
                if (ReqValue > skillValue)
                    return SPELL_FAILED_LOW_CASTLEVEL;

                // chance for fail at orange skinning attempt
                if ((m_selfContainer && (*m_selfContainer) == this) &&
                    skillValue < sWorld->GetConfigMaxSkillValue() &&
                    (ReqValue < 0 ? 0 : ReqValue) > irand(skillValue - 25, skillValue + 37))
                    return SPELL_FAILED_TRY_AGAIN;

                break;
            }
            case SPELL_EFFECT_OPEN_LOCK:
            {
                if (m_spellInfo->Effects[i].TargetA.GetTarget() != TARGET_GAMEOBJECT_TARGET &&
                    m_spellInfo->Effects[i].TargetA.GetTarget() != TARGET_GAMEOBJECT_ITEM_TARGET)
                    break;

                if (m_caster->GetTypeId() != TYPEID_PLAYER  // only players can open locks, gather etc.
                    // we need a go target in case of TARGET_GAMEOBJECT_TARGET
                    || (m_spellInfo->Effects[i].TargetA.GetTarget() == TARGET_GAMEOBJECT_TARGET && !m_targets.GetGOTarget()))
                    return SPELL_FAILED_BAD_TARGETS;

                Item* pTempItem = NULL;
                if (m_targets.GetTargetMask() & TARGET_FLAG_TRADE_ITEM)
                {
                    if (TradeData* pTrade = m_caster->ToPlayer()->GetTradeData())
                        pTempItem = pTrade->GetTraderData()->GetItem(TradeSlots(m_targets.GetItemTargetGUID()));
                }
                else if (m_targets.GetTargetMask() & TARGET_FLAG_ITEM)
                    pTempItem = m_caster->ToPlayer()->GetItemByGuid(m_targets.GetItemTargetGUID());

                // we need a go target, or an openable item target in case of TARGET_GAMEOBJECT_ITEM_TARGET
                if (m_spellInfo->Effects[i].TargetA.GetTarget() == TARGET_GAMEOBJECT_ITEM_TARGET &&
                    !m_targets.GetGOTarget() &&
                    (!pTempItem || !pTempItem->GetTemplate()->LockID || !pTempItem->IsLocked()))
                    return SPELL_FAILED_BAD_TARGETS;

                if (m_spellInfo->Id != 1842 || (m_targets.GetGOTarget() &&
                    m_targets.GetGOTarget()->GetGOInfo()->type != GAMEOBJECT_TYPE_TRAP))
                    if (m_caster->ToPlayer()->InBattleground() && // In Battleground players can use only flags and banners
                        !m_caster->ToPlayer()->CanUseBattlegroundObject())
                        return SPELL_FAILED_TRY_AGAIN;

                // get the lock entry
                uint32 lockId = 0;
                if (GameObject* go = m_targets.GetGOTarget())
                {
                    lockId = go->GetGOInfo()->GetLockId();
                    if (!lockId)
                        return SPELL_FAILED_BAD_TARGETS;
                }
                else if (Item* itm = m_targets.GetItemTarget())
                    lockId = itm->GetTemplate()->LockID;

                SkillType skillId = SKILL_NONE;
                int32 reqSkillValue = 0;
                int32 skillValue = 0;

                // check lock compatibility
                SpellCastResult res = CanOpenLock(i, lockId, skillId, reqSkillValue, skillValue);
                if (res != SPELL_CAST_OK)
                    return res;

                // chance for fail at orange mining/herb/LockPicking gathering attempt
                // second check prevent fail at rechecks
                if (skillId != SKILL_NONE && (!m_selfContainer || ((*m_selfContainer) != this)))
                {
                    bool canFailAtMax = skillId != SKILL_HERBALISM && skillId != SKILL_MINING;

                    // chance for failure in orange gather / lockpick (gathering skill can't fail at maxskill)
                    if ((canFailAtMax || skillValue < sWorld->GetConfigMaxSkillValue()) && reqSkillValue > irand(skillValue - 25, skillValue + 37))
                        return SPELL_FAILED_TRY_AGAIN;
                }
                break;
            }
            case SPELL_EFFECT_SUMMON_DEAD_PET:
            {
                Creature* pet = m_caster->GetGuardianPet();

                if (pet && pet->isAlive())
                    return SPELL_FAILED_ALREADY_HAVE_SUMMON;

                break;
            }
            // This is generic summon effect
            case SPELL_EFFECT_SUMMON:
            {
                SummonPropertiesEntry const* SummonProperties = sSummonPropertiesStore.LookupEntry(m_spellInfo->Effects[i].MiscValueB);
                if (!SummonProperties)
                    break;
                switch (SummonProperties->Category)
                {
                    case SUMMON_CATEGORY_PET:
                        if (m_caster->GetPetGUID())
                            return SPELL_FAILED_ALREADY_HAVE_SUMMON;
                    case SUMMON_CATEGORY_PUPPET:
                        if (m_caster->GetCharmGUID())
                            return SPELL_FAILED_ALREADY_HAVE_CHARM;
                        break;
                }
                break;
            }
            case SPELL_EFFECT_CREATE_TAMED_PET:
            {
                if (m_targets.GetUnitTarget())
                {
                    if (m_targets.GetUnitTarget()->GetTypeId() != TYPEID_PLAYER)
                        return SPELL_FAILED_BAD_TARGETS;
                    if (m_targets.GetUnitTarget()->GetPetGUID())
                        return SPELL_FAILED_ALREADY_HAVE_SUMMON;
                }
                break;
            }
            case SPELL_EFFECT_SUMMON_PET:
            {
                if (m_caster->GetPetGUID())                  //let warlock do a replacement summon
                {
                    if (m_caster->GetTypeId() == TYPEID_PLAYER && m_caster->getClass() == CLASS_WARLOCK)
                    {
                        if (strict)                         //starting cast, trigger pet stun (cast by pet so it doesn't attack player)
                            if (Pet* pet = m_caster->ToPlayer()->GetPet())
                                pet->CastSpell(pet, 32752, true, NULL, NULL, pet->GetGUID());
                    }
                    else
                        return SPELL_FAILED_ALREADY_HAVE_SUMMON;
                }

                if (m_caster->GetCharmGUID())
                    return SPELL_FAILED_ALREADY_HAVE_CHARM;
                break;
            }
            case SPELL_EFFECT_SUMMON_PLAYER:
            {
                if (m_caster->GetTypeId() != TYPEID_PLAYER)
                    return SPELL_FAILED_BAD_TARGETS;
                if (!m_caster->ToPlayer()->GetSelection())
                    return SPELL_FAILED_BAD_TARGETS;

                Player* target = ObjectAccessor::FindPlayer(m_caster->ToPlayer()->GetSelection());
                if (!target || m_caster->ToPlayer() == target || (!target->IsInSameRaidWith(m_caster->ToPlayer()) && m_spellInfo->Id != 48955)) // refer-a-friend spell
                    return SPELL_FAILED_BAD_TARGETS;

                // check if our map is dungeon
                MapEntry const* map = sMapStore.LookupEntry(m_caster->GetMapId());
                if (map->IsDungeon())
                {
                    uint32 mapId = m_caster->GetMap()->GetId();
                    Difficulty difficulty = m_caster->GetMap()->GetDifficulty();
                    if (map->IsRaid())
                        if (InstancePlayerBind* targetBind = target->GetBoundInstance(mapId, difficulty))
                            if (InstancePlayerBind* casterBind = m_caster->ToPlayer()->GetBoundInstance(mapId, difficulty))
                                if (targetBind->perm && targetBind->save != casterBind->save)
                                    return SPELL_FAILED_TARGET_LOCKED_TO_RAID_INSTANCE;

                    InstanceTemplate const* instance = sObjectMgr->GetInstanceTemplate(mapId);
                    if (!instance)
                        return SPELL_FAILED_TARGET_NOT_IN_INSTANCE;
                    if (!target->Satisfy(sObjectMgr->GetAccessRequirement(mapId, difficulty), mapId))
                        return SPELL_FAILED_BAD_TARGETS;
                }
                break;
            }
            // RETURN HERE
            case SPELL_EFFECT_SUMMON_RAF_FRIEND:
            {
                if (m_caster->GetTypeId() != TYPEID_PLAYER)
                    return SPELL_FAILED_BAD_TARGETS;

                Player* playerCaster = m_caster->ToPlayer();
                    //
                if (!(playerCaster->GetSelection()))
                    return SPELL_FAILED_BAD_TARGETS;

                Player* target = ObjectAccessor::FindPlayer(playerCaster->GetSelection());

                if (!target ||
                    !(target->GetSession()->GetRecruiterId() == playerCaster->GetSession()->GetAccountId() || target->GetSession()->GetAccountId() == playerCaster->GetSession()->GetRecruiterId()))
                    return SPELL_FAILED_BAD_TARGETS;

                break;
            }
            case SPELL_EFFECT_LEAP:
            case SPELL_EFFECT_TELEPORT_UNITS_FACE_CASTER:
            {
              //Do not allow to cast it before BG starts.
                if (m_caster->GetTypeId() == TYPEID_PLAYER)
                    if (Battleground const* bg = m_caster->ToPlayer()->GetBattleground())
                        if (bg->GetStatus() != STATUS_IN_PROGRESS)
                            return SPELL_FAILED_TRY_AGAIN;
                break;
            }
            case SPELL_EFFECT_STEAL_BENEFICIAL_BUFF:
            {
                if (m_targets.GetUnitTarget() == m_caster)
                    return SPELL_FAILED_BAD_TARGETS;
                break;
            }
            case SPELL_EFFECT_LEAP_BACK:
            {
                if (m_caster->HasUnitState(UNIT_STATE_ROOT))
                {
                    if (m_caster->GetTypeId() == TYPEID_PLAYER)
                        return SPELL_FAILED_ROOTED;
                    else
                        return SPELL_FAILED_DONT_REPORT;
                }
                break;
            }
            case SPELL_EFFECT_TALENT_SPEC_SELECT:
                // can't change during already started arena/battleground
                if (m_caster->GetTypeId() == TYPEID_PLAYER)
                    if (Battleground const* bg = m_caster->ToPlayer()->GetBattleground())
                        if (bg->GetStatus() == STATUS_IN_PROGRESS)
                            return SPELL_FAILED_NOT_IN_BATTLEGROUND;
                break;
            default:
                break;
        }
    }

    for (uint8 i = 0; i < MAX_SPELL_EFFECTS; ++i)
    {
        switch (m_spellInfo->Effects[i].ApplyAuraName)
        {
            case SPELL_AURA_MOD_POSSESS_PET:
            {
                if (m_caster->GetTypeId() != TYPEID_PLAYER)
                    return SPELL_FAILED_NO_PET;

                Pet* pet = m_caster->ToPlayer()->GetPet();
                if (!pet)
                    return SPELL_FAILED_NO_PET;

                if (pet->GetCharmerGUID())
                    return SPELL_FAILED_CHARMED;
                break;
            }
            case SPELL_AURA_MOD_POSSESS:
            case SPELL_AURA_MOD_CHARM:
            case SPELL_AURA_AOE_CHARM:
            {
                if (m_caster->GetCharmerGUID())
                    return SPELL_FAILED_CHARMED;

                if (m_spellInfo->Effects[i].ApplyAuraName == SPELL_AURA_MOD_CHARM
                    || m_spellInfo->Effects[i].ApplyAuraName == SPELL_AURA_MOD_POSSESS)
                {
                    if (m_caster->GetPetGUID())
                        return SPELL_FAILED_ALREADY_HAVE_SUMMON;

                    if (m_caster->GetCharmGUID())
                        return SPELL_FAILED_ALREADY_HAVE_CHARM;
                }

                if (Unit* target = m_targets.GetUnitTarget())
                {
                    if (target->GetTypeId() == TYPEID_UNIT && target->ToCreature()->IsVehicle())
                        return SPELL_FAILED_BAD_IMPLICIT_TARGETS;

                    if (target->IsMounted())
                        return SPELL_FAILED_CANT_BE_CHARMED;

                    if (target->GetCharmerGUID())
                        return SPELL_FAILED_CHARMED;

                    int32 damage = CalculateDamage(i, target);
                    if (damage && int32(target->getLevel()) > damage)
                        return SPELL_FAILED_HIGHLEVEL;
                }

                break;
            }
            case SPELL_AURA_MOUNTED:
            {
                if (m_caster->IsInWater())
                    return SPELL_FAILED_ONLY_ABOVEWATER;

                // Ignore map check if spell have AreaId. AreaId already checked and this prevent special mount spells
                bool allowMount = !m_caster->GetMap()->IsDungeon() || m_caster->GetMap()->IsBattlegroundOrArena();
                InstanceTemplate const* it = sObjectMgr->GetInstanceTemplate(m_caster->GetMapId());
                if (it)
                    allowMount = it->AllowMount;
                if (m_caster->GetTypeId() == TYPEID_PLAYER && !allowMount && !m_spellInfo->AreaGroupId)
                    return SPELL_FAILED_NO_MOUNTS_ALLOWED;

                if (m_caster->IsInDisallowedMountForm())
                    return SPELL_FAILED_NOT_SHAPESHIFT;

                break;
            }
            case SPELL_AURA_RANGED_ATTACK_POWER_ATTACKER_BONUS:
            {
                if (!m_targets.GetUnitTarget())
                    return SPELL_FAILED_BAD_IMPLICIT_TARGETS;

                // can be casted at non-friendly unit or own pet/charm
                if (m_caster->IsFriendlyTo(m_targets.GetUnitTarget()))
                    return SPELL_FAILED_TARGET_FRIENDLY;

                break;
            }
            case SPELL_AURA_FLY:
            case SPELL_AURA_MOD_INCREASE_MOUNTED_FLIGHT_SPEED:
            {
                // not allow cast fly spells if not have req. skills  (all spells is self target)
                // allow always ghost flight spells
                if (m_originalCaster && m_originalCaster->GetTypeId() == TYPEID_PLAYER && m_originalCaster->isAlive())
                {
                    Battlefield* Bf = sBattlefieldMgr->GetBattlefieldToZoneId(m_originalCaster->GetZoneId());
                    if (AreaTableEntry const* area = GetAreaEntryByAreaID(m_originalCaster->GetAreaId()))
                        if (area->flags & AREA_FLAG_NO_FLY_ZONE  || (Bf && !Bf->CanFlyIn()))
                            return (_triggeredCastFlags & TRIGGERED_DONT_REPORT_CAST_ERROR) ? SPELL_FAILED_DONT_REPORT : SPELL_FAILED_NOT_HERE;
                }
                break;
            }
            case SPELL_AURA_PERIODIC_MANA_LEECH:
            {
                if (m_spellInfo->Effects[i].IsTargetingArea())
                    break;

                if (!m_targets.GetUnitTarget())
                    return SPELL_FAILED_BAD_IMPLICIT_TARGETS;

                if (m_caster->GetTypeId() != TYPEID_PLAYER || m_CastItem)
                    break;

                if (m_targets.GetUnitTarget()->getPowerType() != POWER_MANA)
                    return SPELL_FAILED_BAD_TARGETS;

                break;
            }
            default:
                break;
        }
    }

    // check trade slot case (last, for allow catch any another cast problems)
    if (m_targets.GetTargetMask() & TARGET_FLAG_TRADE_ITEM)
    {
        if (m_CastItem)
            return SPELL_FAILED_ITEM_ENCHANT_TRADE_WINDOW;

        if (m_caster->GetTypeId() != TYPEID_PLAYER)
            return SPELL_FAILED_NOT_TRADING;

        TradeData* my_trade = m_caster->ToPlayer()->GetTradeData();

        if (!my_trade)
            return SPELL_FAILED_NOT_TRADING;

        TradeSlots slot = TradeSlots(m_targets.GetItemTargetGUID());
        if (slot != TRADE_SLOT_NONTRADED)
            return SPELL_FAILED_BAD_TARGETS;

        if (!IsTriggered())
            if (my_trade->GetSpell())
                return SPELL_FAILED_ITEM_ALREADY_ENCHANTED;
    }

    // check if caster has at least 1 combo point for spells that require combo points
    if (m_needComboPoints)
        if (Player* plrCaster = m_caster->ToPlayer())
            if (!plrCaster->GetComboPoints())
                return SPELL_FAILED_NO_COMBO_POINTS;

    // all ok
    return SPELL_CAST_OK;
}

SpellCastResult Spell::CheckPetCast(Unit* target)
{
    if (m_caster->HasUnitState(UNIT_STATE_CASTING) && !(_triggeredCastFlags & TRIGGERED_IGNORE_CAST_IN_PROGRESS))              //prevent spellcast interruption by another spellcast
        return SPELL_FAILED_SPELL_IN_PROGRESS;

    // dead owner (pets still alive when owners ressed?)
    if (Unit* owner = m_caster->GetCharmerOrOwner())
        if (!owner->isAlive())
            return SPELL_FAILED_CASTER_DEAD;

    if (!target && m_targets.GetUnitTarget())
        target = m_targets.GetUnitTarget();

    if (m_spellInfo->NeedsExplicitUnitTarget())
    {
        if (!target)
            return SPELL_FAILED_BAD_IMPLICIT_TARGETS;
        m_targets.SetUnitTarget(target);
    }

    // cooldown
    if (Creature const* creatureCaster = m_caster->ToCreature())
        if (creatureCaster->HasSpellCooldown(m_spellInfo->Id))
            return SPELL_FAILED_NOT_READY;

    return CheckCast(true);
}

SpellCastResult Spell::CheckCasterAuras() const
{
    // spells totally immuned to caster auras (wsg flag drop, give marks etc)
    if (m_spellInfo->AttributesEx6 & SPELL_ATTR6_IGNORE_CASTER_AURAS)
        return SPELL_CAST_OK;

    uint8 school_immune = 0;
    uint32 mechanic_immune = 0;
    uint32 dispel_immune = 0;

    // Check if the spell grants school or mechanic immunity.
    // We use bitmasks so the loop is done only once and not on every aura check below.
    if (m_spellInfo->AttributesEx & SPELL_ATTR1_DISPEL_AURAS_ON_IMMUNITY)
    {
        for (uint8 i = 0; i < MAX_SPELL_EFFECTS; ++i)
        {
            if (m_spellInfo->Effects[i].ApplyAuraName == SPELL_AURA_SCHOOL_IMMUNITY)
                school_immune |= uint32(m_spellInfo->Effects[i].MiscValue);
            else if (m_spellInfo->Effects[i].ApplyAuraName == SPELL_AURA_MECHANIC_IMMUNITY)
                mechanic_immune |= 1 << uint32(m_spellInfo->Effects[i].MiscValue);
            else if (m_spellInfo->Effects[i].ApplyAuraName == SPELL_AURA_DISPEL_IMMUNITY)
                dispel_immune |= SpellInfo::GetDispelMask(DispelType(m_spellInfo->Effects[i].MiscValue));
        }
        // immune movement impairment and loss of control
        if (m_spellInfo->Id == 42292 || m_spellInfo->Id == 59752)
            mechanic_immune = IMMUNE_TO_MOVEMENT_IMPAIRMENT_AND_LOSS_CONTROL_MASK;
    }

    bool usableInStun = m_spellInfo->AttributesEx5 & SPELL_ATTR5_USABLE_WHILE_STUNNED;

    // Glyph of Pain Suppression
    // there is no other way to handle it
    if (m_spellInfo->Id == 33206 && !m_caster->HasAura(63248))
        usableInStun = false;

    // Check whether the cast should be prevented by any state you might have.
    SpellCastResult prevented_reason = SPELL_CAST_OK;
    // Have to check if there is a stun aura. Otherwise will have problems with ghost aura apply while logging out
    uint32 unitflag = m_caster->GetUInt32Value(UNIT_FIELD_FLAGS);     // Get unit state
    if (unitflag & UNIT_FLAG_STUNNED)
    {
        // spell is usable while stunned, check if caster has only mechanic stun auras, another stun types must prevent cast spell
        if (usableInStun)
        {
            bool foundNotStun = false;
            Unit::AuraEffectList const& stunAuras = m_caster->GetAuraEffectsByType(SPELL_AURA_MOD_STUN);
            for (Unit::AuraEffectList::const_iterator i = stunAuras.begin(); i != stunAuras.end(); ++i)
            {
                if (!((*i)->GetSpellInfo()->GetAllEffectsMechanicMask() & (1<<MECHANIC_STUN)))
                {
                    foundNotStun = true;
                    break;
                }
            }
            if (foundNotStun)
                prevented_reason = SPELL_FAILED_STUNNED;
        }
        else
            prevented_reason = SPELL_FAILED_STUNNED;
    }
    else if (unitflag & UNIT_FLAG_CONFUSED && !(m_spellInfo->AttributesEx5 & SPELL_ATTR5_USABLE_WHILE_CONFUSED))
        prevented_reason = SPELL_FAILED_CONFUSED;
    else if (unitflag & UNIT_FLAG_FLEEING && !(m_spellInfo->AttributesEx5 & SPELL_ATTR5_USABLE_WHILE_FEARED))
        prevented_reason = SPELL_FAILED_FLEEING;
    else if (unitflag & UNIT_FLAG_SILENCED && m_spellInfo->PreventionType == SPELL_PREVENTION_TYPE_SILENCE)
        prevented_reason = SPELL_FAILED_SILENCED;
    else if (unitflag & UNIT_FLAG_PACIFIED && m_spellInfo->PreventionType == SPELL_PREVENTION_TYPE_PACIFY)
        prevented_reason = SPELL_FAILED_PACIFIED;

    // Attr must make flag drop spell totally immune from all effects
    if (prevented_reason != SPELL_CAST_OK)
    {
        if (school_immune || mechanic_immune || dispel_immune)
        {
            //Checking auras is needed now, because you are prevented by some state but the spell grants immunity.
            Unit::AuraApplicationMap const& auras = m_caster->GetAppliedAuras();
            for (Unit::AuraApplicationMap::const_iterator itr = auras.begin(); itr != auras.end(); ++itr)
            {
                Aura const* aura = itr->second->GetBase();
                SpellInfo const* auraInfo = aura->GetSpellInfo();
                if (auraInfo->GetAllEffectsMechanicMask() & mechanic_immune)
                    continue;
                if (auraInfo->GetSchoolMask() & school_immune && !(auraInfo->AttributesEx & SPELL_ATTR1_UNAFFECTED_BY_SCHOOL_IMMUNE))
                    continue;
                if (auraInfo->GetDispelMask() & dispel_immune)
                    continue;

                //Make a second check for spell failed so the right SPELL_FAILED message is returned.
                //That is needed when your casting is prevented by multiple states and you are only immune to some of them.
                for (uint8 i = 0; i < MAX_SPELL_EFFECTS; ++i)
                {
                    if (AuraEffect* part = aura->GetEffect(i))
                    {
                        switch (part->GetAuraType())
                        {
                            case SPELL_AURA_MOD_STUN:
                                if (!usableInStun || !(auraInfo->GetAllEffectsMechanicMask() & (1<<MECHANIC_STUN)))
                                    return SPELL_FAILED_STUNNED;
                                break;
                            case SPELL_AURA_MOD_CONFUSE:
                                if (!(m_spellInfo->AttributesEx5 & SPELL_ATTR5_USABLE_WHILE_CONFUSED))
                                    return SPELL_FAILED_CONFUSED;
                                break;
                            case SPELL_AURA_MOD_FEAR:
                                if (!(m_spellInfo->AttributesEx5 & SPELL_ATTR5_USABLE_WHILE_FEARED))
                                    return SPELL_FAILED_FLEEING;
                                break;
                            case SPELL_AURA_MOD_SILENCE:
                            case SPELL_AURA_MOD_PACIFY:
                            case SPELL_AURA_MOD_PACIFY_SILENCE:
                                if (m_spellInfo->PreventionType == SPELL_PREVENTION_TYPE_PACIFY)
                                    return SPELL_FAILED_PACIFIED;
                                else if (m_spellInfo->PreventionType == SPELL_PREVENTION_TYPE_SILENCE)
                                    return SPELL_FAILED_SILENCED;
                                break;
                            default: break;
                        }
                    }
                }
            }
        }
        // You are prevented from casting and the spell casted does not grant immunity. Return a failed error.
        else
            return prevented_reason;
    }
    return SPELL_CAST_OK;
}

bool Spell::CanAutoCast(Unit* target)
{
    uint64 targetguid = target->GetGUID();

    for (uint32 j = 0; j < MAX_SPELL_EFFECTS; ++j)
    {
        if (m_spellInfo->Effects[j].Effect == SPELL_EFFECT_APPLY_AURA)
        {
            if (m_spellInfo->StackAmount <= 1)
            {
                if (target->HasAuraEffect(m_spellInfo->Id, j))
                    return false;
            }
            else
            {
                if (AuraEffect* aureff = target->GetAuraEffect(m_spellInfo->Id, j))
                    if (aureff->GetBase()->GetStackAmount() >= m_spellInfo->StackAmount)
                        return false;
            }
        }
        else if (m_spellInfo->Effects[j].IsAreaAuraEffect())
        {
            if (target->HasAuraEffect(m_spellInfo->Id, j))
                return false;
        }
    }

    SpellCastResult result = CheckPetCast(target);

    if (result == SPELL_CAST_OK || result == SPELL_FAILED_UNIT_NOT_INFRONT)
    {
        SelectSpellTargets();
        //check if among target units, our WANTED target is as well (->only self cast spells return false)
        for (std::list<TargetInfo>::iterator ihit= m_UniqueTargetInfo.begin(); ihit != m_UniqueTargetInfo.end(); ++ihit)
            if (ihit->targetGUID == targetguid)
                return true;
    }
    return false;                                           //target invalid
}

SpellCastResult Spell::CheckRange(bool strict)
{
    // Don't check for instant cast spells
    if (!strict && m_casttime == 0)
        return SPELL_CAST_OK;

    uint32 range_type = 0;

    if (m_spellInfo->RangeEntry)
    {
        // check needed by 68766 51693 - both spells are cast on enemies and have 0 max range
        // these are triggered by other spells - possibly we should omit range check in that case?
        if (m_spellInfo->RangeEntry->ID == 1)
            return SPELL_CAST_OK;

        range_type = m_spellInfo->RangeEntry->type;
    }

    Unit* target = m_targets.GetUnitTarget();
    float max_range = m_caster->GetSpellMaxRangeForTarget(target, m_spellInfo);
    float min_range = m_caster->GetSpellMinRangeForTarget(target, m_spellInfo);

    if (Player* modOwner = m_caster->GetSpellModOwner())
        modOwner->ApplySpellMod(m_spellInfo->Id, SPELLMOD_RANGE, max_range, this);

    if (target && target != m_caster)
    {
        if (range_type == SPELL_RANGE_MELEE)
        {
            // Because of lag, we can not check too strictly here.
            if (!m_caster->IsWithinMeleeRange(target, max_range))
                return !(_triggeredCastFlags & TRIGGERED_DONT_REPORT_CAST_ERROR) ? SPELL_FAILED_OUT_OF_RANGE : SPELL_FAILED_DONT_REPORT;
        }
        else if (!m_caster->IsWithinCombatRange(target, max_range))
            return !(_triggeredCastFlags & TRIGGERED_DONT_REPORT_CAST_ERROR) ? SPELL_FAILED_OUT_OF_RANGE : SPELL_FAILED_DONT_REPORT; //0x5A;

        if (range_type == SPELL_RANGE_RANGED)
        {
            if (m_caster->IsWithinMeleeRange(target))
                return !(_triggeredCastFlags & TRIGGERED_DONT_REPORT_CAST_ERROR) ? SPELL_FAILED_TOO_CLOSE : SPELL_FAILED_DONT_REPORT;
        }
        else if (min_range && m_caster->IsWithinCombatRange(target, min_range)) // skip this check if min_range = 0
            return !(_triggeredCastFlags & TRIGGERED_DONT_REPORT_CAST_ERROR) ? SPELL_FAILED_TOO_CLOSE : SPELL_FAILED_DONT_REPORT;

        if (m_caster->GetTypeId() == TYPEID_PLAYER &&
            (m_spellInfo->FacingCasterFlags & SPELL_FACING_FLAG_INFRONT) && !m_caster->HasInArc(static_cast<float>(M_PI), target))
            return !(_triggeredCastFlags & TRIGGERED_DONT_REPORT_CAST_ERROR) ? SPELL_FAILED_UNIT_NOT_INFRONT : SPELL_FAILED_DONT_REPORT;
    }

    if (m_targets.HasDst() && !m_targets.HasTraj())
    {
        if (!m_caster->IsWithinDist3d(m_targets.GetDstPos(), max_range))
            return SPELL_FAILED_OUT_OF_RANGE;
        if (min_range && m_caster->IsWithinDist3d(m_targets.GetDstPos(), min_range))
            return SPELL_FAILED_TOO_CLOSE;
    }

    return SPELL_CAST_OK;
}

SpellCastResult Spell::CheckPower()
{
    // item cast not used power
    if (m_CastItem)
        return SPELL_CAST_OK;

    // health as power used - need check health amount
    if (m_spellInfo->PowerType == POWER_HEALTH)
    {
        if (int32(m_caster->GetHealth()) <= m_powerCost)
            return SPELL_FAILED_CASTER_AURASTATE;
        return SPELL_CAST_OK;
    }
    // Check valid power type
    if (m_spellInfo->PowerType >= MAX_POWERS)
    {
        sLog->outError(LOG_FILTER_SPELLS_AURAS, "Spell::CheckPower: Unknown power type '%d'", m_spellInfo->PowerType);
        return SPELL_FAILED_UNKNOWN;
    }

    //check rune cost only if a spell has PowerType == POWER_RUNE
    if (m_spellInfo->PowerType == POWER_RUNE)
    {
        SpellCastResult failReason = CheckRuneCost(m_spellInfo->RuneCostID);
        if (failReason != SPELL_CAST_OK)
            return failReason;
    }

    // Check power amount
    Powers powerType = Powers(m_spellInfo->PowerType);
    if (int32(m_caster->GetPower(powerType)) < m_powerCost)
        return SPELL_FAILED_NO_POWER;
    else
        return SPELL_CAST_OK;
}

SpellCastResult Spell::CheckItems()
{
    if (m_caster->GetTypeId() != TYPEID_PLAYER)
        return SPELL_CAST_OK;

    Player* p_caster = (Player*)m_caster;

    if (!m_CastItem)
    {
        if (m_castItemGUID)
            return SPELL_FAILED_ITEM_NOT_READY;
    }
    else
    {
        uint32 itemid = m_CastItem->GetEntry();
        if (!p_caster->HasItemCount(itemid, 1))
            return SPELL_FAILED_ITEM_NOT_READY;

        ItemTemplate const* proto = m_CastItem->GetTemplate();
        if (!proto)
            return SPELL_FAILED_ITEM_NOT_READY;

        for (int i = 0; i < MAX_ITEM_SPELLS; ++i)
            if (proto->Spells[i].SpellCharges)
                if (m_CastItem->GetSpellCharges(i) == 0)
                    return SPELL_FAILED_NO_CHARGES_REMAIN;

        // consumable cast item checks
        if (proto->Class == ITEM_CLASS_CONSUMABLE && m_targets.GetUnitTarget())
        {
            // such items should only fail if there is no suitable effect at all - see Rejuvenation Potions for example
            SpellCastResult failReason = SPELL_CAST_OK;
            for (int i = 0; i < MAX_SPELL_EFFECTS; i++)
            {
                    // skip check, pet not required like checks, and for TARGET_UNIT_PET m_targets.GetUnitTarget() is not the real target but the caster
                    if (m_spellInfo->Effects[i].TargetA.GetTarget() == TARGET_UNIT_PET)
                    continue;

                if (m_spellInfo->Effects[i].Effect == SPELL_EFFECT_HEAL)
                {
                    if (m_targets.GetUnitTarget()->IsFullHealth())
                    {
                        failReason = SPELL_FAILED_ALREADY_AT_FULL_HEALTH;
                        continue;
                    }
                    else
                    {
                        failReason = SPELL_CAST_OK;
                        break;
                    }
                }

                // Mana Potion, Rage Potion, Thistle Tea(Rogue), ...
                if (m_spellInfo->Effects[i].Effect == SPELL_EFFECT_ENERGIZE)
                {
                    if (m_spellInfo->Effects[i].MiscValue < 0 || m_spellInfo->Effects[i].MiscValue >= int8(MAX_POWERS))
                    {
                        failReason = SPELL_FAILED_ALREADY_AT_FULL_POWER;
                        continue;
                    }

                    Powers power = Powers(m_spellInfo->Effects[i].MiscValue);
                    if (m_targets.GetUnitTarget()->GetPower(power) == m_targets.GetUnitTarget()->GetMaxPower(power))
                    {
                        failReason = SPELL_FAILED_ALREADY_AT_FULL_POWER;
                        continue;
                    }
                    else
                    {
                        failReason = SPELL_CAST_OK;
                        break;
                    }
                }
            }
            if (failReason != SPELL_CAST_OK)
                return failReason;
        }
    }

    // check target item
    if (m_targets.GetItemTargetGUID())
    {
        if (m_caster->GetTypeId() != TYPEID_PLAYER)
            return SPELL_FAILED_BAD_TARGETS;

        if (!m_targets.GetItemTarget())
            return SPELL_FAILED_ITEM_GONE;

        if (!m_targets.GetItemTarget()->IsFitToSpellRequirements(m_spellInfo))
            return SPELL_FAILED_EQUIPPED_ITEM_CLASS;
    }
    // if not item target then required item must be equipped
    else
    {
        if (m_caster->GetTypeId() == TYPEID_PLAYER && !m_caster->ToPlayer()->HasItemFitToSpellRequirements(m_spellInfo))
            return SPELL_FAILED_EQUIPPED_ITEM_CLASS;
    }

    // check spell focus object
    if (m_spellInfo->RequiresSpellFocus)
    {
        CellCoord p(Trinity::ComputeCellCoord(m_caster->GetPositionX(), m_caster->GetPositionY()));
        Cell cell(p);

        GameObject* ok = NULL;
        Trinity::GameObjectFocusCheck go_check(m_caster, m_spellInfo->RequiresSpellFocus);
        Trinity::GameObjectSearcher<Trinity::GameObjectFocusCheck> checker(m_caster, ok, go_check);

        TypeContainerVisitor<Trinity::GameObjectSearcher<Trinity::GameObjectFocusCheck>, GridTypeMapContainer > object_checker(checker);
        Map& map = *m_caster->GetMap();
        cell.Visit(p, object_checker, map, *m_caster, m_caster->GetVisibilityRange());

        if (!ok)
            return SPELL_FAILED_REQUIRES_SPELL_FOCUS;

        focusObject = ok;                                   // game object found in range
    }

    // do not take reagents for these item casts
    if (!(m_CastItem && m_CastItem->GetTemplate()->Flags & ITEM_PROTO_FLAG_TRIGGERED_CAST))
    {
        bool checkReagents = !(_triggeredCastFlags & TRIGGERED_IGNORE_POWER_AND_REAGENT_COST) && !p_caster->CanNoReagentCast(m_spellInfo);
        // Not own traded item (in trader trade slot) requires reagents even if triggered spell
        if (!checkReagents)
            if (Item* targetItem = m_targets.GetItemTarget())
                if (targetItem->GetOwnerGUID() != m_caster->GetGUID())
                    checkReagents = true;

        // check reagents (ignore triggered spells with reagents processed by original spell) and special reagent ignore case.
        if (checkReagents)
        {
            for (uint32 i = 0; i < MAX_SPELL_REAGENTS; i++)
            {
                if (m_spellInfo->Reagent[i] <= 0)
                    continue;

                uint32 itemid    = m_spellInfo->Reagent[i];
                uint32 itemcount = m_spellInfo->ReagentCount[i];

                // if CastItem is also spell reagent
                if (m_CastItem && m_CastItem->GetEntry() == itemid)
                {
                    ItemTemplate const* proto = m_CastItem->GetTemplate();
                    if (!proto)
                        return SPELL_FAILED_ITEM_NOT_READY;
                    for (int s=0; s < MAX_ITEM_PROTO_SPELLS; ++s)
                    {
                        // CastItem will be used up and does not count as reagent
                        int32 charges = m_CastItem->GetSpellCharges(s);
                        if (proto->Spells[s].SpellCharges < 0 && abs(charges) < 2)
                        {
                            ++itemcount;
                            break;
                        }
                    }
                }
                if (!p_caster->HasItemCount(itemid, itemcount))
                    return SPELL_FAILED_REAGENTS;
            }
        }

        // check totem-item requirements (items presence in inventory)
        uint32 totems = 2;
        for (int i = 0; i < 2; ++i)
        {
            if (m_spellInfo->Totem[i] != 0)
            {
                if (p_caster->HasItemCount(m_spellInfo->Totem[i], 1))
                {
                    totems -= 1;
                    continue;
                }
            }else
            totems -= 1;
        }
        if (totems != 0)
            return SPELL_FAILED_TOTEMS;                         //0x7C

        // Check items for TotemCategory  (items presence in inventory)
        uint32 TotemCategory = 2;
        for (int i= 0; i < 2; ++i)
        {
            if (m_spellInfo->TotemCategory[i] != 0)
            {
                if (p_caster->HasItemTotemCategory(m_spellInfo->TotemCategory[i]))
                {
                    TotemCategory -= 1;
                    continue;
                }
            }
            else
                TotemCategory -= 1;
        }
        if (TotemCategory != 0)
            return SPELL_FAILED_TOTEM_CATEGORY;                 //0x7B
    }

    // special checks for spell effects
    for (int i = 0; i < MAX_SPELL_EFFECTS; i++)
    {
        switch (m_spellInfo->Effects[i].Effect)
        {
            case SPELL_EFFECT_CREATE_ITEM:
            case SPELL_EFFECT_CREATE_ITEM_2:
            {
                if (!IsTriggered() && m_spellInfo->Effects[i].ItemType)
                {
                    ItemPosCountVec dest;
                    InventoryResult msg = p_caster->CanStoreNewItem(NULL_BAG, NULL_SLOT, dest, m_spellInfo->Effects[i].ItemType, 1);
                    if (msg != EQUIP_ERR_OK)
                    {
                        ItemTemplate const* pProto = sObjectMgr->GetItemTemplate(m_spellInfo->Effects[i].ItemType);
                        // TODO: Needs review
                        if (pProto && !(pProto->ItemLimitCategory))
                        {
                            p_caster->SendEquipError(msg, NULL, NULL, m_spellInfo->Effects[i].ItemType);
                            return SPELL_FAILED_DONT_REPORT;
                        }
                        else
                        {
                            if (!(m_spellInfo->SpellFamilyName == SPELLFAMILY_MAGE && (m_spellInfo->SpellFamilyFlags[0] & 0x40000000)))
                                return SPELL_FAILED_TOO_MANY_OF_ITEM;
                            else if (!(p_caster->HasItemCount(m_spellInfo->Effects[i].ItemType, 1)))
                                return SPELL_FAILED_TOO_MANY_OF_ITEM;
                            else
                                p_caster->CastSpell(m_caster, m_spellInfo->Effects[EFFECT_1].CalcValue(), false);        // move this to anywhere
                            return SPELL_FAILED_DONT_REPORT;
                        }
                    }
                }
                break;
            }
            case SPELL_EFFECT_ENCHANT_ITEM:
                if (m_spellInfo->Effects[i].ItemType && m_targets.GetItemTarget()
                    && (m_targets.GetItemTarget()->IsWeaponVellum() || m_targets.GetItemTarget()->IsArmorVellum()))
                {
                    // cannot enchant vellum for other player
                    if (m_targets.GetItemTarget()->GetOwner() != m_caster)
                        return SPELL_FAILED_NOT_TRADEABLE;
                    // do not allow to enchant vellum from scroll made by vellum-prevent exploit
                    if (m_CastItem && m_CastItem->GetTemplate()->Flags & ITEM_PROTO_FLAG_TRIGGERED_CAST)
                        return SPELL_FAILED_TOTEM_CATEGORY;
                    ItemPosCountVec dest;
                    InventoryResult msg = p_caster->CanStoreNewItem(NULL_BAG, NULL_SLOT, dest, m_spellInfo->Effects[i].ItemType, 1);
                    if (msg != EQUIP_ERR_OK)
                    {
                        p_caster->SendEquipError(msg, NULL, NULL, m_spellInfo->Effects[i].ItemType);
                        return SPELL_FAILED_DONT_REPORT;
                    }
                }
            case SPELL_EFFECT_ENCHANT_ITEM_PRISMATIC:
            {
                Item* targetItem = m_targets.GetItemTarget();
                if (!targetItem)
                    return SPELL_FAILED_ITEM_NOT_FOUND;

                if (targetItem->GetTemplate()->ItemLevel < m_spellInfo->BaseLevel)
                    return SPELL_FAILED_LOWLEVEL;

                bool isItemUsable = false;
                for (uint8 e = 0; e < MAX_ITEM_PROTO_SPELLS; ++e)
                {
                    ItemTemplate const* proto = targetItem->GetTemplate();
                    if (proto->Spells[e].SpellId && (
                        proto->Spells[e].SpellTrigger == ITEM_SPELLTRIGGER_ON_USE ||
                        proto->Spells[e].SpellTrigger == ITEM_SPELLTRIGGER_ON_NO_DELAY_USE))
                    {
                        isItemUsable = true;
                        break;
                    }
                }

                SpellItemEnchantmentEntry const* pEnchant = sSpellItemEnchantmentStore.LookupEntry(m_spellInfo->Effects[i].MiscValue);
                // do not allow adding usable enchantments to items that have use effect already
                if (pEnchant && isItemUsable)
                    for (uint8 s = 0; s < MAX_ITEM_ENCHANTMENT_EFFECTS; ++s)
                        if (pEnchant->type[s] == ITEM_ENCHANTMENT_TYPE_USE_SPELL)
                            return SPELL_FAILED_ON_USE_ENCHANT;

                // Not allow enchant in trade slot for some enchant type
                if (targetItem->GetOwner() != m_caster)
                {
                    if (!pEnchant)
                        return SPELL_FAILED_ERROR;
                    if (pEnchant->slot & ENCHANTMENT_CAN_SOULBOUND)
                        return SPELL_FAILED_NOT_TRADEABLE;
                }
                break;
            }
            case SPELL_EFFECT_ENCHANT_ITEM_TEMPORARY:
            {
                Item* item = m_targets.GetItemTarget();
                if (!item)
                    return SPELL_FAILED_ITEM_NOT_FOUND;
                // Not allow enchant in trade slot for some enchant type
                if (item->GetOwner() != m_caster)
                {
                    uint32 enchant_id = m_spellInfo->Effects[i].MiscValue;
                    SpellItemEnchantmentEntry const* pEnchant = sSpellItemEnchantmentStore.LookupEntry(enchant_id);
                    if (!pEnchant)
                        return SPELL_FAILED_ERROR;
                    if (pEnchant->slot & ENCHANTMENT_CAN_SOULBOUND)
                        return SPELL_FAILED_NOT_TRADEABLE;
                }
                break;
            }
            case SPELL_EFFECT_ENCHANT_HELD_ITEM:
                // check item existence in effect code (not output errors at offhand hold item effect to main hand for example
                break;
            case SPELL_EFFECT_DISENCHANT:
            {
                if (!m_targets.GetItemTarget())
                    return SPELL_FAILED_CANT_BE_DISENCHANTED;

                // prevent disenchanting in trade slot
                if (m_targets.GetItemTarget()->GetOwnerGUID() != m_caster->GetGUID())
                    return SPELL_FAILED_CANT_BE_DISENCHANTED;

                ItemTemplate const* itemProto = m_targets.GetItemTarget()->GetTemplate();
                if (!itemProto)
                    return SPELL_FAILED_CANT_BE_DISENCHANTED;

                uint32 item_quality = itemProto->Quality;
                // 2.0.x addon: Check player enchanting level against the item disenchanting requirements
                uint32 item_disenchantskilllevel = itemProto->RequiredDisenchantSkill;
                if (item_disenchantskilllevel == uint32(-1))
                    return SPELL_FAILED_CANT_BE_DISENCHANTED;
                if (item_disenchantskilllevel > p_caster->GetSkillValue(SKILL_ENCHANTING))
                    return SPELL_FAILED_LOW_CASTLEVEL;
                if (item_quality > 4 || item_quality < 2)
                    return SPELL_FAILED_CANT_BE_DISENCHANTED;
                if (itemProto->Class != ITEM_CLASS_WEAPON && itemProto->Class != ITEM_CLASS_ARMOR)
                    return SPELL_FAILED_CANT_BE_DISENCHANTED;
                if (!itemProto->DisenchantID)
                    return SPELL_FAILED_CANT_BE_DISENCHANTED;
                break;
            }
            case SPELL_EFFECT_PROSPECTING:
            {
                if (!m_targets.GetItemTarget())
                    return SPELL_FAILED_CANT_BE_PROSPECTED;
                //ensure item is a prospectable ore
                if (!(m_targets.GetItemTarget()->GetTemplate()->Flags & ITEM_PROTO_FLAG_PROSPECTABLE))
                    return SPELL_FAILED_CANT_BE_PROSPECTED;
                //prevent prospecting in trade slot
                if (m_targets.GetItemTarget()->GetOwnerGUID() != m_caster->GetGUID())
                    return SPELL_FAILED_CANT_BE_PROSPECTED;
                //Check for enough skill in jewelcrafting
                uint32 item_prospectingskilllevel = m_targets.GetItemTarget()->GetTemplate()->RequiredSkillRank;
                if (item_prospectingskilllevel >p_caster->GetSkillValue(SKILL_JEWELCRAFTING))
                    return SPELL_FAILED_LOW_CASTLEVEL;
                //make sure the player has the required ores in inventory
                if (m_targets.GetItemTarget()->GetCount() < 5)
                    return SPELL_FAILED_NEED_MORE_ITEMS;

                if (!LootTemplates_Prospecting.HaveLootFor(m_targets.GetItemTargetEntry()))
                    return SPELL_FAILED_CANT_BE_PROSPECTED;

                break;
            }
            case SPELL_EFFECT_MILLING:
            {
                if (!m_targets.GetItemTarget())
                    return SPELL_FAILED_CANT_BE_MILLED;
                //ensure item is a millable herb
                if (!(m_targets.GetItemTarget()->GetTemplate()->Flags & ITEM_PROTO_FLAG_MILLABLE))
                    return SPELL_FAILED_CANT_BE_MILLED;
                //prevent milling in trade slot
                if (m_targets.GetItemTarget()->GetOwnerGUID() != m_caster->GetGUID())
                    return SPELL_FAILED_CANT_BE_MILLED;
                //Check for enough skill in inscription
                uint32 item_millingskilllevel = m_targets.GetItemTarget()->GetTemplate()->RequiredSkillRank;
                if (item_millingskilllevel >p_caster->GetSkillValue(SKILL_INSCRIPTION))
                    return SPELL_FAILED_LOW_CASTLEVEL;
                //make sure the player has the required herbs in inventory
                if (m_targets.GetItemTarget()->GetCount() < 5)
                    return SPELL_FAILED_NEED_MORE_ITEMS;

                if (!LootTemplates_Milling.HaveLootFor(m_targets.GetItemTargetEntry()))
                    return SPELL_FAILED_CANT_BE_MILLED;

                break;
            }
            case SPELL_EFFECT_WEAPON_DAMAGE:
            case SPELL_EFFECT_WEAPON_DAMAGE_NOSCHOOL:
            {
                if (m_caster->GetTypeId() != TYPEID_PLAYER)
                    return SPELL_FAILED_TARGET_NOT_PLAYER;

                if (m_attackType != RANGED_ATTACK)
                    break;

                Item* pItem = m_caster->ToPlayer()->GetWeaponForAttack(m_attackType);
                if (!pItem || pItem->IsBroken())
                    return SPELL_FAILED_EQUIPPED_ITEM;

                switch (pItem->GetTemplate()->SubClass)
                {
                    case ITEM_SUBCLASS_WEAPON_THROWN:
                    {
                        uint32 ammo = pItem->GetEntry();
                        if (!m_caster->ToPlayer()->HasItemCount(ammo, 1))
                            return SPELL_FAILED_NO_AMMO;
                    };
                    break;
                    case ITEM_SUBCLASS_WEAPON_GUN:
                    case ITEM_SUBCLASS_WEAPON_BOW:
                    case ITEM_SUBCLASS_WEAPON_CROSSBOW:
                    {
                        uint32 ammo = m_caster->ToPlayer()->GetUInt32Value(PLAYER_AMMO_ID);
                        if (!ammo)
                        {
                            // Requires No Ammo
                            if (m_caster->HasAura(46699))
                                break;                      // skip other checks

                            return SPELL_FAILED_NO_AMMO;
                        }

                        ItemTemplate const* ammoProto = sObjectMgr->GetItemTemplate(ammo);
                        if (!ammoProto)
                            return SPELL_FAILED_NO_AMMO;

                        if (ammoProto->Class != ITEM_CLASS_PROJECTILE)
                            return SPELL_FAILED_NO_AMMO;

                        // check ammo ws. weapon compatibility
                        switch (pItem->GetTemplate()->SubClass)
                        {
                            case ITEM_SUBCLASS_WEAPON_BOW:
                            case ITEM_SUBCLASS_WEAPON_CROSSBOW:
                                if (ammoProto->SubClass != ITEM_SUBCLASS_ARROW)
                                    return SPELL_FAILED_NO_AMMO;
                                break;
                            case ITEM_SUBCLASS_WEAPON_GUN:
                                if (ammoProto->SubClass != ITEM_SUBCLASS_BULLET)
                                    return SPELL_FAILED_NO_AMMO;
                                break;
                            default:
                                return SPELL_FAILED_NO_AMMO;
                        }

                        if (!m_caster->ToPlayer()->HasItemCount(ammo, 1))
                        {
                            m_caster->ToPlayer()->SetUInt32Value(PLAYER_AMMO_ID, 0);
                            return SPELL_FAILED_NO_AMMO;
                        }
                    };  break;
                    case ITEM_SUBCLASS_WEAPON_WAND:
                        break;
                    default:
                        break;
                }
                break;
            }
            case SPELL_EFFECT_CREATE_MANA_GEM:
            {
                 uint32 item_id = m_spellInfo->Effects[i].ItemType;
                 ItemTemplate const* pProto = sObjectMgr->GetItemTemplate(item_id);

                 if (!pProto)
                     return SPELL_FAILED_ITEM_AT_MAX_CHARGES;

                 if (Item* pitem = p_caster->GetItemByEntry(item_id))
                 {
                     for (int x = 0; x < MAX_ITEM_PROTO_SPELLS; ++x)
                         if (pProto->Spells[x].SpellCharges != 0 && pitem->GetSpellCharges(x) == pProto->Spells[x].SpellCharges)
                             return SPELL_FAILED_ITEM_AT_MAX_CHARGES;
                 }
                 break;
            }
            default:
                break;
        }
    }

    // check weapon presence in slots for main/offhand weapons
    if (m_spellInfo->EquippedItemClass >=0)
    {
        // main hand weapon required
        if (m_spellInfo->AttributesEx3 & SPELL_ATTR3_MAIN_HAND)
        {
            Item* item = m_caster->ToPlayer()->GetWeaponForAttack(BASE_ATTACK);

            // skip spell if no weapon in slot or broken
            if (!item || item->IsBroken())
                return (_triggeredCastFlags & TRIGGERED_DONT_REPORT_CAST_ERROR) ? SPELL_FAILED_DONT_REPORT : SPELL_FAILED_EQUIPPED_ITEM_CLASS;

            // skip spell if weapon not fit to triggered spell
            if (!item->IsFitToSpellRequirements(m_spellInfo))
                return (_triggeredCastFlags & TRIGGERED_DONT_REPORT_CAST_ERROR) ? SPELL_FAILED_DONT_REPORT : SPELL_FAILED_EQUIPPED_ITEM_CLASS;
        }

        // offhand hand weapon required
        if (m_spellInfo->AttributesEx3 & SPELL_ATTR3_REQ_OFFHAND)
        {
            Item* item = m_caster->ToPlayer()->GetWeaponForAttack(OFF_ATTACK);

            // skip spell if no weapon in slot or broken
            if (!item || item->IsBroken())
                return (_triggeredCastFlags & TRIGGERED_DONT_REPORT_CAST_ERROR) ? SPELL_FAILED_DONT_REPORT : SPELL_FAILED_EQUIPPED_ITEM_CLASS;

            // skip spell if weapon not fit to triggered spell
            if (!item->IsFitToSpellRequirements(m_spellInfo))
                return (_triggeredCastFlags & TRIGGERED_DONT_REPORT_CAST_ERROR) ? SPELL_FAILED_DONT_REPORT : SPELL_FAILED_EQUIPPED_ITEM_CLASS;
        }
    }

    return SPELL_CAST_OK;
}

void Spell::Delayed() // only called in DealDamage()
{
    if (!m_caster)// || m_caster->GetTypeId() != TYPEID_PLAYER)
        return;

    //if (m_spellState == SPELL_STATE_DELAYED)
    //    return;                                             // spell is active and can't be time-backed

    if (isDelayableNoMore())                                 // Spells may only be delayed twice
        return;

    // spells not loosing casting time (slam, dynamites, bombs..)
    //if (!(m_spellInfo->InterruptFlags & SPELL_INTERRUPT_FLAG_DAMAGE))
    //    return;

    //check pushback reduce
    int32 delaytime = 500;                                  // spellcasting delay is normally 500ms
    int32 delayReduce = 100;                                // must be initialized to 100 for percent modifiers
    m_caster->ToPlayer()->ApplySpellMod(m_spellInfo->Id, SPELLMOD_NOT_LOSE_CASTING_TIME, delayReduce, this);
    delayReduce += m_caster->GetTotalAuraModifier(SPELL_AURA_REDUCE_PUSHBACK) - 100;
    if (delayReduce >= 100)
        return;

    AddPctN(delaytime, -delayReduce);

    if (m_timer + delaytime > m_casttime)
    {
        delaytime = m_casttime - m_timer;
        m_timer = m_casttime;
    }
    else
        m_timer += delaytime;

    sLog->outInfo(LOG_FILTER_SPELLS_AURAS, "Spell %u partially interrupted for (%d) ms at damage", m_spellInfo->Id, delaytime);

    WorldPacket data(SMSG_SPELL_DELAYED, 8+4);
    data.append(m_caster->GetPackGUID());
    data << uint32(delaytime);

    m_caster->SendMessageToSet(&data, true);
}

void Spell::DelayedChannel()
{
    if (!m_caster || m_caster->GetTypeId() != TYPEID_PLAYER || getState() != SPELL_STATE_CASTING)
        return;

    if (isDelayableNoMore())                                    // Spells may only be delayed twice
        return;

    //check pushback reduce
    int32 delaytime = CalculatePctN(m_spellInfo->GetDuration(), 25); // channeling delay is normally 25% of its time per hit
    int32 delayReduce = 100;                                    // must be initialized to 100 for percent modifiers
    m_caster->ToPlayer()->ApplySpellMod(m_spellInfo->Id, SPELLMOD_NOT_LOSE_CASTING_TIME, delayReduce, this);
    delayReduce += m_caster->GetTotalAuraModifier(SPELL_AURA_REDUCE_PUSHBACK) - 100;
    if (delayReduce >= 100)
        return;

    AddPctN(delaytime, -delayReduce);

    if (m_timer <= delaytime)
    {
        delaytime = m_timer;
        m_timer = 0;
    }
    else
        m_timer -= delaytime;

    sLog->outDebug(LOG_FILTER_SPELLS_AURAS, "Spell %u partially interrupted for %i ms, new duration: %u ms", m_spellInfo->Id, delaytime, m_timer);

    for (std::list<TargetInfo>::const_iterator ihit = m_UniqueTargetInfo.begin(); ihit != m_UniqueTargetInfo.end(); ++ihit)
        if ((*ihit).missCondition == SPELL_MISS_NONE)
            if (Unit* unit = (m_caster->GetGUID() == ihit->targetGUID) ? m_caster : ObjectAccessor::GetUnit(*m_caster, ihit->targetGUID))
                unit->DelayOwnedAuras(m_spellInfo->Id, m_originalCasterGUID, delaytime);

    // partially interrupt persistent area auras
    if (DynamicObject* dynObj = m_caster->GetDynObject(m_spellInfo->Id))
        dynObj->Delay(delaytime);

    SendChannelUpdate(m_timer);
}

void Spell::UpdatePointers()
{
    if (m_originalCasterGUID == m_caster->GetGUID())
        m_originalCaster = m_caster;
    else
    {
        m_originalCaster = ObjectAccessor::GetUnit(*m_caster, m_originalCasterGUID);
        if (m_originalCaster && !m_originalCaster->IsInWorld())
            m_originalCaster = NULL;
    }

    if (m_castItemGUID && m_caster->GetTypeId() == TYPEID_PLAYER)
        m_CastItem = m_caster->ToPlayer()->GetItemByGuid(m_castItemGUID);

    m_targets.Update(m_caster);

    // further actions done only for dest targets
    if (!m_targets.HasDst())
        return;

    // cache last transport
    WorldObject* transport = NULL;

    // update effect destinations (in case of moved transport dest target)
    for (uint8 effIndex = 0; effIndex < MAX_SPELL_EFFECTS; ++effIndex)
    {
        SpellDestination& dest = m_destTargets[effIndex];
        if (!dest._transportGUID)
            continue;

        if (!transport || transport->GetGUID() != dest._transportGUID)
            transport = ObjectAccessor::GetWorldObject(*m_caster, dest._transportGUID);

        if (transport)
        {
            dest._position.Relocate(transport);
            dest._position.RelocateOffset(dest._transportOffset);
        }
    }
}

CurrentSpellTypes Spell::GetCurrentContainer() const
{
    if (IsNextMeleeSwingSpell())
        return(CURRENT_MELEE_SPELL);
    else if (IsAutoRepeat())
        return(CURRENT_AUTOREPEAT_SPELL);
    else if (m_spellInfo->IsChanneled())
        return(CURRENT_CHANNELED_SPELL);
    else
        return(CURRENT_GENERIC_SPELL);
}

bool Spell::CheckEffectTarget(Unit const* target, uint32 eff) const
{
    switch (m_spellInfo->Effects[eff].ApplyAuraName)
    {
        case SPELL_AURA_MOD_POSSESS:
        case SPELL_AURA_MOD_CHARM:
        case SPELL_AURA_MOD_POSSESS_PET:
        case SPELL_AURA_AOE_CHARM:
            if (target->GetTypeId() == TYPEID_UNIT && target->IsVehicle())
                return false;
            if (target->IsMounted())
                return false;
            if (target->GetCharmerGUID())
                return false;
            if (int32 damage = CalculateDamage(eff, target))
                if ((int32)target->getLevel() > damage)
                    return false;
            break;
        default:
            break;
    }

    if (IsTriggered() || m_spellInfo->AttributesEx2 & SPELL_ATTR2_CAN_TARGET_NOT_IN_LOS)
        return true;

    // todo: shit below shouldn't be here, but it's temporary
    //Check targets for LOS visibility (except spells without range limitations)
    switch (m_spellInfo->Effects[eff].Effect)
    {
        case SPELL_EFFECT_RESURRECT_NEW:
            // player far away, maybe his corpse near?
            if (target != m_caster && !target->IsWithinLOSInMap(m_caster))
            {
                if (!m_targets.GetCorpseTargetGUID())
                    return false;

                Corpse* corpse = ObjectAccessor::GetCorpse(*m_caster, m_targets.GetCorpseTargetGUID());
                if (!corpse)
                    return false;

                if (target->GetGUID() != corpse->GetOwnerGUID())
                    return false;

                if (!corpse->IsWithinLOSInMap(m_caster))
                    return false;
            }

            // all ok by some way or another, skip normal check
            break;
        default:                                            // normal case
            // Get GO cast coordinates if original caster -> GO
            WorldObject* caster = NULL;
            if (IS_GAMEOBJECT_GUID(m_originalCasterGUID))
                caster = m_caster->GetMap()->GetGameObject(m_originalCasterGUID);
            if (!caster)
                caster = m_caster;
            if (target != m_caster && !target->IsWithinLOSInMap(caster))
                return false;
            break;
    }

    return true;
}

bool Spell::IsNextMeleeSwingSpell() const
{
    return m_spellInfo->Attributes & SPELL_ATTR0_ON_NEXT_SWING;
}

bool Spell::IsAutoActionResetSpell() const
{
    // TODO: changed SPELL_INTERRUPT_FLAG_AUTOATTACK -> SPELL_INTERRUPT_FLAG_INTERRUPT to fix compile - is this check correct at all?
    return !IsTriggered() && (m_spellInfo->InterruptFlags & SPELL_INTERRUPT_FLAG_INTERRUPT);
}

bool Spell::IsNeedSendToClient() const
{
    return m_spellInfo->SpellVisual[0] || m_spellInfo->SpellVisual[1] || m_spellInfo->IsChanneled() ||
        m_spellInfo->Speed > 0.0f || (!m_triggeredByAuraSpell && !IsTriggered());
}

bool Spell::HaveTargetsForEffect(uint8 effect) const
{
    for (std::list<TargetInfo>::const_iterator itr = m_UniqueTargetInfo.begin(); itr != m_UniqueTargetInfo.end(); ++itr)
        if (itr->effectMask & (1 << effect))
            return true;

    for (std::list<GOTargetInfo>::const_iterator itr = m_UniqueGOTargetInfo.begin(); itr != m_UniqueGOTargetInfo.end(); ++itr)
        if (itr->effectMask & (1 << effect))
            return true;

    for (std::list<ItemTargetInfo>::const_iterator itr = m_UniqueItemInfo.begin(); itr != m_UniqueItemInfo.end(); ++itr)
        if (itr->effectMask & (1 << effect))
            return true;

    return false;
}

SpellEvent::SpellEvent(Spell* spell) : BasicEvent()
{
    m_Spell = spell;
}

SpellEvent::~SpellEvent()
{
    if (m_Spell->getState() != SPELL_STATE_FINISHED)
        m_Spell->cancel();

    if (m_Spell->IsDeletable())
    {
        delete m_Spell;
    }
    else
    {
        sLog->outError(LOG_FILTER_SPELLS_AURAS, "~SpellEvent: %s %u tried to delete non-deletable spell %u. Was not deleted, causes memory leak.",
            (m_Spell->GetCaster()->GetTypeId() == TYPEID_PLAYER ? "Player" : "Creature"), m_Spell->GetCaster()->GetGUIDLow(), m_Spell->m_spellInfo->Id);
        ASSERT(false);
    }
}

bool SpellEvent::Execute(uint64 e_time, uint32 p_time)
{
    // update spell if it is not finished
    if (m_Spell->getState() != SPELL_STATE_FINISHED)
        m_Spell->update(p_time);

    // check spell state to process
    switch (m_Spell->getState())
    {
        case SPELL_STATE_FINISHED:
        {
            // spell was finished, check deletable state
            if (m_Spell->IsDeletable())
            {
                // check, if we do have unfinished triggered spells
                return true;                                // spell is deletable, finish event
            }
            // event will be re-added automatically at the end of routine)
        } break;

        case SPELL_STATE_DELAYED:
        {
            // first, check, if we have just started
            if (m_Spell->GetDelayStart() != 0)
            {
                // no, we aren't, do the typical update
                // check, if we have channeled spell on our hands
                /*
                if (m_Spell->m_spellInfo->IsChanneled())
                {
                    // evented channeled spell is processed separately, casted once after delay, and not destroyed till finish
                    // check, if we have casting anything else except this channeled spell and autorepeat
                    if (m_Spell->GetCaster()->IsNonMeleeSpellCasted(false, true, true))
                    {
                        // another non-melee non-delayed spell is casted now, abort
                        m_Spell->cancel();
                    }
                    else
                    {
                        // Set last not triggered spell for apply spellmods
                        ((Player*)m_Spell->GetCaster())->SetSpellModTakingSpell(m_Spell, true);
                        // do the action (pass spell to channeling state)
                        m_Spell->handle_immediate();

                        // And remove after effect handling
                        ((Player*)m_Spell->GetCaster())->SetSpellModTakingSpell(m_Spell, false);
                    }
                    // event will be re-added automatically at the end of routine)
                }
                else
                */
                {
                    // run the spell handler and think about what we can do next
                    uint64 t_offset = e_time - m_Spell->GetDelayStart();
                    uint64 n_offset = m_Spell->handle_delayed(t_offset);
                    if (n_offset)
                    {
                        // re-add us to the queue
                        m_Spell->GetCaster()->m_Events.AddEvent(this, m_Spell->GetDelayStart() + n_offset, false);
                        return false;                       // event not complete
                    }
                    // event complete
                    // finish update event will be re-added automatically at the end of routine)
                }
            }
            else
            {
                // delaying had just started, record the moment
                m_Spell->SetDelayStart(e_time);
                // re-plan the event for the delay moment
                m_Spell->GetCaster()->m_Events.AddEvent(this, e_time + m_Spell->GetDelayMoment(), false);
                return false;                               // event not complete
            }
        } break;

        default:
        {
            // all other states
            // event will be re-added automatically at the end of routine)
        } break;
    }

    // spell processing not complete, plan event on the next update interval
    m_Spell->GetCaster()->m_Events.AddEvent(this, e_time + 1, false);
    return false;                                           // event not complete
}

void SpellEvent::Abort(uint64 /*e_time*/)
{
    // oops, the spell we try to do is aborted
    if (m_Spell->getState() != SPELL_STATE_FINISHED)
        m_Spell->cancel();
}

bool SpellEvent::IsDeletable() const
{
    return m_Spell->IsDeletable();
}

bool Spell::IsValidDeadOrAliveTarget(Unit const* target) const
{
    if (target->isAlive())
        return !m_spellInfo->IsRequiringDeadTarget();
    if (m_spellInfo->IsAllowingDeadTarget())
        return true;
    return false;
}

void Spell::HandleLaunchPhase()
{
    // handle effects with SPELL_EFFECT_HANDLE_LAUNCH mode
    for (uint32 i = 0; i < MAX_SPELL_EFFECTS; ++i)
    {
        // don't do anything for empty effect
        if (!m_spellInfo->Effects[i].IsEffect())
            continue;

        HandleEffects(NULL, NULL, NULL, i, SPELL_EFFECT_HANDLE_LAUNCH);
    }

    float multiplier[MAX_SPELL_EFFECTS];
    for (uint8 i = 0; i < MAX_SPELL_EFFECTS; ++i)
        if (m_applyMultiplierMask & (1 << i))
            multiplier[i] = m_spellInfo->Effects[i].CalcDamageMultiplier(m_originalCaster, this);

    bool usesAmmo = m_spellInfo->AttributesCu & SPELL_ATTR0_CU_DIRECT_DAMAGE;
    Unit::AuraEffectList const& Auras = m_caster->GetAuraEffectsByType(SPELL_AURA_ABILITY_CONSUME_NO_AMMO);
    for (Unit::AuraEffectList::const_iterator j = Auras.begin(); j != Auras.end(); ++j)
    {
        if ((*j)->IsAffectedOnSpell(m_spellInfo))
            usesAmmo=false;
    }

    for (std::list<TargetInfo>::iterator ihit= m_UniqueTargetInfo.begin(); ihit != m_UniqueTargetInfo.end(); ++ihit)
    {
        TargetInfo& target = *ihit;

        uint32 mask = target.effectMask;
        if (!mask)
            continue;

        // do not consume ammo anymore for Hunter's volley spell
        if (IsTriggered() && m_spellInfo->SpellFamilyName == SPELLFAMILY_HUNTER && m_spellInfo->IsTargetingArea())
            usesAmmo = false;

        if (usesAmmo)
        {
            bool ammoTaken = false;
            for (uint8 i = 0; i < MAX_SPELL_EFFECTS; i++)
            {
                if (!(mask & 1<<i))
                    continue;
                switch (m_spellInfo->Effects[i].Effect)
                {
                    case SPELL_EFFECT_SCHOOL_DAMAGE:
                    case SPELL_EFFECT_WEAPON_DAMAGE:
                    case SPELL_EFFECT_WEAPON_DAMAGE_NOSCHOOL:
                    case SPELL_EFFECT_NORMALIZED_WEAPON_DMG:
                    case SPELL_EFFECT_WEAPON_PERCENT_DAMAGE:
                    ammoTaken=true;
                    TakeAmmo();
                }
                if (ammoTaken)
                    break;
            }
        }
        DoAllEffectOnLaunchTarget(target, multiplier);
    }
}

void Spell::DoAllEffectOnLaunchTarget(TargetInfo& targetInfo, float* multiplier)
{
    Unit* unit = NULL;
    // In case spell hit target, do all effect on that target
    if (targetInfo.missCondition == SPELL_MISS_NONE)
        unit = m_caster->GetGUID() == targetInfo.targetGUID ? m_caster : ObjectAccessor::GetUnit(*m_caster, targetInfo.targetGUID);
    // In case spell reflect from target, do all effect on caster (if hit)
    else if (targetInfo.missCondition == SPELL_MISS_REFLECT && targetInfo.reflectResult == SPELL_MISS_NONE)
        unit = m_caster;
    if (!unit)
        return;

    for (uint32 i = 0; i < MAX_SPELL_EFFECTS; ++i)
    {
        if (targetInfo.effectMask & (1<<i))
        {
            m_damage = 0;
            m_healing = 0;

            HandleEffects(unit, NULL, NULL, i, SPELL_EFFECT_HANDLE_LAUNCH_TARGET);

            if (m_damage > 0)
            {
                if (m_spellInfo->Effects[i].IsTargetingArea())
                {
                    m_damage = int32(float(m_damage) * unit->GetTotalAuraMultiplierByMiscMask(SPELL_AURA_MOD_AOE_DAMAGE_AVOIDANCE, m_spellInfo->SchoolMask));
                    if (m_caster->GetTypeId() == TYPEID_UNIT)
                        m_damage = int32(float(m_damage) * unit->GetTotalAuraMultiplierByMiscMask(SPELL_AURA_MOD_CREATURE_AOE_DAMAGE_AVOIDANCE, m_spellInfo->SchoolMask));

                    if (m_caster->GetTypeId() == TYPEID_PLAYER)
                    {
                        uint32 targetAmount = m_UniqueTargetInfo.size();
                        if (targetAmount > 10)
                            m_damage = m_damage * 10/targetAmount;
                    }
                }
            }

            if (m_applyMultiplierMask & (1 << i))
            {
                m_damage = int32(m_damage * m_damageMultipliers[i]);
                m_damageMultipliers[i] *= multiplier[i];
            }
            targetInfo.damage += m_damage;
        }
    }

    targetInfo.crit = m_caster->isSpellCrit(unit, m_spellInfo, m_spellSchoolMask, m_attackType);
}

SpellCastResult Spell::CanOpenLock(uint32 effIndex, uint32 lockId, SkillType& skillId, int32& reqSkillValue, int32& skillValue)
{
    if (!lockId)                                             // possible case for GO and maybe for items.
        return SPELL_CAST_OK;

    // Get LockInfo
    LockEntry const* lockInfo = sLockStore.LookupEntry(lockId);

    if (!lockInfo)
        return SPELL_FAILED_BAD_TARGETS;

    bool reqKey = false;                                    // some locks not have reqs

    for (int j = 0; j < MAX_LOCK_CASE; ++j)
    {
        switch (lockInfo->Type[j])
        {
            // check key item (many fit cases can be)
            case LOCK_KEY_ITEM:
                if (lockInfo->Index[j] && m_CastItem && m_CastItem->GetEntry() == lockInfo->Index[j])
                    return SPELL_CAST_OK;
                reqKey = true;
                break;
                // check key skill (only single first fit case can be)
            case LOCK_KEY_SKILL:
            {
                reqKey = true;

                // wrong locktype, skip
                if (uint32(m_spellInfo->Effects[effIndex].MiscValue) != lockInfo->Index[j])
                    continue;

                skillId = SkillByLockType(LockType(lockInfo->Index[j]));

                if (skillId != SKILL_NONE)
                {
                    reqSkillValue = lockInfo->Skill[j];

                    // castitem check: rogue using skeleton keys. the skill values should not be added in this case.
                    skillValue = m_CastItem || m_caster->GetTypeId()!= TYPEID_PLAYER ?
                        0 : m_caster->ToPlayer()->GetSkillValue(skillId);

                    // skill bonus provided by casting spell (mostly item spells)
                    // add the effect base points modifier from the spell casted (cheat lock / skeleton key etc.)
                    if (m_spellInfo->Effects[effIndex].TargetA.GetTarget() == TARGET_GAMEOBJECT_ITEM_TARGET || m_spellInfo->Effects[effIndex].TargetB.GetTarget() == TARGET_GAMEOBJECT_ITEM_TARGET)
                        skillValue += m_spellInfo->Effects[effIndex].CalcValue();

                    if (skillValue < reqSkillValue)
                        return SPELL_FAILED_LOW_CASTLEVEL;
                }

                return SPELL_CAST_OK;
            }
        }
    }

    if (reqKey)
        return SPELL_FAILED_BAD_TARGETS;

    return SPELL_CAST_OK;
}

void Spell::SetSpellValue(SpellValueMod mod, int32 value)
{
    switch (mod)
    {
        case SPELLVALUE_BASE_POINT0:
            m_spellValue->EffectBasePoints[0] = m_spellInfo->Effects[EFFECT_0].CalcBaseValue(value);
            break;
        case SPELLVALUE_BASE_POINT1:
            m_spellValue->EffectBasePoints[1] = m_spellInfo->Effects[EFFECT_1].CalcBaseValue(value);
            break;
        case SPELLVALUE_BASE_POINT2:
            m_spellValue->EffectBasePoints[2] = m_spellInfo->Effects[EFFECT_2].CalcBaseValue(value);
            break;
        case SPELLVALUE_RADIUS_MOD:
            m_spellValue->RadiusMod = (float)value / 10000;
            break;
        case SPELLVALUE_MAX_TARGETS:
            m_spellValue->MaxAffectedTargets = (uint32)value;
            break;
        case SPELLVALUE_AURA_STACK:
            m_spellValue->AuraStackAmount = uint8(value);
            break;
    }
}

void Spell::PrepareTargetProcessing()
{
    CheckEffectExecuteData();
}

void Spell::FinishTargetProcessing()
{
    SendLogExecute();
}

void Spell::InitEffectExecuteData(uint8 effIndex)
{
    ASSERT(effIndex < MAX_SPELL_EFFECTS);
    if (!m_effectExecuteData[effIndex])
    {
        m_effectExecuteData[effIndex] = new ByteBuffer(0x20);
        // first dword - target counter
        *m_effectExecuteData[effIndex] << uint32(1);
    }
    else
    {
        // increase target counter by one
        uint32 count = (*m_effectExecuteData[effIndex]).read<uint32>(0);
        (*m_effectExecuteData[effIndex]).put<uint32>(0, ++count);
    }
}

void Spell::CheckEffectExecuteData()
{
    for (uint8 i = 0; i < MAX_SPELL_EFFECTS; ++i)
        ASSERT(!m_effectExecuteData[i]);
}

void Spell::LoadScripts()
{
    sScriptMgr->CreateSpellScripts(m_spellInfo->Id, m_loadedScripts);
    for (std::list<SpellScript*>::iterator itr = m_loadedScripts.begin(); itr != m_loadedScripts.end();)
    {
        if (!(*itr)->_Load(this))
        {
            std::list<SpellScript*>::iterator bitr = itr;
            ++itr;
            delete (*bitr);
            m_loadedScripts.erase(bitr);
            continue;
        }
        sLog->outDebug(LOG_FILTER_SPELLS_AURAS, "Spell::LoadScripts: Script `%s` for spell `%u` is loaded now", (*itr)->_GetScriptName()->c_str(), m_spellInfo->Id);
        (*itr)->Register();
        ++itr;
    }
}

void Spell::CallScriptBeforeCastHandlers()
{
    for (std::list<SpellScript*>::iterator scritr = m_loadedScripts.begin(); scritr != m_loadedScripts.end(); ++scritr)
    {
        (*scritr)->_PrepareScriptCall(SPELL_SCRIPT_HOOK_BEFORE_CAST);
        std::list<SpellScript::CastHandler>::iterator hookItrEnd = (*scritr)->BeforeCast.end(), hookItr = (*scritr)->BeforeCast.begin();
        for (; hookItr != hookItrEnd; ++hookItr)
            (*hookItr).Call(*scritr);

        (*scritr)->_FinishScriptCall();
    }
}

void Spell::CallScriptOnCastHandlers()
{
    for (std::list<SpellScript*>::iterator scritr = m_loadedScripts.begin(); scritr != m_loadedScripts.end(); ++scritr)
    {
        (*scritr)->_PrepareScriptCall(SPELL_SCRIPT_HOOK_ON_CAST);
        std::list<SpellScript::CastHandler>::iterator hookItrEnd = (*scritr)->OnCast.end(), hookItr = (*scritr)->OnCast.begin();
        for (; hookItr != hookItrEnd; ++hookItr)
            (*hookItr).Call(*scritr);

        (*scritr)->_FinishScriptCall();
    }
}

void Spell::CallScriptAfterCastHandlers()
{
    for (std::list<SpellScript*>::iterator scritr = m_loadedScripts.begin(); scritr != m_loadedScripts.end(); ++scritr)
    {
        (*scritr)->_PrepareScriptCall(SPELL_SCRIPT_HOOK_AFTER_CAST);
        std::list<SpellScript::CastHandler>::iterator hookItrEnd = (*scritr)->AfterCast.end(), hookItr = (*scritr)->AfterCast.begin();
        for (; hookItr != hookItrEnd; ++hookItr)
            (*hookItr).Call(*scritr);

        (*scritr)->_FinishScriptCall();
    }
}

SpellCastResult Spell::CallScriptCheckCastHandlers()
{
    SpellCastResult retVal = SPELL_CAST_OK;
    for (std::list<SpellScript*>::iterator scritr = m_loadedScripts.begin(); scritr != m_loadedScripts.end(); ++scritr)
    {
        (*scritr)->_PrepareScriptCall(SPELL_SCRIPT_HOOK_CHECK_CAST);
        std::list<SpellScript::CheckCastHandler>::iterator hookItrEnd = (*scritr)->OnCheckCast.end(), hookItr = (*scritr)->OnCheckCast.begin();
        for (; hookItr != hookItrEnd; ++hookItr)
        {
            SpellCastResult tempResult = (*hookItr).Call(*scritr);
            if (retVal == SPELL_CAST_OK)
                retVal = tempResult;
        }

        (*scritr)->_FinishScriptCall();
    }
    return retVal;
}

void Spell::PrepareScriptHitHandlers()
{
    for (std::list<SpellScript*>::iterator scritr = m_loadedScripts.begin(); scritr != m_loadedScripts.end(); ++scritr)
        (*scritr)->_InitHit();
}

bool Spell::CallScriptEffectHandlers(SpellEffIndex effIndex, SpellEffectHandleMode mode)
{
    // execute script effect handler hooks and check if effects was prevented
    bool preventDefault = false;
    for (std::list<SpellScript*>::iterator scritr = m_loadedScripts.begin(); scritr != m_loadedScripts.end(); ++scritr)
    {
        std::list<SpellScript::EffectHandler>::iterator effItr, effEndItr;
        SpellScriptHookType hookType;
        switch (mode)
        {
            case SPELL_EFFECT_HANDLE_LAUNCH:
                effItr = (*scritr)->OnEffectLaunch.begin();
                effEndItr = (*scritr)->OnEffectLaunch.end();
                hookType = SPELL_SCRIPT_HOOK_EFFECT_LAUNCH;
                break;
            case SPELL_EFFECT_HANDLE_LAUNCH_TARGET:
                effItr = (*scritr)->OnEffectLaunchTarget.begin();
                effEndItr = (*scritr)->OnEffectLaunchTarget.end();
                hookType = SPELL_SCRIPT_HOOK_EFFECT_LAUNCH_TARGET;
                break;
            case SPELL_EFFECT_HANDLE_HIT:
                effItr = (*scritr)->OnEffectHit.begin();
                effEndItr = (*scritr)->OnEffectHit.end();
                hookType = SPELL_SCRIPT_HOOK_EFFECT_HIT;
                break;
            case SPELL_EFFECT_HANDLE_HIT_TARGET:
                effItr = (*scritr)->OnEffectHitTarget.begin();
                effEndItr = (*scritr)->OnEffectHitTarget.end();
                hookType = SPELL_SCRIPT_HOOK_EFFECT_HIT_TARGET;
                break;
            default:
                ASSERT(false);
                return false;
        }
        (*scritr)->_PrepareScriptCall(hookType);
        for (; effItr != effEndItr; ++effItr)
            // effect execution can be prevented
            if (!(*scritr)->_IsEffectPrevented(effIndex) && (*effItr).IsEffectAffected(m_spellInfo, effIndex))
                (*effItr).Call(*scritr, effIndex);

        if (!preventDefault)
            preventDefault = (*scritr)->_IsDefaultEffectPrevented(effIndex);

        (*scritr)->_FinishScriptCall();
    }
    return preventDefault;
}

void Spell::CallScriptBeforeHitHandlers()
{
    for (std::list<SpellScript*>::iterator scritr = m_loadedScripts.begin(); scritr != m_loadedScripts.end(); ++scritr)
    {
        (*scritr)->_PrepareScriptCall(SPELL_SCRIPT_HOOK_BEFORE_HIT);
        std::list<SpellScript::HitHandler>::iterator hookItrEnd = (*scritr)->BeforeHit.end(), hookItr = (*scritr)->BeforeHit.begin();
        for (; hookItr != hookItrEnd; ++hookItr)
            (*hookItr).Call(*scritr);

        (*scritr)->_FinishScriptCall();
    }
}

void Spell::CallScriptOnHitHandlers()
{
    for (std::list<SpellScript*>::iterator scritr = m_loadedScripts.begin(); scritr != m_loadedScripts.end(); ++scritr)
    {
        (*scritr)->_PrepareScriptCall(SPELL_SCRIPT_HOOK_HIT);
        std::list<SpellScript::HitHandler>::iterator hookItrEnd = (*scritr)->OnHit.end(), hookItr = (*scritr)->OnHit.begin();
        for (; hookItr != hookItrEnd; ++hookItr)
            (*hookItr).Call(*scritr);

        (*scritr)->_FinishScriptCall();
    }
}

void Spell::CallScriptAfterHitHandlers()
{
    for (std::list<SpellScript*>::iterator scritr = m_loadedScripts.begin(); scritr != m_loadedScripts.end(); ++scritr)
    {
        (*scritr)->_PrepareScriptCall(SPELL_SCRIPT_HOOK_AFTER_HIT);
        std::list<SpellScript::HitHandler>::iterator hookItrEnd = (*scritr)->AfterHit.end(), hookItr = (*scritr)->AfterHit.begin();
        for (; hookItr != hookItrEnd; ++hookItr)
            (*hookItr).Call(*scritr);

        (*scritr)->_FinishScriptCall();
    }
}

void Spell::CallScriptObjectAreaTargetSelectHandlers(std::list<WorldObject*>& targets, SpellEffIndex effIndex)
{
    for (std::list<SpellScript*>::iterator scritr = m_loadedScripts.begin(); scritr != m_loadedScripts.end(); ++scritr)
    {
        (*scritr)->_PrepareScriptCall(SPELL_SCRIPT_HOOK_OBJECT_AREA_TARGET_SELECT);
        std::list<SpellScript::ObjectAreaTargetSelectHandler>::iterator hookItrEnd = (*scritr)->OnObjectAreaTargetSelect.end(), hookItr = (*scritr)->OnObjectAreaTargetSelect.begin();
        for (; hookItr != hookItrEnd; ++hookItr)
            if ((*hookItr).IsEffectAffected(m_spellInfo, effIndex))
                (*hookItr).Call(*scritr, targets);

        (*scritr)->_FinishScriptCall();
    }
}

void Spell::CallScriptObjectTargetSelectHandlers(WorldObject*& target, SpellEffIndex effIndex)
{
    for (std::list<SpellScript*>::iterator scritr = m_loadedScripts.begin(); scritr != m_loadedScripts.end(); ++scritr)
    {
        (*scritr)->_PrepareScriptCall(SPELL_SCRIPT_HOOK_OBJECT_TARGET_SELECT);
        std::list<SpellScript::ObjectTargetSelectHandler>::iterator hookItrEnd = (*scritr)->OnObjectTargetSelect.end(), hookItr = (*scritr)->OnObjectTargetSelect.begin();
        for (; hookItr != hookItrEnd; ++hookItr)
            if ((*hookItr).IsEffectAffected(m_spellInfo, effIndex))
                (*hookItr).Call(*scritr, target);

        (*scritr)->_FinishScriptCall();
    }
}

bool Spell::CanExecuteTriggersOnHit(uint8 effMask, SpellInfo const* triggeredByAura) const
{
    bool only_on_caster = (triggeredByAura && (triggeredByAura->AttributesEx4 & SPELL_ATTR4_PROC_ONLY_ON_CASTER));
    // If triggeredByAura has SPELL_ATTR4_PROC_ONLY_ON_CASTER then it can only proc on a casted spell with TARGET_UNIT_CASTER
    for (uint8 i = 0;i < MAX_SPELL_EFFECTS; ++i)
    {
        if ((effMask & (1 << i)) && (!only_on_caster || (m_spellInfo->Effects[i].TargetA.GetTarget() == TARGET_UNIT_CASTER)))
            return true;
    }
    return false;
}

void Spell::PrepareTriggersExecutedOnHit()
{
    // todo: move this to scripts
    if (m_spellInfo->SpellFamilyName)
    {
        SpellInfo const* excludeCasterSpellInfo = sSpellMgr->GetSpellInfo(m_spellInfo->ExcludeCasterAuraSpell);
        if (excludeCasterSpellInfo && !excludeCasterSpellInfo->IsPositive())
            m_preCastSpell = m_spellInfo->ExcludeCasterAuraSpell;
        SpellInfo const* excludeTargetSpellInfo = sSpellMgr->GetSpellInfo(m_spellInfo->ExcludeTargetAuraSpell);
        if (excludeTargetSpellInfo && !excludeTargetSpellInfo->IsPositive())
            m_preCastSpell = m_spellInfo->ExcludeTargetAuraSpell;
    }

    // todo: move this to scripts
    switch (m_spellInfo->SpellFamilyName)
    {
        case SPELLFAMILY_MAGE:
        {
             // Permafrost
             if (m_spellInfo->SpellFamilyFlags[1] & 0x00001000 ||  m_spellInfo->SpellFamilyFlags[0] & 0x00100220)
                 m_preCastSpell = 68391;
             break;
        }
    }

    // handle SPELL_AURA_ADD_TARGET_TRIGGER auras:
    // save auras which were present on spell caster on cast, to prevent triggered auras from affecting caster
    // and to correctly calculate proc chance when combopoints are present
    Unit::AuraEffectList const& targetTriggers = m_caster->GetAuraEffectsByType(SPELL_AURA_ADD_TARGET_TRIGGER);
    for (Unit::AuraEffectList::const_iterator i = targetTriggers.begin(); i != targetTriggers.end(); ++i)
    {
        if (!(*i)->IsAffectedOnSpell(m_spellInfo))
            continue;
        SpellInfo const* auraSpellInfo = (*i)->GetSpellInfo();
        uint32 auraSpellIdx = (*i)->GetEffIndex();
        if (SpellInfo const* spellInfo = sSpellMgr->GetSpellInfo(auraSpellInfo->Effects[auraSpellIdx].TriggerSpell))
        {
            // calculate the chance using spell base amount, because aura amount is not updated on combo-points change
            // this possibly needs fixing
            int32 auraBaseAmount = (*i)->GetBaseAmount();
            // proc chance is stored in effect amount
            int32 chance = m_caster->CalculateSpellDamage(NULL, auraSpellInfo, auraSpellIdx, &auraBaseAmount);
            // build trigger and add to the list
            HitTriggerSpell spellTriggerInfo;
            spellTriggerInfo.triggeredSpell = spellInfo;
            spellTriggerInfo.triggeredByAura = auraSpellInfo;
            spellTriggerInfo.chance = chance * (*i)->GetBase()->GetStackAmount();
            m_hitTriggerSpells.push_back(spellTriggerInfo);
        }
    }
}

// Global cooldowns management
enum GCDLimits
{
    MIN_GCD = 1000,
    MAX_GCD = 1500
};

bool Spell::HasGlobalCooldown() const
{
    // Only player or controlled units have global cooldown
    if (m_caster->GetCharmInfo())
        return m_caster->GetCharmInfo()->GetGlobalCooldownMgr().HasGlobalCooldown(m_spellInfo);
    else if (m_caster->GetTypeId() == TYPEID_PLAYER)
        return m_caster->ToPlayer()->GetGlobalCooldownMgr().HasGlobalCooldown(m_spellInfo);
    else
        return false;
}

void Spell::TriggerGlobalCooldown()
{
    int32 gcd = m_spellInfo->StartRecoveryTime;
    if (!gcd)
        return;

    if (m_caster->GetTypeId() == TYPEID_PLAYER)
        if (m_caster->ToPlayer()->GetCommandStatus(CHEAT_COOLDOWN))
            return;

    // Global cooldown can't leave range 1..1.5 secs
    // There are some spells (mostly not casted directly by player) that have < 1 sec and > 1.5 sec global cooldowns
    // but as tests show are not affected by any spell mods.
    if (m_spellInfo->StartRecoveryTime >= MIN_GCD && m_spellInfo->StartRecoveryTime <= MAX_GCD)
    {
        // gcd modifier auras are applied only to own spells and only players have such mods
        if (m_caster->GetTypeId() == TYPEID_PLAYER)
            m_caster->ToPlayer()->ApplySpellMod(m_spellInfo->Id, SPELLMOD_GLOBAL_COOLDOWN, gcd, this);

        // Apply haste rating
        gcd = int32(float(gcd) * m_caster->GetFloatValue(UNIT_MOD_CAST_SPEED));
        if (gcd < MIN_GCD)
            gcd = MIN_GCD;
        else if (gcd > MAX_GCD)
            gcd = MAX_GCD;
    }

    // Only players or controlled units have global cooldown
    if (m_caster->GetCharmInfo())
        m_caster->GetCharmInfo()->GetGlobalCooldownMgr().AddGlobalCooldown(m_spellInfo, gcd);
    else if (m_caster->GetTypeId() == TYPEID_PLAYER)
        m_caster->ToPlayer()->GetGlobalCooldownMgr().AddGlobalCooldown(m_spellInfo, gcd);
}

void Spell::CancelGlobalCooldown()
{
    if (!m_spellInfo->StartRecoveryTime)
        return;

    // Cancel global cooldown when interrupting current cast
    if (m_caster->GetCurrentSpell(CURRENT_GENERIC_SPELL) != this)
        return;

    // Only players or controlled units have global cooldown
    if (m_caster->GetCharmInfo())
        m_caster->GetCharmInfo()->GetGlobalCooldownMgr().CancelGlobalCooldown(m_spellInfo);
    else if (m_caster->GetTypeId() == TYPEID_PLAYER)
        m_caster->ToPlayer()->GetGlobalCooldownMgr().CancelGlobalCooldown(m_spellInfo);
}

namespace Trinity
{

WorldObjectSpellTargetCheck::WorldObjectSpellTargetCheck(Unit* caster, Unit* referer, SpellInfo const* spellInfo,
            SpellTargetCheckTypes selectionType, ConditionList* condList) : _caster(caster), _referer(referer), _spellInfo(spellInfo),
    _targetSelectionType(selectionType), _condList(condList)
{
    if (condList)
        _condSrcInfo = new ConditionSourceInfo(NULL, caster);
    else
        _condSrcInfo = NULL;
}

WorldObjectSpellTargetCheck::~WorldObjectSpellTargetCheck()
{
    if (_condSrcInfo)
        delete _condSrcInfo;
}

bool WorldObjectSpellTargetCheck::operator()(WorldObject* target)
{
    if (_spellInfo->CheckTarget(_caster, target, true) != SPELL_CAST_OK)
        return false;
    Unit* unitTarget = target->ToUnit();
    if (Corpse* corpseTarget = target->ToCorpse())
    {
        // use ofter for party/assistance checks
        if (Player* owner = ObjectAccessor::FindPlayer(corpseTarget->GetOwnerGUID()))
            unitTarget = owner;
        else
            return false;
    }
    if (unitTarget)
    {
        switch (_targetSelectionType)
        {
            case TARGET_CHECK_ENEMY:
                if (unitTarget->isTotem())
                    return false;
                if (!_caster->_IsValidAttackTarget(unitTarget, _spellInfo))
                    return false;
                break;
            case TARGET_CHECK_ALLY:
                if (unitTarget->isTotem())
                    return false;
                if (!_caster->_IsValidAssistTarget(unitTarget, _spellInfo))
                    return false;
                break;
            case TARGET_CHECK_PARTY:
                if (unitTarget->isTotem())
                    return false;
                if (!_caster->_IsValidAssistTarget(unitTarget, _spellInfo))
                    return false;
                if (!_referer->IsInPartyWith(unitTarget))
                    return false;
                break;
            case TARGET_CHECK_RAID_CLASS:
                if (_referer->getClass() != unitTarget->getClass())
                    return false;
                // nobreak;
            case TARGET_CHECK_RAID:
                if (unitTarget->isTotem())
                    return false;
                if (!_caster->_IsValidAssistTarget(unitTarget, _spellInfo))
                    return false;
                if (!_referer->IsInRaidWith(unitTarget))
                    return false;
                break;
            default:
                break;
        }
    }
    if (!_condSrcInfo)
        return true;
    _condSrcInfo->mConditionTargets[0] = target;
    return sConditionMgr->IsObjectMeetToConditions(*_condSrcInfo, *_condList);
}

WorldObjectSpellNearbyTargetCheck::WorldObjectSpellNearbyTargetCheck(float range, Unit* caster, SpellInfo const* spellInfo,
    SpellTargetCheckTypes selectionType, ConditionList* condList)
    : WorldObjectSpellTargetCheck(caster, caster, spellInfo, selectionType, condList), _range(range), _position(caster)
{
}

bool WorldObjectSpellNearbyTargetCheck::operator()(WorldObject* target)
{
    float dist = target->GetDistance(*_position);
    if (dist < _range && WorldObjectSpellTargetCheck::operator ()(target))
    {
        _range = dist;
        return true;
    }
    return false;
}

WorldObjectSpellAreaTargetCheck::WorldObjectSpellAreaTargetCheck(float range, Position const* position, Unit* caster,
    Unit* referer, SpellInfo const* spellInfo, SpellTargetCheckTypes selectionType, ConditionList* condList)
    : WorldObjectSpellTargetCheck(caster, referer, spellInfo, selectionType, condList), _range(range), _position(position)
{
}

bool WorldObjectSpellAreaTargetCheck::operator()(WorldObject* target)
{
    if (!target->IsWithinDist3d(_position, _range))
        return false;
    return WorldObjectSpellTargetCheck::operator ()(target);
}

WorldObjectSpellConeTargetCheck::WorldObjectSpellConeTargetCheck(float coneAngle, float range, Unit* caster,
    SpellInfo const* spellInfo, SpellTargetCheckTypes selectionType, ConditionList* condList)
    : WorldObjectSpellAreaTargetCheck(range, caster, caster, caster, spellInfo, selectionType, condList), _coneAngle(coneAngle)
{
}

bool WorldObjectSpellConeTargetCheck::operator()(WorldObject* target)
{
    if (_spellInfo->AttributesCu & SPELL_ATTR0_CU_CONE_BACK)
    {
        if (!_caster->isInBack(target, _coneAngle))
            return false;
    }
    else if (_spellInfo->AttributesCu & SPELL_ATTR0_CU_CONE_LINE)
    {
        if (!_caster->HasInLine(target, _caster->GetObjectSize()))
            return false;
    }
    else
    {
        if (!_caster->isInFront(target, _coneAngle))
            return false;
    }
    return WorldObjectSpellAreaTargetCheck::operator ()(target);
}

WorldObjectSpellTrajTargetCheck::WorldObjectSpellTrajTargetCheck(float range, Position const* position, Unit* caster, SpellInfo const* spellInfo)
    : WorldObjectSpellAreaTargetCheck(range, position, caster, caster, spellInfo, TARGET_CHECK_DEFAULT, NULL)
{
}

bool WorldObjectSpellTrajTargetCheck::operator()(WorldObject* target)
{
    // return all targets on missile trajectory (0 - size of a missile)
    if (!_caster->HasInLine(target, 0))
        return false;
    return WorldObjectSpellAreaTargetCheck::operator ()(target);
}

} //namespace Trinity<|MERGE_RESOLUTION|>--- conflicted
+++ resolved
@@ -5147,12 +5147,15 @@
 
                 if (m_caster->HasUnitState(UNIT_STATE_ROOT))
                     return SPELL_FAILED_ROOTED;
-<<<<<<< HEAD
 
                 Unit* target = m_targets.GetUnitTarget();
 
                 if (!target)
                     return SPELL_FAILED_DONT_REPORT;
+
+                if (m_caster->GetTypeId() == TYPEID_PLAYER)
+                    if (!target->isAlive())
+                        return SPELL_FAILED_BAD_TARGETS;
 
                 Position pos;
                 target->GetContactPoint(m_caster, pos.m_positionX, pos.m_positionY, pos.m_positionZ);
@@ -5164,12 +5167,6 @@
                 if (m_preGeneratedPath.GetPathType() & PATHFIND_SHORT)
                     return SPELL_FAILED_OUT_OF_RANGE;
 
-=======
-                if (m_caster->GetTypeId() == TYPEID_PLAYER)
-                    if (Unit* target = m_targets.GetUnitTarget())
-                        if (!target->isAlive())
-                            return SPELL_FAILED_BAD_TARGETS;
->>>>>>> 9f09713b
                 break;
             }
             case SPELL_EFFECT_SKINNING:
