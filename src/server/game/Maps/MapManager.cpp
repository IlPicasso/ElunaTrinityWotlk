--- conflicted
+++ resolved
@@ -35,13 +35,9 @@
 #include "Player.h"
 #include "WorldSession.h"
 #include "Opcodes.h"
-<<<<<<< HEAD
-#include "AchievementMgr.h"
 #ifdef ELUNA
 #include "LuaEngine.h"
 #endif
-=======
->>>>>>> fb58e3f1
 
 MapManager::MapManager()
     : _nextInstanceId(0), _scheduledScripts(0)
@@ -385,12 +381,8 @@
         SetNextInstanceId(instanceId);
 
     _instanceIds[instanceId] = false;
-<<<<<<< HEAD
-    sAchievementMgr->OnInstanceDestroyed(instanceId);
 
 #ifdef ELUNA
     sEluna->FreeInstanceId(instanceId);
 #endif
-=======
->>>>>>> fb58e3f1
 }