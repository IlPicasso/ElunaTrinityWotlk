--- conflicted
+++ resolved
@@ -55,16 +55,12 @@
 {
     // UnloadAll must be called before deleting the map
 
-<<<<<<< HEAD
 #ifdef ELUNA
     delete E;
     E = NULL;
 #endif
 
-    UnloadAll();
-=======
     sScriptMgr->OnDestroyMap(this);
->>>>>>> 56b27711
 
     while (!i_worldObjects.empty())
     {
