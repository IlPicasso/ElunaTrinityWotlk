--- conflicted
+++ resolved
@@ -261,16 +261,11 @@
             return data.value == NULL;
         }
 
-<<<<<<< HEAD
         enum_field_types GetType() const
         {
             return data.type;
         }
 
-    protected:
-        Field();
-        ~Field();
-=======
         struct Metadata
         {
             char const* TableName;
@@ -280,7 +275,6 @@
             char const* Type;
             uint32 Index;
         };
->>>>>>> d028f33e
 
     protected:
         #pragma pack(push, 1)
